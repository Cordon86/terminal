// Copyright (c) Microsoft Corporation.
// Licensed under the MIT license.

#pragma once

#include "AppLogic.g.h"
#include "FindTargetWindowResult.g.h"
#include "SystemMenuChangeArgs.g.h"
#include "Jumplist.h"
#include "LanguageProfileNotifier.h"
#include "TerminalPage.h"

#include <inc/cppwinrt_utils.h>
#include <ThrottledFunc.h>

#ifdef UNIT_TESTING
// fwdecl unittest classes
namespace TerminalAppLocalTests
{
    class CommandlineTest;
};
#endif

namespace winrt::TerminalApp::implementation
{
    struct FindTargetWindowResult : FindTargetWindowResultT<FindTargetWindowResult>
    {
        WINRT_PROPERTY(int32_t, WindowId, -1);
        WINRT_PROPERTY(winrt::hstring, WindowName, L"");

    public:
        FindTargetWindowResult(const int32_t id, const winrt::hstring& name) :
            _WindowId{ id }, _WindowName{ name } {};

        FindTargetWindowResult(const int32_t id) :
            FindTargetWindowResult(id, L""){};
    };

    struct SystemMenuChangeArgs : SystemMenuChangeArgsT<SystemMenuChangeArgs>
    {
        WINRT_PROPERTY(winrt::hstring, Name, L"");
        WINRT_PROPERTY(SystemMenuChangeAction, Action, SystemMenuChangeAction::Add);
        WINRT_PROPERTY(SystemMenuItemHandler, Handler, nullptr);

    public:
        SystemMenuChangeArgs(const winrt::hstring& name, SystemMenuChangeAction action, SystemMenuItemHandler handler = nullptr) :
            _Name{ name }, _Action{ action }, _Handler{ handler } {};
    };

    struct AppLogic : AppLogicT<AppLogic, IInitializeWithWindow>
    {
    public:
        static AppLogic* Current() noexcept;
        static const Microsoft::Terminal::Settings::Model::CascadiaSettings CurrentAppSettings();

        AppLogic();
        ~AppLogic() = default;

        STDMETHODIMP Initialize(HWND hwnd);

        void Create();
        bool IsUwp() const noexcept;
        void RunAsUwp();
        bool IsElevated() const noexcept;
        void ReloadSettings();

        [[nodiscard]] Microsoft::Terminal::Settings::Model::CascadiaSettings GetSettings() const noexcept;

        void Quit();

        bool HasCommandlineArguments() const noexcept;
        bool HasSettingsStartupActions() const noexcept;
        int32_t SetStartupCommandline(array_view<const winrt::hstring> actions);
        int32_t ExecuteCommandline(array_view<const winrt::hstring> actions, const winrt::hstring& cwd);
        TerminalApp::FindTargetWindowResult FindTargetWindow(array_view<const winrt::hstring> actions);
        winrt::hstring ParseCommandlineMessage();
        bool ShouldExitEarly();

        bool FocusMode() const;
        bool Fullscreen() const;
        void Maximized(bool newMaximized);
        bool AlwaysOnTop() const;
        bool AutoHideWindow();

        bool ShouldUsePersistedLayout();
        bool ShouldImmediatelyHandoffToElevated();
        void HandoffToElevated();
        hstring GetWindowLayoutJson(Microsoft::Terminal::Settings::Model::LaunchPosition position);
        void SaveWindowLayoutJsons(const Windows::Foundation::Collections::IVector<hstring>& layouts);
        void IdentifyWindow();
        void RenameFailed();
        winrt::hstring WindowName();
        void WindowName(const winrt::hstring& name);
        uint64_t WindowId();
        void WindowId(const uint64_t& id);
        void SetPersistedLayoutIdx(const uint32_t idx);
        void SetNumberOfOpenWindows(const uint64_t num);
        bool IsQuakeWindow() const noexcept;
        void RequestExitFullscreen();

        Windows::Foundation::Size GetLaunchDimensions(uint32_t dpi);
        bool CenterOnLaunch();
        TerminalApp::InitialPosition GetInitialPosition(int64_t defaultInitialX, int64_t defaultInitialY);
        winrt::Windows::UI::Xaml::ElementTheme GetRequestedTheme();
        Microsoft::Terminal::Settings::Model::LaunchMode GetLaunchMode();
        bool GetShowTabsInTitlebar();
        bool GetInitialAlwaysOnTop();
        float CalcSnappedDimension(const bool widthOrHeight, const float dimension) const;

        Windows::UI::Xaml::UIElement GetRoot() noexcept;

        void SetInboundListener();

        hstring Title();
        void TitlebarClicked();
        bool OnDirectKeyEvent(const uint32_t vkey, const uint8_t scanCode, const bool down);

        void CloseWindow(Microsoft::Terminal::Settings::Model::LaunchPosition position);
        void WindowVisibilityChanged(const bool showOrHide);

        winrt::TerminalApp::TaskbarState TaskbarState();
        winrt::Windows::UI::Xaml::Media::Brush TitlebarBrush();
        void WindowActivated(const bool activated);

        bool GetMinimizeToNotificationArea();
        bool GetAlwaysShowNotificationIcon();
        bool GetShowTitleInTitlebar();

        winrt::Windows::Foundation::IAsyncOperation<winrt::Windows::UI::Xaml::Controls::ContentDialogResult> ShowDialog(winrt::Windows::UI::Xaml::Controls::ContentDialog dialog);
        void DismissDialog();

        Windows::Foundation::Collections::IMapView<Microsoft::Terminal::Control::KeyChord, Microsoft::Terminal::Settings::Model::Command> GlobalHotkeys();

        Microsoft::Terminal::Settings::Model::Theme Theme();

        // -------------------------------- WinRT Events ---------------------------------
        // PropertyChanged is surprisingly not a typed event, so we'll define that one manually.
        // Usually we'd just do
        //    WINRT_CALLBACK(PropertyChanged, Windows::UI::Xaml::Data::PropertyChangedEventHandler);
        //
        // But what we're doing here is exposing the Page's PropertyChanged _as
        // our own event_. It's a FORWARDED_CALLBACK, essentially.
        winrt::event_token PropertyChanged(Windows::UI::Xaml::Data::PropertyChangedEventHandler const& handler) { return _root->PropertyChanged(handler); }
        void PropertyChanged(winrt::event_token const& token) { _root->PropertyChanged(token); }

        TYPED_EVENT(RequestedThemeChanged, winrt::Windows::Foundation::IInspectable, winrt::Microsoft::Terminal::Settings::Model::Theme);
        TYPED_EVENT(SettingsChanged, winrt::Windows::Foundation::IInspectable, winrt::Windows::Foundation::IInspectable);
        TYPED_EVENT(SystemMenuChangeRequested, winrt::Windows::Foundation::IInspectable, winrt::TerminalApp::SystemMenuChangeArgs);

    private:
        bool _isUwp{ false };
        bool _isElevated{ false };

        // If you add controls here, but forget to null them either here or in
        // the ctor, you're going to have a bad time. It'll mysteriously fail to
        // activate the AppLogic.
        // ALSO: If you add any UIElements as roots here, make sure they're
        // updated in _ApplyTheme. The root currently is _root.
        winrt::com_ptr<TerminalPage> _root{ nullptr };
        Microsoft::Terminal::Settings::Model::CascadiaSettings _settings{ nullptr };

        winrt::hstring _settingsLoadExceptionText;
        HRESULT _settingsLoadedResult = S_OK;
        bool _loadedInitialSettings = false;

        uint64_t _numOpenWindows{ 0 };

        std::shared_mutex _dialogLock;
        winrt::Windows::UI::Xaml::Controls::ContentDialog _dialog;

        ::TerminalApp::AppCommandlineArgs _appArgs;
        ::TerminalApp::AppCommandlineArgs _settingsAppArgs;

        std::shared_ptr<ThrottledFuncTrailing<const bool>> _reloadSettings;
        til::throttled_func_trailing<> _reloadState;

        // These fields invoke _reloadSettings and must be destroyed before _reloadSettings.
        // (C++ destroys members in reverse-declaration-order.)
        winrt::com_ptr<LanguageProfileNotifier> _languageProfileNotifier;
        wil::unique_folder_change_reader_nothrow _reader;

        static TerminalApp::FindTargetWindowResult _doFindTargetWindow(winrt::array_view<const hstring> args,
                                                                       const Microsoft::Terminal::Settings::Model::WindowingMode& windowingBehavior);

        void _ShowLoadErrorsDialog(const winrt::hstring& titleKey, const winrt::hstring& contentKey, HRESULT settingsLoadedResult);
        void _ShowLoadWarningsDialog();
        bool _IsKeyboardServiceEnabled();

        void _ApplyLanguageSettingChange() noexcept;
        void _RefreshThemeRoutine();
        fire_and_forget _ApplyStartupTaskStateChange();

        void _OnLoaded(const IInspectable& sender, const Windows::UI::Xaml::RoutedEventArgs& eventArgs);

        [[nodiscard]] HRESULT _TryLoadSettings() noexcept;
        void _ProcessLazySettingsChanges();
        void _RegisterSettingsChange();
        fire_and_forget _DispatchReloadSettings();
<<<<<<< HEAD
        void _ReloadSettings(const bool keybindingsOnly = false);
=======
>>>>>>> 286fdfea
        void _OpenSettingsUI();

        bool _hasCommandLineArguments{ false };
        bool _hasSettingsStartupActions{ false };
        std::vector<Microsoft::Terminal::Settings::Model::SettingsLoadWarnings> _warnings;

        // These are events that are handled by the TerminalPage, but are
        // exposed through the AppLogic. This macro is used to forward the event
        // directly to them.
        FORWARDED_TYPED_EVENT(SetTitleBarContent, winrt::Windows::Foundation::IInspectable, winrt::Windows::UI::Xaml::UIElement, _root, SetTitleBarContent);
        FORWARDED_TYPED_EVENT(TitleChanged, winrt::Windows::Foundation::IInspectable, winrt::hstring, _root, TitleChanged);
        FORWARDED_TYPED_EVENT(LastTabClosed, winrt::Windows::Foundation::IInspectable, winrt::TerminalApp::LastTabClosedEventArgs, _root, LastTabClosed);
        FORWARDED_TYPED_EVENT(FocusModeChanged, winrt::Windows::Foundation::IInspectable, winrt::Windows::Foundation::IInspectable, _root, FocusModeChanged);
        FORWARDED_TYPED_EVENT(FullscreenChanged, winrt::Windows::Foundation::IInspectable, winrt::Windows::Foundation::IInspectable, _root, FullscreenChanged);
        FORWARDED_TYPED_EVENT(ChangeMaximizeRequested, winrt::Windows::Foundation::IInspectable, winrt::Windows::Foundation::IInspectable, _root, ChangeMaximizeRequested);
        FORWARDED_TYPED_EVENT(AlwaysOnTopChanged, winrt::Windows::Foundation::IInspectable, winrt::Windows::Foundation::IInspectable, _root, AlwaysOnTopChanged);
        FORWARDED_TYPED_EVENT(RaiseVisualBell, winrt::Windows::Foundation::IInspectable, winrt::Windows::Foundation::IInspectable, _root, RaiseVisualBell);
        FORWARDED_TYPED_EVENT(SetTaskbarProgress, winrt::Windows::Foundation::IInspectable, winrt::Windows::Foundation::IInspectable, _root, SetTaskbarProgress);
        FORWARDED_TYPED_EVENT(IdentifyWindowsRequested, Windows::Foundation::IInspectable, Windows::Foundation::IInspectable, _root, IdentifyWindowsRequested);
        FORWARDED_TYPED_EVENT(RenameWindowRequested, Windows::Foundation::IInspectable, winrt::TerminalApp::RenameWindowRequestedArgs, _root, RenameWindowRequested);
        FORWARDED_TYPED_EVENT(IsQuakeWindowChanged, Windows::Foundation::IInspectable, Windows::Foundation::IInspectable, _root, IsQuakeWindowChanged);
        FORWARDED_TYPED_EVENT(SummonWindowRequested, Windows::Foundation::IInspectable, Windows::Foundation::IInspectable, _root, SummonWindowRequested);
        FORWARDED_TYPED_EVENT(CloseRequested, Windows::Foundation::IInspectable, Windows::Foundation::IInspectable, _root, CloseRequested);
        FORWARDED_TYPED_EVENT(OpenSystemMenu, Windows::Foundation::IInspectable, Windows::Foundation::IInspectable, _root, OpenSystemMenu);
        FORWARDED_TYPED_EVENT(QuitRequested, Windows::Foundation::IInspectable, Windows::Foundation::IInspectable, _root, QuitRequested);
        FORWARDED_TYPED_EVENT(ShowWindowChanged, Windows::Foundation::IInspectable, winrt::Microsoft::Terminal::Control::ShowWindowArgs, _root, ShowWindowChanged);

#ifdef UNIT_TESTING
        friend class TerminalAppLocalTests::CommandlineTest;
#endif
    };
}

namespace winrt::TerminalApp::factory_implementation
{
    BASIC_FACTORY(AppLogic);
}
<|MERGE_RESOLUTION|>--- conflicted
+++ resolved
@@ -1,239 +1,235 @@
-// Copyright (c) Microsoft Corporation.
-// Licensed under the MIT license.
-
-#pragma once
-
-#include "AppLogic.g.h"
-#include "FindTargetWindowResult.g.h"
-#include "SystemMenuChangeArgs.g.h"
-#include "Jumplist.h"
-#include "LanguageProfileNotifier.h"
-#include "TerminalPage.h"
-
-#include <inc/cppwinrt_utils.h>
-#include <ThrottledFunc.h>
-
-#ifdef UNIT_TESTING
-// fwdecl unittest classes
-namespace TerminalAppLocalTests
-{
-    class CommandlineTest;
-};
-#endif
-
-namespace winrt::TerminalApp::implementation
-{
-    struct FindTargetWindowResult : FindTargetWindowResultT<FindTargetWindowResult>
-    {
-        WINRT_PROPERTY(int32_t, WindowId, -1);
-        WINRT_PROPERTY(winrt::hstring, WindowName, L"");
-
-    public:
-        FindTargetWindowResult(const int32_t id, const winrt::hstring& name) :
-            _WindowId{ id }, _WindowName{ name } {};
-
-        FindTargetWindowResult(const int32_t id) :
-            FindTargetWindowResult(id, L""){};
-    };
-
-    struct SystemMenuChangeArgs : SystemMenuChangeArgsT<SystemMenuChangeArgs>
-    {
-        WINRT_PROPERTY(winrt::hstring, Name, L"");
-        WINRT_PROPERTY(SystemMenuChangeAction, Action, SystemMenuChangeAction::Add);
-        WINRT_PROPERTY(SystemMenuItemHandler, Handler, nullptr);
-
-    public:
-        SystemMenuChangeArgs(const winrt::hstring& name, SystemMenuChangeAction action, SystemMenuItemHandler handler = nullptr) :
-            _Name{ name }, _Action{ action }, _Handler{ handler } {};
-    };
-
-    struct AppLogic : AppLogicT<AppLogic, IInitializeWithWindow>
-    {
-    public:
-        static AppLogic* Current() noexcept;
-        static const Microsoft::Terminal::Settings::Model::CascadiaSettings CurrentAppSettings();
-
-        AppLogic();
-        ~AppLogic() = default;
-
-        STDMETHODIMP Initialize(HWND hwnd);
-
-        void Create();
-        bool IsUwp() const noexcept;
-        void RunAsUwp();
-        bool IsElevated() const noexcept;
-        void ReloadSettings();
-
-        [[nodiscard]] Microsoft::Terminal::Settings::Model::CascadiaSettings GetSettings() const noexcept;
-
-        void Quit();
-
-        bool HasCommandlineArguments() const noexcept;
-        bool HasSettingsStartupActions() const noexcept;
-        int32_t SetStartupCommandline(array_view<const winrt::hstring> actions);
-        int32_t ExecuteCommandline(array_view<const winrt::hstring> actions, const winrt::hstring& cwd);
-        TerminalApp::FindTargetWindowResult FindTargetWindow(array_view<const winrt::hstring> actions);
-        winrt::hstring ParseCommandlineMessage();
-        bool ShouldExitEarly();
-
-        bool FocusMode() const;
-        bool Fullscreen() const;
-        void Maximized(bool newMaximized);
-        bool AlwaysOnTop() const;
-        bool AutoHideWindow();
-
-        bool ShouldUsePersistedLayout();
-        bool ShouldImmediatelyHandoffToElevated();
-        void HandoffToElevated();
-        hstring GetWindowLayoutJson(Microsoft::Terminal::Settings::Model::LaunchPosition position);
-        void SaveWindowLayoutJsons(const Windows::Foundation::Collections::IVector<hstring>& layouts);
-        void IdentifyWindow();
-        void RenameFailed();
-        winrt::hstring WindowName();
-        void WindowName(const winrt::hstring& name);
-        uint64_t WindowId();
-        void WindowId(const uint64_t& id);
-        void SetPersistedLayoutIdx(const uint32_t idx);
-        void SetNumberOfOpenWindows(const uint64_t num);
-        bool IsQuakeWindow() const noexcept;
-        void RequestExitFullscreen();
-
-        Windows::Foundation::Size GetLaunchDimensions(uint32_t dpi);
-        bool CenterOnLaunch();
-        TerminalApp::InitialPosition GetInitialPosition(int64_t defaultInitialX, int64_t defaultInitialY);
-        winrt::Windows::UI::Xaml::ElementTheme GetRequestedTheme();
-        Microsoft::Terminal::Settings::Model::LaunchMode GetLaunchMode();
-        bool GetShowTabsInTitlebar();
-        bool GetInitialAlwaysOnTop();
-        float CalcSnappedDimension(const bool widthOrHeight, const float dimension) const;
-
-        Windows::UI::Xaml::UIElement GetRoot() noexcept;
-
-        void SetInboundListener();
-
-        hstring Title();
-        void TitlebarClicked();
-        bool OnDirectKeyEvent(const uint32_t vkey, const uint8_t scanCode, const bool down);
-
-        void CloseWindow(Microsoft::Terminal::Settings::Model::LaunchPosition position);
-        void WindowVisibilityChanged(const bool showOrHide);
-
-        winrt::TerminalApp::TaskbarState TaskbarState();
-        winrt::Windows::UI::Xaml::Media::Brush TitlebarBrush();
-        void WindowActivated(const bool activated);
-
-        bool GetMinimizeToNotificationArea();
-        bool GetAlwaysShowNotificationIcon();
-        bool GetShowTitleInTitlebar();
-
-        winrt::Windows::Foundation::IAsyncOperation<winrt::Windows::UI::Xaml::Controls::ContentDialogResult> ShowDialog(winrt::Windows::UI::Xaml::Controls::ContentDialog dialog);
-        void DismissDialog();
-
-        Windows::Foundation::Collections::IMapView<Microsoft::Terminal::Control::KeyChord, Microsoft::Terminal::Settings::Model::Command> GlobalHotkeys();
-
-        Microsoft::Terminal::Settings::Model::Theme Theme();
-
-        // -------------------------------- WinRT Events ---------------------------------
-        // PropertyChanged is surprisingly not a typed event, so we'll define that one manually.
-        // Usually we'd just do
-        //    WINRT_CALLBACK(PropertyChanged, Windows::UI::Xaml::Data::PropertyChangedEventHandler);
-        //
-        // But what we're doing here is exposing the Page's PropertyChanged _as
-        // our own event_. It's a FORWARDED_CALLBACK, essentially.
-        winrt::event_token PropertyChanged(Windows::UI::Xaml::Data::PropertyChangedEventHandler const& handler) { return _root->PropertyChanged(handler); }
-        void PropertyChanged(winrt::event_token const& token) { _root->PropertyChanged(token); }
-
-        TYPED_EVENT(RequestedThemeChanged, winrt::Windows::Foundation::IInspectable, winrt::Microsoft::Terminal::Settings::Model::Theme);
-        TYPED_EVENT(SettingsChanged, winrt::Windows::Foundation::IInspectable, winrt::Windows::Foundation::IInspectable);
-        TYPED_EVENT(SystemMenuChangeRequested, winrt::Windows::Foundation::IInspectable, winrt::TerminalApp::SystemMenuChangeArgs);
-
-    private:
-        bool _isUwp{ false };
-        bool _isElevated{ false };
-
-        // If you add controls here, but forget to null them either here or in
-        // the ctor, you're going to have a bad time. It'll mysteriously fail to
-        // activate the AppLogic.
-        // ALSO: If you add any UIElements as roots here, make sure they're
-        // updated in _ApplyTheme. The root currently is _root.
-        winrt::com_ptr<TerminalPage> _root{ nullptr };
-        Microsoft::Terminal::Settings::Model::CascadiaSettings _settings{ nullptr };
-
-        winrt::hstring _settingsLoadExceptionText;
-        HRESULT _settingsLoadedResult = S_OK;
-        bool _loadedInitialSettings = false;
-
-        uint64_t _numOpenWindows{ 0 };
-
-        std::shared_mutex _dialogLock;
-        winrt::Windows::UI::Xaml::Controls::ContentDialog _dialog;
-
-        ::TerminalApp::AppCommandlineArgs _appArgs;
-        ::TerminalApp::AppCommandlineArgs _settingsAppArgs;
-
-        std::shared_ptr<ThrottledFuncTrailing<const bool>> _reloadSettings;
-        til::throttled_func_trailing<> _reloadState;
-
-        // These fields invoke _reloadSettings and must be destroyed before _reloadSettings.
-        // (C++ destroys members in reverse-declaration-order.)
-        winrt::com_ptr<LanguageProfileNotifier> _languageProfileNotifier;
-        wil::unique_folder_change_reader_nothrow _reader;
-
-        static TerminalApp::FindTargetWindowResult _doFindTargetWindow(winrt::array_view<const hstring> args,
-                                                                       const Microsoft::Terminal::Settings::Model::WindowingMode& windowingBehavior);
-
-        void _ShowLoadErrorsDialog(const winrt::hstring& titleKey, const winrt::hstring& contentKey, HRESULT settingsLoadedResult);
-        void _ShowLoadWarningsDialog();
-        bool _IsKeyboardServiceEnabled();
-
-        void _ApplyLanguageSettingChange() noexcept;
-        void _RefreshThemeRoutine();
-        fire_and_forget _ApplyStartupTaskStateChange();
-
-        void _OnLoaded(const IInspectable& sender, const Windows::UI::Xaml::RoutedEventArgs& eventArgs);
-
-        [[nodiscard]] HRESULT _TryLoadSettings() noexcept;
-        void _ProcessLazySettingsChanges();
-        void _RegisterSettingsChange();
-        fire_and_forget _DispatchReloadSettings();
-<<<<<<< HEAD
-        void _ReloadSettings(const bool keybindingsOnly = false);
-=======
->>>>>>> 286fdfea
-        void _OpenSettingsUI();
-
-        bool _hasCommandLineArguments{ false };
-        bool _hasSettingsStartupActions{ false };
-        std::vector<Microsoft::Terminal::Settings::Model::SettingsLoadWarnings> _warnings;
-
-        // These are events that are handled by the TerminalPage, but are
-        // exposed through the AppLogic. This macro is used to forward the event
-        // directly to them.
-        FORWARDED_TYPED_EVENT(SetTitleBarContent, winrt::Windows::Foundation::IInspectable, winrt::Windows::UI::Xaml::UIElement, _root, SetTitleBarContent);
-        FORWARDED_TYPED_EVENT(TitleChanged, winrt::Windows::Foundation::IInspectable, winrt::hstring, _root, TitleChanged);
-        FORWARDED_TYPED_EVENT(LastTabClosed, winrt::Windows::Foundation::IInspectable, winrt::TerminalApp::LastTabClosedEventArgs, _root, LastTabClosed);
-        FORWARDED_TYPED_EVENT(FocusModeChanged, winrt::Windows::Foundation::IInspectable, winrt::Windows::Foundation::IInspectable, _root, FocusModeChanged);
-        FORWARDED_TYPED_EVENT(FullscreenChanged, winrt::Windows::Foundation::IInspectable, winrt::Windows::Foundation::IInspectable, _root, FullscreenChanged);
-        FORWARDED_TYPED_EVENT(ChangeMaximizeRequested, winrt::Windows::Foundation::IInspectable, winrt::Windows::Foundation::IInspectable, _root, ChangeMaximizeRequested);
-        FORWARDED_TYPED_EVENT(AlwaysOnTopChanged, winrt::Windows::Foundation::IInspectable, winrt::Windows::Foundation::IInspectable, _root, AlwaysOnTopChanged);
-        FORWARDED_TYPED_EVENT(RaiseVisualBell, winrt::Windows::Foundation::IInspectable, winrt::Windows::Foundation::IInspectable, _root, RaiseVisualBell);
-        FORWARDED_TYPED_EVENT(SetTaskbarProgress, winrt::Windows::Foundation::IInspectable, winrt::Windows::Foundation::IInspectable, _root, SetTaskbarProgress);
-        FORWARDED_TYPED_EVENT(IdentifyWindowsRequested, Windows::Foundation::IInspectable, Windows::Foundation::IInspectable, _root, IdentifyWindowsRequested);
-        FORWARDED_TYPED_EVENT(RenameWindowRequested, Windows::Foundation::IInspectable, winrt::TerminalApp::RenameWindowRequestedArgs, _root, RenameWindowRequested);
-        FORWARDED_TYPED_EVENT(IsQuakeWindowChanged, Windows::Foundation::IInspectable, Windows::Foundation::IInspectable, _root, IsQuakeWindowChanged);
-        FORWARDED_TYPED_EVENT(SummonWindowRequested, Windows::Foundation::IInspectable, Windows::Foundation::IInspectable, _root, SummonWindowRequested);
-        FORWARDED_TYPED_EVENT(CloseRequested, Windows::Foundation::IInspectable, Windows::Foundation::IInspectable, _root, CloseRequested);
-        FORWARDED_TYPED_EVENT(OpenSystemMenu, Windows::Foundation::IInspectable, Windows::Foundation::IInspectable, _root, OpenSystemMenu);
-        FORWARDED_TYPED_EVENT(QuitRequested, Windows::Foundation::IInspectable, Windows::Foundation::IInspectable, _root, QuitRequested);
-        FORWARDED_TYPED_EVENT(ShowWindowChanged, Windows::Foundation::IInspectable, winrt::Microsoft::Terminal::Control::ShowWindowArgs, _root, ShowWindowChanged);
-
-#ifdef UNIT_TESTING
-        friend class TerminalAppLocalTests::CommandlineTest;
-#endif
-    };
-}
-
-namespace winrt::TerminalApp::factory_implementation
-{
-    BASIC_FACTORY(AppLogic);
-}
+// Copyright (c) Microsoft Corporation.
+// Licensed under the MIT license.
+
+#pragma once
+
+#include "AppLogic.g.h"
+#include "FindTargetWindowResult.g.h"
+#include "SystemMenuChangeArgs.g.h"
+#include "Jumplist.h"
+#include "LanguageProfileNotifier.h"
+#include "TerminalPage.h"
+
+#include <inc/cppwinrt_utils.h>
+#include <ThrottledFunc.h>
+
+#ifdef UNIT_TESTING
+// fwdecl unittest classes
+namespace TerminalAppLocalTests
+{
+    class CommandlineTest;
+};
+#endif
+
+namespace winrt::TerminalApp::implementation
+{
+    struct FindTargetWindowResult : FindTargetWindowResultT<FindTargetWindowResult>
+    {
+        WINRT_PROPERTY(int32_t, WindowId, -1);
+        WINRT_PROPERTY(winrt::hstring, WindowName, L"");
+
+    public:
+        FindTargetWindowResult(const int32_t id, const winrt::hstring& name) :
+            _WindowId{ id }, _WindowName{ name } {};
+
+        FindTargetWindowResult(const int32_t id) :
+            FindTargetWindowResult(id, L""){};
+    };
+
+    struct SystemMenuChangeArgs : SystemMenuChangeArgsT<SystemMenuChangeArgs>
+    {
+        WINRT_PROPERTY(winrt::hstring, Name, L"");
+        WINRT_PROPERTY(SystemMenuChangeAction, Action, SystemMenuChangeAction::Add);
+        WINRT_PROPERTY(SystemMenuItemHandler, Handler, nullptr);
+
+    public:
+        SystemMenuChangeArgs(const winrt::hstring& name, SystemMenuChangeAction action, SystemMenuItemHandler handler = nullptr) :
+            _Name{ name }, _Action{ action }, _Handler{ handler } {};
+    };
+
+    struct AppLogic : AppLogicT<AppLogic, IInitializeWithWindow>
+    {
+    public:
+        static AppLogic* Current() noexcept;
+        static const Microsoft::Terminal::Settings::Model::CascadiaSettings CurrentAppSettings();
+
+        AppLogic();
+        ~AppLogic() = default;
+
+        STDMETHODIMP Initialize(HWND hwnd);
+
+        void Create();
+        bool IsUwp() const noexcept;
+        void RunAsUwp();
+        bool IsElevated() const noexcept;
+        void ReloadSettings(const bool keybindingsOnly = false);
+
+        [[nodiscard]] Microsoft::Terminal::Settings::Model::CascadiaSettings GetSettings() const noexcept;
+
+        void Quit();
+
+        bool HasCommandlineArguments() const noexcept;
+        bool HasSettingsStartupActions() const noexcept;
+        int32_t SetStartupCommandline(array_view<const winrt::hstring> actions);
+        int32_t ExecuteCommandline(array_view<const winrt::hstring> actions, const winrt::hstring& cwd);
+        TerminalApp::FindTargetWindowResult FindTargetWindow(array_view<const winrt::hstring> actions);
+        winrt::hstring ParseCommandlineMessage();
+        bool ShouldExitEarly();
+
+        bool FocusMode() const;
+        bool Fullscreen() const;
+        void Maximized(bool newMaximized);
+        bool AlwaysOnTop() const;
+        bool AutoHideWindow();
+
+        bool ShouldUsePersistedLayout();
+        bool ShouldImmediatelyHandoffToElevated();
+        void HandoffToElevated();
+        hstring GetWindowLayoutJson(Microsoft::Terminal::Settings::Model::LaunchPosition position);
+        void SaveWindowLayoutJsons(const Windows::Foundation::Collections::IVector<hstring>& layouts);
+        void IdentifyWindow();
+        void RenameFailed();
+        winrt::hstring WindowName();
+        void WindowName(const winrt::hstring& name);
+        uint64_t WindowId();
+        void WindowId(const uint64_t& id);
+        void SetPersistedLayoutIdx(const uint32_t idx);
+        void SetNumberOfOpenWindows(const uint64_t num);
+        bool IsQuakeWindow() const noexcept;
+        void RequestExitFullscreen();
+
+        Windows::Foundation::Size GetLaunchDimensions(uint32_t dpi);
+        bool CenterOnLaunch();
+        TerminalApp::InitialPosition GetInitialPosition(int64_t defaultInitialX, int64_t defaultInitialY);
+        winrt::Windows::UI::Xaml::ElementTheme GetRequestedTheme();
+        Microsoft::Terminal::Settings::Model::LaunchMode GetLaunchMode();
+        bool GetShowTabsInTitlebar();
+        bool GetInitialAlwaysOnTop();
+        float CalcSnappedDimension(const bool widthOrHeight, const float dimension) const;
+
+        Windows::UI::Xaml::UIElement GetRoot() noexcept;
+
+        void SetInboundListener();
+
+        hstring Title();
+        void TitlebarClicked();
+        bool OnDirectKeyEvent(const uint32_t vkey, const uint8_t scanCode, const bool down);
+
+        void CloseWindow(Microsoft::Terminal::Settings::Model::LaunchPosition position);
+        void WindowVisibilityChanged(const bool showOrHide);
+
+        winrt::TerminalApp::TaskbarState TaskbarState();
+        winrt::Windows::UI::Xaml::Media::Brush TitlebarBrush();
+        void WindowActivated(const bool activated);
+
+        bool GetMinimizeToNotificationArea();
+        bool GetAlwaysShowNotificationIcon();
+        bool GetShowTitleInTitlebar();
+
+        winrt::Windows::Foundation::IAsyncOperation<winrt::Windows::UI::Xaml::Controls::ContentDialogResult> ShowDialog(winrt::Windows::UI::Xaml::Controls::ContentDialog dialog);
+        void DismissDialog();
+
+        Windows::Foundation::Collections::IMapView<Microsoft::Terminal::Control::KeyChord, Microsoft::Terminal::Settings::Model::Command> GlobalHotkeys();
+
+        Microsoft::Terminal::Settings::Model::Theme Theme();
+
+        // -------------------------------- WinRT Events ---------------------------------
+        // PropertyChanged is surprisingly not a typed event, so we'll define that one manually.
+        // Usually we'd just do
+        //    WINRT_CALLBACK(PropertyChanged, Windows::UI::Xaml::Data::PropertyChangedEventHandler);
+        //
+        // But what we're doing here is exposing the Page's PropertyChanged _as
+        // our own event_. It's a FORWARDED_CALLBACK, essentially.
+        winrt::event_token PropertyChanged(Windows::UI::Xaml::Data::PropertyChangedEventHandler const& handler) { return _root->PropertyChanged(handler); }
+        void PropertyChanged(winrt::event_token const& token) { _root->PropertyChanged(token); }
+
+        TYPED_EVENT(RequestedThemeChanged, winrt::Windows::Foundation::IInspectable, winrt::Microsoft::Terminal::Settings::Model::Theme);
+        TYPED_EVENT(SettingsChanged, winrt::Windows::Foundation::IInspectable, winrt::Windows::Foundation::IInspectable);
+        TYPED_EVENT(SystemMenuChangeRequested, winrt::Windows::Foundation::IInspectable, winrt::TerminalApp::SystemMenuChangeArgs);
+
+    private:
+        bool _isUwp{ false };
+        bool _isElevated{ false };
+
+        // If you add controls here, but forget to null them either here or in
+        // the ctor, you're going to have a bad time. It'll mysteriously fail to
+        // activate the AppLogic.
+        // ALSO: If you add any UIElements as roots here, make sure they're
+        // updated in _ApplyTheme. The root currently is _root.
+        winrt::com_ptr<TerminalPage> _root{ nullptr };
+        Microsoft::Terminal::Settings::Model::CascadiaSettings _settings{ nullptr };
+
+        winrt::hstring _settingsLoadExceptionText;
+        HRESULT _settingsLoadedResult = S_OK;
+        bool _loadedInitialSettings = false;
+
+        uint64_t _numOpenWindows{ 0 };
+
+        std::shared_mutex _dialogLock;
+        winrt::Windows::UI::Xaml::Controls::ContentDialog _dialog;
+
+        ::TerminalApp::AppCommandlineArgs _appArgs;
+        ::TerminalApp::AppCommandlineArgs _settingsAppArgs;
+
+        std::shared_ptr<ThrottledFuncTrailing<const bool>> _reloadSettings;
+        til::throttled_func_trailing<> _reloadState;
+
+        // These fields invoke _reloadSettings and must be destroyed before _reloadSettings.
+        // (C++ destroys members in reverse-declaration-order.)
+        winrt::com_ptr<LanguageProfileNotifier> _languageProfileNotifier;
+        wil::unique_folder_change_reader_nothrow _reader;
+
+        static TerminalApp::FindTargetWindowResult _doFindTargetWindow(winrt::array_view<const hstring> args,
+                                                                       const Microsoft::Terminal::Settings::Model::WindowingMode& windowingBehavior);
+
+        void _ShowLoadErrorsDialog(const winrt::hstring& titleKey, const winrt::hstring& contentKey, HRESULT settingsLoadedResult);
+        void _ShowLoadWarningsDialog();
+        bool _IsKeyboardServiceEnabled();
+
+        void _ApplyLanguageSettingChange() noexcept;
+        void _RefreshThemeRoutine();
+        fire_and_forget _ApplyStartupTaskStateChange();
+
+        void _OnLoaded(const IInspectable& sender, const Windows::UI::Xaml::RoutedEventArgs& eventArgs);
+
+        [[nodiscard]] HRESULT _TryLoadSettings() noexcept;
+        void _ProcessLazySettingsChanges();
+        void _RegisterSettingsChange();
+        fire_and_forget _DispatchReloadSettings();
+        void _OpenSettingsUI();
+
+        bool _hasCommandLineArguments{ false };
+        bool _hasSettingsStartupActions{ false };
+        std::vector<Microsoft::Terminal::Settings::Model::SettingsLoadWarnings> _warnings;
+
+        // These are events that are handled by the TerminalPage, but are
+        // exposed through the AppLogic. This macro is used to forward the event
+        // directly to them.
+        FORWARDED_TYPED_EVENT(SetTitleBarContent, winrt::Windows::Foundation::IInspectable, winrt::Windows::UI::Xaml::UIElement, _root, SetTitleBarContent);
+        FORWARDED_TYPED_EVENT(TitleChanged, winrt::Windows::Foundation::IInspectable, winrt::hstring, _root, TitleChanged);
+        FORWARDED_TYPED_EVENT(LastTabClosed, winrt::Windows::Foundation::IInspectable, winrt::TerminalApp::LastTabClosedEventArgs, _root, LastTabClosed);
+        FORWARDED_TYPED_EVENT(FocusModeChanged, winrt::Windows::Foundation::IInspectable, winrt::Windows::Foundation::IInspectable, _root, FocusModeChanged);
+        FORWARDED_TYPED_EVENT(FullscreenChanged, winrt::Windows::Foundation::IInspectable, winrt::Windows::Foundation::IInspectable, _root, FullscreenChanged);
+        FORWARDED_TYPED_EVENT(ChangeMaximizeRequested, winrt::Windows::Foundation::IInspectable, winrt::Windows::Foundation::IInspectable, _root, ChangeMaximizeRequested);
+        FORWARDED_TYPED_EVENT(AlwaysOnTopChanged, winrt::Windows::Foundation::IInspectable, winrt::Windows::Foundation::IInspectable, _root, AlwaysOnTopChanged);
+        FORWARDED_TYPED_EVENT(RaiseVisualBell, winrt::Windows::Foundation::IInspectable, winrt::Windows::Foundation::IInspectable, _root, RaiseVisualBell);
+        FORWARDED_TYPED_EVENT(SetTaskbarProgress, winrt::Windows::Foundation::IInspectable, winrt::Windows::Foundation::IInspectable, _root, SetTaskbarProgress);
+        FORWARDED_TYPED_EVENT(IdentifyWindowsRequested, Windows::Foundation::IInspectable, Windows::Foundation::IInspectable, _root, IdentifyWindowsRequested);
+        FORWARDED_TYPED_EVENT(RenameWindowRequested, Windows::Foundation::IInspectable, winrt::TerminalApp::RenameWindowRequestedArgs, _root, RenameWindowRequested);
+        FORWARDED_TYPED_EVENT(IsQuakeWindowChanged, Windows::Foundation::IInspectable, Windows::Foundation::IInspectable, _root, IsQuakeWindowChanged);
+        FORWARDED_TYPED_EVENT(SummonWindowRequested, Windows::Foundation::IInspectable, Windows::Foundation::IInspectable, _root, SummonWindowRequested);
+        FORWARDED_TYPED_EVENT(CloseRequested, Windows::Foundation::IInspectable, Windows::Foundation::IInspectable, _root, CloseRequested);
+        FORWARDED_TYPED_EVENT(OpenSystemMenu, Windows::Foundation::IInspectable, Windows::Foundation::IInspectable, _root, OpenSystemMenu);
+        FORWARDED_TYPED_EVENT(QuitRequested, Windows::Foundation::IInspectable, Windows::Foundation::IInspectable, _root, QuitRequested);
+        FORWARDED_TYPED_EVENT(ShowWindowChanged, Windows::Foundation::IInspectable, winrt::Microsoft::Terminal::Control::ShowWindowArgs, _root, ShowWindowChanged);
+
+#ifdef UNIT_TESTING
+        friend class TerminalAppLocalTests::CommandlineTest;
+#endif
+    };
+}
+
+namespace winrt::TerminalApp::factory_implementation
+{
+    BASIC_FACTORY(AppLogic);
+}