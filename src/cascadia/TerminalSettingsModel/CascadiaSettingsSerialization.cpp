--- conflicted
+++ resolved
@@ -1,1577 +1,1572 @@
-// Copyright (c) Microsoft Corporation.
-// Licensed under the MIT license.
-
-#include "pch.h"
-#include "CascadiaSettings.h"
-
-#include <LibraryResources.h>
-#include <fmt/chrono.h>
-#include <shlobj.h>
-#include <til/latch.h>
-#include "resource.h"
-
-#include "AzureCloudShellGenerator.h"
-#include "PowershellCoreProfileGenerator.h"
-#include "VisualStudioGenerator.h"
-#include "WslDistroGenerator.h"
-#if TIL_FEATURE_DYNAMICSSHPROFILES_ENABLED
-#include "SshHostGenerator.h"
-#endif
-
-// userDefault.h is like the above, but with a default template for the user's settings.json.
-#include <LegacyProfileGeneratorNamespaces.h>
-
-#include "ApplicationState.h"
-#include "DefaultTerminal.h"
-#include "FileUtils.h"
-
-#include "ProfileEntry.h"
-#include "FolderEntry.h"
-#include "MatchProfilesEntry.h"
-
-using namespace winrt::Windows::Foundation::Collections;
-using namespace winrt::Windows::ApplicationModel::AppExtensions;
-using namespace winrt::Microsoft::Terminal::Settings;
-using namespace winrt::Microsoft::Terminal::Settings::Model::implementation;
-
-static constexpr std::wstring_view SettingsFilename{ L"settings.json" };
-static constexpr std::wstring_view DefaultsFilename{ L"defaults.json" };
-
-static constexpr std::string_view ProfilesKey{ "profiles" };
-static constexpr std::string_view DefaultSettingsKey{ "defaults" };
-static constexpr std::string_view ProfilesListKey{ "list" };
-static constexpr std::string_view SchemesKey{ "schemes" };
-static constexpr std::string_view ThemesKey{ "themes" };
-
-constexpr std::wstring_view systemThemeName{ L"system" };
-constexpr std::wstring_view darkThemeName{ L"dark" };
-constexpr std::wstring_view lightThemeName{ L"light" };
-constexpr std::wstring_view legacySystemThemeName{ L"legacySystem" };
-constexpr std::wstring_view legacyDarkThemeName{ L"legacyDark" };
-constexpr std::wstring_view legacyLightThemeName{ L"legacyLight" };
-
-static constexpr std::array builtinThemes{
-    systemThemeName,
-    lightThemeName,
-    darkThemeName,
-    legacySystemThemeName,
-    legacyLightThemeName,
-    legacyDarkThemeName,
-};
-
-static constexpr std::wstring_view jsonExtension{ L".json" };
-static constexpr std::wstring_view FragmentsSubDirectory{ L"\\Fragments" };
-static constexpr std::wstring_view FragmentsPath{ L"\\Microsoft\\Windows Terminal\\Fragments" };
-
-static constexpr std::wstring_view AppExtensionHostName{ L"com.microsoft.windows.terminal.settings" };
-
-// make sure this matches defaults.json.
-static constexpr winrt::guid DEFAULT_WINDOWS_POWERSHELL_GUID{ 0x61c54bbd, 0xc2c6, 0x5271, { 0x96, 0xe7, 0x00, 0x9a, 0x87, 0xff, 0x44, 0xbf } };
-static constexpr winrt::guid DEFAULT_COMMAND_PROMPT_GUID{ 0x0caa0dad, 0x35be, 0x5f56, { 0xa8, 0xff, 0xaf, 0xce, 0xee, 0xaa, 0x61, 0x01 } };
-
-// Function Description:
-// - Extracting the value from an async task (like talking to the app catalog) when we are on the
-//   UI thread causes C++/WinRT to complain quite loudly (and halt execution!)
-//   This templated function extracts the result from a task with chicanery.
-template<typename TTask>
-static auto extractValueFromTaskWithoutMainThreadAwait(TTask&& task) -> decltype(task.get())
-{
-    std::optional<decltype(task.get())> finalVal;
-    til::latch latch{ 1 };
-
-    const auto _ = [&]() -> winrt::fire_and_forget {
-        const auto cleanup = wil::scope_exit([&]() {
-            latch.count_down();
-        });
-        co_await winrt::resume_background();
-        finalVal.emplace(co_await task);
-    }();
-
-    latch.wait();
-    return finalVal.value();
-}
-
-// Concatenates the two given strings (!) and returns them as a path.
-// You better make sure there's a path separator at the end of lhs or at the start of rhs.
-static std::filesystem::path buildPath(const std::wstring_view& lhs, const std::wstring_view& rhs)
-{
-    std::wstring buffer;
-    buffer.reserve(lhs.size() + rhs.size());
-    buffer.append(lhs);
-    buffer.append(rhs);
-    return { std::move(buffer) };
-}
-
-void ParsedSettings::clear()
-{
-    globals = {};
-    baseLayerProfile = {};
-    profiles.clear();
-    profilesByGuid.clear();
-    colorSchemes.clear();
-    fixupsAppliedDuringLoad = false;
-}
-
-// This is a convenience method used by the CascadiaSettings constructor.
-// It runs some basic settings layering without relying on external programs or files.
-// This makes it suitable for most unit tests.
-SettingsLoader SettingsLoader::Default(const std::string_view& userJSON, const std::string_view& inboxJSON)
-{
-    SettingsLoader loader{ userJSON, inboxJSON };
-    loader.MergeInboxIntoUserSettings();
-    loader.FinalizeLayering();
-    loader.FixupUserSettings();
-    return loader;
-}
-
-// The SettingsLoader class is an internal implementation detail of CascadiaSettings.
-// Member methods aren't safe against misuse and you need to ensure to call them in a specific order.
-// See CascadiaSettings::LoadAll() for a specific usage example.
-//
-// This constructor only handles parsing the two given JSON strings.
-// At a minimum you should do at least everything that SettingsLoader::Default does.
-SettingsLoader::SettingsLoader(const std::string_view& userJSON, const std::string_view& inboxJSON)
-{
-    _parse(OriginTag::InBox, {}, inboxJSON, inboxSettings);
-
-    try
-    {
-        _parse(OriginTag::User, {}, userJSON, userSettings);
-    }
-    catch (const JsonUtils::DeserializationError& e)
-    {
-        _rethrowSerializationExceptionWithLocationInfo(e, userJSON);
-    }
-
-    if (const auto sources = userSettings.globals->DisabledProfileSources())
-    {
-        _ignoredNamespaces.reserve(sources.Size());
-        for (const auto& id : sources)
-        {
-            _ignoredNamespaces.emplace(id);
-        }
-    }
-
-    // See member description of _userProfileCount.
-    _userProfileCount = userSettings.profiles.size();
-}
-
-// Generate dynamic profiles and add them to the list of "inbox" profiles
-// (meaning profiles specified by the application rather by the user).
-void SettingsLoader::GenerateProfiles()
-{
-    _executeGenerator(PowershellCoreProfileGenerator{});
-    _executeGenerator(WslDistroGenerator{});
-    _executeGenerator(AzureCloudShellGenerator{});
-    _executeGenerator(VisualStudioGenerator{});
-#if TIL_FEATURE_DYNAMICSSHPROFILES_ENABLED
-    _executeGenerator(SshHostGenerator{});
-#endif
-}
-
-// A new settings.json gets a special treatment:
-// 1. The default profile is a PowerShell 7+ one, if one was generated,
-//    and falls back to the standard PowerShell 5 profile otherwise.
-// 2. cmd.exe gets a localized name.
-void SettingsLoader::ApplyRuntimeInitialSettings()
-{
-    // 1.
-    {
-        const auto preferredPowershellProfile = PowershellCoreProfileGenerator::GetPreferredPowershellProfileName();
-        auto guid = DEFAULT_WINDOWS_POWERSHELL_GUID;
-
-        for (const auto& profile : inboxSettings.profiles)
-        {
-            if (profile->Name() == preferredPowershellProfile)
-            {
-                guid = profile->Guid();
-                break;
-            }
-        }
-
-        userSettings.globals->DefaultProfile(guid);
-    }
-
-    // 2.
-    {
-        for (const auto& profile : userSettings.profiles)
-        {
-            if (profile->Guid() == DEFAULT_COMMAND_PROMPT_GUID)
-            {
-                profile->Name(RS_(L"CommandPromptDisplayName"));
-                break;
-            }
-        }
-    }
-}
-
-// Adds profiles from .inboxSettings as parents of matching profiles in .userSettings.
-// That way the user profiles will get appropriate defaults from the generators (like icons and such).
-// If a matching profile doesn't exist yet in .userSettings, one will be created.
-// Additionally, produces a final view of the color schemes from the inbox + user settings
-void SettingsLoader::MergeInboxIntoUserSettings()
-{
-    for (const auto& profile : inboxSettings.profiles)
-    {
-        _addUserProfileParent(profile);
-    }
-}
-
-// Searches AppData/ProgramData and app extension directories for settings JSON files.
-// If such JSON files are found, they're read and their contents added to .userSettings.
-//
-// Of course it would be more elegant to add fragments to .inboxSettings first and then have MergeInboxIntoUserSettings
-// merge them. Unfortunately however the "updates" key in fragment profiles make this impossible:
-// The targeted profile might be one that got created as part of SettingsLoader::MergeInboxIntoUserSettings.
-// Additionally the GUID in "updates" will conflict with existing GUIDs in .inboxSettings.
-void SettingsLoader::FindFragmentsAndMergeIntoUserSettings()
-{
-    ParsedSettings fragmentSettings;
-
-    const auto parseAndLayerFragmentFiles = [&](const std::filesystem::path& path, const winrt::hstring& source) {
-        for (const auto& fragmentExt : std::filesystem::directory_iterator{ path })
-        {
-            if (fragmentExt.path().extension() == jsonExtension)
-            {
-                try
-                {
-                    const auto content = ReadUTF8File(fragmentExt.path());
-                    _parseFragment(source, content, fragmentSettings);
-                }
-                CATCH_LOG();
-            }
-        }
-    };
-
-    for (const auto& rfid : std::array{ FOLDERID_LocalAppData, FOLDERID_ProgramData })
-    {
-        wil::unique_cotaskmem_string folder;
-        THROW_IF_FAILED(SHGetKnownFolderPath(rfid, 0, nullptr, &folder));
-
-        const auto fragmentPath = buildPath(folder.get(), FragmentsPath);
-
-        if (std::filesystem::is_directory(fragmentPath))
-        {
-            for (const auto& fragmentExtFolder : std::filesystem::directory_iterator{ fragmentPath })
-            {
-                const auto filename = fragmentExtFolder.path().filename();
-                const auto& source = filename.native();
-
-                if (!_ignoredNamespaces.count(std::wstring_view{ source }) && fragmentExtFolder.is_directory())
-                {
-                    parseAndLayerFragmentFiles(fragmentExtFolder.path(), winrt::hstring{ source });
-                }
-            }
-        }
-    }
-
-    // Search through app extensions.
-    // Gets the catalog of extensions with the name "com.microsoft.windows.terminal.settings".
-    //
-    // GH#12305: Open() can throw an 0x80070490 "Element not found.".
-    // It's unclear to me under which circumstances this happens as no one on the team
-    // was able to reproduce the user's issue, even if the application was run unpackaged.
-    // The error originates from `CallerIdentity::GetCallingProcessAppId` which returns E_NOT_SET.
-    // A comment can be found, reading:
-    // > Gets the "strong" AppId from the process token. This works for UWAs and Centennial apps,
-    // > strongly named processes where the AppId is stored securely in the process token. [...]
-    // > E_NOT_SET is returned for processes without strong AppIds.
-    IVectorView<AppExtension> extensions;
-    try
-    {
-        const auto catalog = AppExtensionCatalog::Open(AppExtensionHostName);
-        extensions = extractValueFromTaskWithoutMainThreadAwait(catalog.FindAllAsync());
-    }
-    CATCH_LOG();
-
-    if (!extensions)
-    {
-        return;
-    }
-
-    for (const auto& ext : extensions)
-    {
-        const auto packageName = ext.Package().Id().FamilyName();
-        if (_ignoredNamespaces.count(std::wstring_view{ packageName }))
-        {
-            continue;
-        }
-
-        // Likewise, getting the public folder from an extension is an async operation.
-        auto foundFolder = extractValueFromTaskWithoutMainThreadAwait(ext.GetPublicFolderAsync());
-        if (!foundFolder)
-        {
-            continue;
-        }
-
-        // the StorageFolder class has its own methods for obtaining the files within the folder
-        // however, all those methods are Async methods
-        // you may have noticed that we need to resort to clunky implementations for async operations
-        // (they are in extractValueFromTaskWithoutMainThreadAwait)
-        // so for now we will just take the folder path and access the files that way
-        const auto path = buildPath(foundFolder.Path(), FragmentsSubDirectory);
-
-        if (std::filesystem::is_directory(path))
-        {
-            parseAndLayerFragmentFiles(path, packageName);
-        }
-    }
-}
-
-// See FindFragmentsAndMergeIntoUserSettings.
-// This function does the same, but for a single given JSON blob and source
-// and at the time of writing is used for unit tests only.
-void SettingsLoader::MergeFragmentIntoUserSettings(const winrt::hstring& source, const std::string_view& content)
-{
-    ParsedSettings fragmentSettings;
-    _parseFragment(source, content, fragmentSettings);
-}
-
-// Call this method before passing SettingsLoader to the CascadiaSettings constructor.
-// It layers all remaining objects onto each other (those that aren't covered
-// by MergeInboxIntoUserSettings/FindFragmentsAndMergeIntoUserSettings).
-void SettingsLoader::FinalizeLayering()
-{
-    for (const auto& colorScheme : inboxSettings.colorSchemes)
-    {
-        _addOrMergeUserColorScheme(colorScheme.second);
-    }
-
-    // Layer default globals -> user globals
-    userSettings.globals->AddLeastImportantParent(inboxSettings.globals);
-
-    // Actions are currently global, so if we want to conditionally light up a bunch of
-    // actions, this is the time to do it.
-    if (userSettings.globals->EnableColorSelection())
-    {
-<<<<<<< HEAD
-        const auto json = _parseJson(EnableColorSelectionSettingsJson);
-        const auto globals = GlobalAppSettings::FromJson(json.root, OriginTag::InBox);
-=======
-        const auto json = _parseJson(LoadStringResource(IDR_ENABLE_COLOR_SELECTION));
-        const auto globals = GlobalAppSettings::FromJson(json.root);
->>>>>>> 5383cb3a
-        userSettings.globals->AddLeastImportantParent(globals);
-    }
-
-    userSettings.globals->_FinalizeInheritance();
-    // Layer default profile defaults -> user profile defaults
-    userSettings.baseLayerProfile->AddLeastImportantParent(inboxSettings.baseLayerProfile);
-    userSettings.baseLayerProfile->_FinalizeInheritance();
-    // Layer user profile defaults -> user profiles
-    for (const auto& profile : userSettings.profiles)
-    {
-        profile->AddMostImportantParent(userSettings.baseLayerProfile);
-
-        // This completes the parenting process that was started in _addUserProfileParent().
-        profile->_FinalizeInheritance();
-        if (profile->Origin() == OriginTag::None)
-        {
-            // If you add more fields here, make sure to do the same in
-            // implementation::CreateChild().
-            profile->Origin(OriginTag::User);
-            profile->Name(profile->Name());
-            profile->Hidden(profile->Hidden());
-        }
-    }
-}
-
-// Let's say a user doesn't know that they need to write `"hidden": true` in
-// order to prevent a profile from showing up (and a settings UI doesn't exist).
-// Naturally they would open settings.json and try to remove the profile object.
-// This section of code recognizes if a profile was seen before and marks it as
-// `"hidden": true` by default and thus ensures the behavior the user expects:
-// Profiles won't show up again after they've been removed from settings.json.
-//
-// Returns true if something got changed and
-// the settings need to be saved to disk.
-bool SettingsLoader::DisableDeletedProfiles()
-{
-    const auto& state = winrt::get_self<ApplicationState>(ApplicationState::SharedInstance());
-    auto generatedProfileIds = state->GeneratedProfiles();
-    auto newGeneratedProfiles = false;
-
-    for (const auto& profile : _getNonUserOriginProfiles())
-    {
-        if (generatedProfileIds.emplace(profile->Guid()).second)
-        {
-            newGeneratedProfiles = true;
-        }
-        else
-        {
-            profile->Deleted(true);
-            profile->Hidden(true);
-        }
-    }
-
-    if (newGeneratedProfiles)
-    {
-        state->GeneratedProfiles(generatedProfileIds);
-    }
-
-    return newGeneratedProfiles;
-}
-
-bool winrt::Microsoft::Terminal::Settings::Model::implementation::SettingsLoader::RemapColorSchemeForProfile(const winrt::com_ptr<winrt::Microsoft::Terminal::Settings::Model::implementation::Profile>& profile)
-{
-    bool modified{ false };
-
-    const IAppearanceConfig appearances[] = {
-        profile->DefaultAppearance(),
-        profile->UnfocusedAppearance()
-    };
-
-    for (auto&& appearance : appearances)
-    {
-        if (appearance)
-        {
-            if (auto schemeName{ appearance.LightColorSchemeName() }; !schemeName.empty())
-            {
-                if (auto found{ userSettings.colorSchemeRemappings.find(schemeName) }; found != userSettings.colorSchemeRemappings.end())
-                {
-                    appearance.LightColorSchemeName(found->second);
-                    modified = true;
-                }
-            }
-
-            if (auto schemeName{ appearance.DarkColorSchemeName() }; !schemeName.empty())
-            {
-                if (auto found{ userSettings.colorSchemeRemappings.find(schemeName) }; found != userSettings.colorSchemeRemappings.end())
-                {
-                    appearance.DarkColorSchemeName(found->second);
-                    modified = true;
-                }
-            }
-        }
-    }
-
-    return modified;
-}
-
-// Runs migrations and fixups on user settings.
-// Returns true if something got changed and
-// the settings need to be saved to disk.
-bool SettingsLoader::FixupUserSettings()
-{
-    struct CommandlinePatch
-    {
-        winrt::guid guid{};
-        std::wstring_view before;
-        std::wstring_view after;
-    };
-
-    static constexpr std::array commandlinePatches{
-        CommandlinePatch{ DEFAULT_COMMAND_PROMPT_GUID, L"cmd.exe", L"%SystemRoot%\\System32\\cmd.exe" },
-        CommandlinePatch{ DEFAULT_WINDOWS_POWERSHELL_GUID, L"powershell.exe", L"%SystemRoot%\\System32\\WindowsPowerShell\\v1.0\\powershell.exe" },
-    };
-
-    auto fixedUp = userSettings.fixupsAppliedDuringLoad;
-
-    fixedUp = RemapColorSchemeForProfile(userSettings.baseLayerProfile) || fixedUp;
-    for (const auto& profile : userSettings.profiles)
-    {
-        fixedUp = RemapColorSchemeForProfile(profile) || fixedUp;
-
-        if (!profile->HasCommandline())
-        {
-            continue;
-        }
-
-        for (const auto& patch : commandlinePatches)
-        {
-            if (profile->Guid() == patch.guid && til::equals_insensitive_ascii(profile->Commandline(), patch.before))
-            {
-                profile->ClearCommandline();
-
-                // GH#12842:
-                // With the commandline field on the user profile gone, it's actually unknown what
-                // commandline it'll inherit, since a user profile can have multiple parents. We have to
-                // make sure we restore the correct commandline in case we don't inherit the expected one.
-                if (profile->Commandline() != patch.after)
-                {
-                    profile->Commandline(winrt::hstring{ patch.after });
-                }
-
-                fixedUp = true;
-                break;
-            }
-        }
-    }
-
-    // Terminal 1.19: Migrate the global
-    // `compatibility.reloadEnvironmentVariables` to being a per-profile
-    // setting. If the user had it disabled in 1.18, then set the
-    // profiles.defaults value to false to match.
-    if (!userSettings.globals->LegacyReloadEnvironmentVariables())
-    {
-        // migrate the user's opt-out to the profiles.defaults
-        userSettings.baseLayerProfile->ReloadEnvironmentVariables(false);
-        fixedUp = true;
-    }
-
-    return fixedUp;
-}
-
-// Give a string of length N and a position of [0,N) this function returns
-// the line/column within the string, similar to how text editors do it.
-// Newlines are considered part of the current line (as per POSIX).
-std::pair<size_t, size_t> SettingsLoader::_lineAndColumnFromPosition(const std::string_view& string, const size_t position)
-{
-    size_t line = 1;
-    size_t column = 0;
-
-    for (;;)
-    {
-        const auto p = string.find('\n', column);
-        if (p >= position)
-        {
-            break;
-        }
-
-        column = p + 1;
-        line++;
-    }
-
-    return { line, position - column + 1 };
-}
-
-// Formats a JSON exception for humans to read and throws that.
-void SettingsLoader::_rethrowSerializationExceptionWithLocationInfo(const JsonUtils::DeserializationError& e, const std::string_view& settingsString)
-{
-    std::string jsonValueAsString;
-    try
-    {
-        jsonValueAsString = e.jsonValue.asString();
-        if (e.jsonValue.isString())
-        {
-            jsonValueAsString = fmt::format("\"{}\"", jsonValueAsString);
-        }
-    }
-    catch (...)
-    {
-        jsonValueAsString = "array or object";
-    }
-
-    const auto [line, column] = _lineAndColumnFromPosition(settingsString, static_cast<size_t>(e.jsonValue.getOffsetStart()));
-
-    fmt::memory_buffer msg;
-    fmt::format_to(msg, "* Line {}, Column {}", line, column);
-    if (e.key)
-    {
-        fmt::format_to(msg, " ({})", *e.key);
-    }
-    fmt::format_to(msg, "\n  Have: {}\n  Expected: {}\0", jsonValueAsString, e.expectedType);
-
-    throw SettingsTypedDeserializationException{ msg.data() };
-}
-
-// Simply parses the given content to a Json::Value.
-Json::Value SettingsLoader::_parseJSON(const std::string_view& content)
-{
-    Json::Value json;
-    std::string errs;
-    const std::unique_ptr<Json::CharReader> reader{ Json::CharReaderBuilder{}.newCharReader() };
-
-    if (!reader->parse(content.data(), content.data() + content.size(), &json, &errs))
-    {
-        throw winrt::hresult_error(WEB_E_INVALID_JSON_STRING, winrt::to_hstring(errs));
-    }
-
-    return json;
-}
-
-// A helper method similar to Json::Value::operator[], but compatible with std::string_view.
-const Json::Value& SettingsLoader::_getJSONValue(const Json::Value& json, const std::string_view& key) noexcept
-{
-    if (json.isObject())
-    {
-        if (const auto val = json.find(key.data(), key.data() + key.size()))
-        {
-            return *val;
-        }
-    }
-
-    return Json::Value::nullSingleton();
-}
-
-// We treat userSettings.profiles as an append-only array and will
-// append profiles into the userSettings as necessary in this function.
-// _userProfileCount stores the number of profiles that were in userJSON during construction.
-//
-// Thus no matter how many profiles are added later on, the following condition holds true:
-// The userSettings.profiles in the range [0, _userProfileCount) contain all profiles specified by the user.
-// In turn all profiles in the range [_userProfileCount, ∞) contain newly generated/added profiles.
-// std::span{ userSettings.profiles }.subspan(_userProfileCount) gets us the latter range.
-std::span<const winrt::com_ptr<Profile>> SettingsLoader::_getNonUserOriginProfiles() const
-{
-    return std::span{ userSettings.profiles }.subspan(_userProfileCount);
-}
-
-// Parses the given JSON string ("content") and fills a ParsedSettings instance with it.
-// This function is to be used for user settings files.
-void SettingsLoader::_parse(const OriginTag origin, const winrt::hstring& source, const std::string_view& content, ParsedSettings& settings)
-{
-    const auto json = _parseJson(content);
-
-    settings.clear();
-
-    {
-        settings.globals = GlobalAppSettings::FromJson(json.root, origin);
-
-        for (const auto& schemeJson : json.colorSchemes)
-        {
-            if (const auto scheme = ColorScheme::FromJson(schemeJson))
-            {
-                scheme->Origin(origin);
-                settings.colorSchemes.emplace(scheme->Name(), std::move(scheme));
-            }
-        }
-    }
-
-    {
-        for (const auto& themeJson : json.themes)
-        {
-            if (const auto theme = Theme::FromJson(themeJson))
-            {
-                const auto& name{ theme->Name() };
-
-                if (origin != OriginTag::InBox &&
-                    (std::ranges::find(builtinThemes, name) != builtinThemes.end()))
-                {
-                    // If the theme didn't come from the in-box themes, and its
-                    // name was one of the reserved names, then just ignore it.
-                    // Themes don't support layering - we don't want the user
-                    // versions of these themes overriding the built-in ones.
-                    continue;
-                }
-                settings.globals->AddTheme(*theme);
-            }
-        }
-    }
-
-    {
-        settings.baseLayerProfile = Profile::FromJson(json.profileDefaults);
-        // Remove the `guid` member from the default settings.
-        // That will hyper-explode, so just don't let them do that.
-        settings.baseLayerProfile->ClearGuid();
-        settings.baseLayerProfile->Origin(OriginTag::ProfilesDefaults);
-    }
-
-    {
-        const auto size = json.profilesList.size();
-        settings.profiles.reserve(size);
-        settings.profilesByGuid.reserve(size);
-
-        for (const auto& profileJson : json.profilesList)
-        {
-            auto profile = _parseProfile(origin, source, profileJson);
-            // GH#9962: Discard Guid-less, Name-less profiles.
-            if (profile->HasGuid())
-            {
-                _appendProfile(std::move(profile), profile->Guid(), settings);
-            }
-        }
-    }
-}
-
-// Just like _parse, but is to be used for fragment files, which don't support anything but color
-// schemes and profiles. Additionally this function supports profiles which specify an "updates" key.
-void SettingsLoader::_parseFragment(const winrt::hstring& source, const std::string_view& content, ParsedSettings& settings)
-{
-    auto json = _parseJson(content);
-
-    settings.clear();
-
-    {
-        settings.globals = winrt::make_self<GlobalAppSettings>();
-
-        for (const auto& schemeJson : json.colorSchemes)
-        {
-            try
-            {
-                if (const auto scheme = ColorScheme::FromJson(schemeJson))
-                {
-                    scheme->Origin(OriginTag::Fragment);
-                    // Don't add the color scheme to the Fragment's GlobalSettings; that will
-                    // cause layering issues later. Add them to a staging area for later processing.
-                    // (search for STAGED COLORS to find the next step)
-                    settings.colorSchemes.emplace(scheme->Name(), std::move(scheme));
-                }
-            }
-            CATCH_LOG()
-        }
-
-        // Parse out actions from the fragment. Manually opt-out of keybinding
-        // parsing - fragments shouldn't be allowed to bind actions to keys
-        // directly. We may want to revisit circa GH#2205
-        settings.globals->LayerActionsFrom(json.root, OriginTag::Fragment, false);
-    }
-
-    {
-        const auto size = json.profilesList.size();
-        settings.profiles.reserve(size);
-        settings.profilesByGuid.reserve(size);
-
-        for (const auto& profileJson : json.profilesList)
-        {
-            try
-            {
-                auto profile = _parseProfile(OriginTag::Fragment, source, profileJson);
-                // GH#9962: Discard Guid-less, Name-less profiles, but...
-                // allow ones with an Updates field, as those are special for fragments.
-                // We need to make sure to only call Guid() if HasGuid() is true,
-                // as Guid() will dynamically generate a return value otherwise.
-                const auto guid = profile->HasGuid() ? profile->Guid() : profile->Updates();
-                if (guid != winrt::guid{})
-                {
-                    _appendProfile(std::move(profile), guid, settings);
-                }
-            }
-            CATCH_LOG()
-        }
-    }
-
-    for (const auto& fragmentProfile : settings.profiles)
-    {
-        if (const auto updates = fragmentProfile->Updates(); updates != winrt::guid{})
-        {
-            if (const auto it = userSettings.profilesByGuid.find(updates); it != userSettings.profilesByGuid.end())
-            {
-                it->second->AddMostImportantParent(fragmentProfile);
-            }
-        }
-        else
-        {
-            _addUserProfileParent(fragmentProfile);
-        }
-    }
-
-    // STAGED COLORS are processed here: we merge them into the partially-loaded
-    // settings directly so that we can resolve conflicts between user-generated
-    // color schemes and fragment-originated ones.
-    for (const auto& fragmentColorScheme : settings.colorSchemes)
-    {
-        _addOrMergeUserColorScheme(fragmentColorScheme.second);
-    }
-
-    // Add the parsed fragment globals as a parent of the user's settings.
-    // Later, in FinalizeInheritance, this will result in the action map from
-    // the fragments being applied before the user's own settings.
-    userSettings.globals->AddLeastImportantParent(settings.globals);
-}
-
-SettingsLoader::JsonSettings SettingsLoader::_parseJson(const std::string_view& content)
-{
-    auto root = content.empty() ? Json::Value{ Json::ValueType::objectValue } : _parseJSON(content);
-    const auto& colorSchemes = _getJSONValue(root, SchemesKey);
-    const auto& themes = _getJSONValue(root, ThemesKey);
-    const auto& profilesObject = _getJSONValue(root, ProfilesKey);
-    const auto& profileDefaults = _getJSONValue(profilesObject, DefaultSettingsKey);
-    const auto& profilesList = profilesObject.isArray() ? profilesObject : _getJSONValue(profilesObject, ProfilesListKey);
-    return JsonSettings{ std::move(root), colorSchemes, profileDefaults, profilesList, themes };
-}
-
-// Just a common helper function between _parse and _parseFragment.
-// Parses a profile and ensures it has a Guid if possible.
-winrt::com_ptr<Profile> SettingsLoader::_parseProfile(const OriginTag origin, const winrt::hstring& source, const Json::Value& profileJson)
-{
-    auto profile = Profile::FromJson(profileJson);
-    profile->Origin(origin);
-
-    // The Guid() generation below depends on the value of Source().
-    // --> Provide one if we got one.
-    if (!source.empty())
-    {
-        profile->Source(source);
-    }
-
-    // If none exists. the Guid() getter generates one from Name() and optionally Source().
-    // We want to ensure that every profile has a GUID no matter what, not just to
-    // cache the value, but also to make them consistently identifiable later on.
-    if (!profile->HasGuid() && profile->HasName())
-    {
-        profile->Guid(profile->Guid());
-    }
-
-    return profile;
-}
-
-// Adds a profile to the ParsedSettings instance. Takes ownership of the profile.
-// It ensures no duplicate GUIDs are added to the ParsedSettings instance.
-void SettingsLoader::_appendProfile(winrt::com_ptr<Profile>&& profile, const winrt::guid& guid, ParsedSettings& settings)
-{
-    // FYI: The static_cast ensures we don't move the profile into
-    // `profilesByGuid`, even though we still need it later for `profiles`.
-    if (settings.profilesByGuid.emplace(guid, static_cast<const winrt::com_ptr<Profile>&>(profile)).second)
-    {
-        settings.profiles.emplace_back(profile);
-    }
-    else
-    {
-        duplicateProfile = true;
-    }
-}
-
-// If the given ParsedSettings instance contains a profile with the given profile's GUID,
-// the profile is added as a parent. Otherwise a new child profile is created.
-void SettingsLoader::_addUserProfileParent(const winrt::com_ptr<implementation::Profile>& profile)
-{
-    if (const auto [it, inserted] = userSettings.profilesByGuid.emplace(profile->Guid(), nullptr); !inserted)
-    {
-        // If inserted is false, we got a matching user profile with identical GUID.
-        // --> The generated profile is a parent of the existing user profile.
-        it->second->AddLeastImportantParent(profile);
-    }
-    else
-    {
-        // If inserted is true, then this is a generated profile that doesn't exist
-        // in the user's settings (which makes this branch somewhat unlikely).
-        //
-        // When a user modifies a profile they shouldn't modify the (static/constant)
-        // inbox profile of course. That's why we need to create a child.
-        // And since we previously added the (now) parent profile into profilesByGuid
-        // we'll have to replace it->second with the (new) child profile.
-        //
-        // These additional things are required to complete a (user) profile:
-        // * A call to _FinalizeInheritance()
-        // * Every profile should at least have Origin(), Name() and Hidden() set
-        // They're handled by SettingsLoader::FinalizeLayering() and detected by
-        // the missing Origin(). Setting these fields as late as possible ensures
-        // that we pick up the correct, inherited values of all of the child's parents.
-        //
-        // If you add more fields here, make sure to do the same in
-        // implementation::CreateChild().
-        auto child = winrt::make_self<Profile>();
-        child->AddLeastImportantParent(profile);
-        child->Guid(profile->Guid());
-
-        // If profile is a dynamic/generated profile, a fragment's
-        // Source() should have no effect on this user profile.
-        if (profile->HasSource())
-        {
-            child->Source(profile->Source());
-        }
-
-        it->second = child;
-        userSettings.profiles.emplace_back(std::move(child));
-    }
-}
-
-void SettingsLoader::_addOrMergeUserColorScheme(const winrt::com_ptr<implementation::ColorScheme>& newScheme)
-{
-    // On entry, all the user color schemes have been loaded. Therefore, any insertions of inbox or fragment schemes
-    // will fail; we can leverage this to detect when they are equivalent and delete the user's duplicate copies.
-    // If the user has changed the otherwise "duplicate" scheme, though, we will move it aside.
-    if (const auto [it, inserted] = userSettings.colorSchemes.emplace(newScheme->Name(), newScheme); !inserted)
-    {
-        // This scheme was not inserted because one already existed.
-        auto existingScheme{ it->second };
-        if (existingScheme->Origin() == OriginTag::User) // we only want to impose ordering on User schemes
-        {
-            it->second = newScheme; // Stomp the user's existing scheme with the one we just got (to make sure the right Origin is set)
-            userSettings.fixupsAppliedDuringLoad = true; // Make sure we save the settings.
-            if (!existingScheme->IsEquivalentForSettingsMergePurposes(newScheme))
-            {
-                hstring newName{ fmt::format(FMT_COMPILE(L"{} (modified)"), existingScheme->Name()) };
-                int differentiator = 2;
-                while (userSettings.colorSchemes.contains(newName))
-                {
-                    newName = hstring{ fmt::format(FMT_COMPILE(L"{} (modified {})"), existingScheme->Name(), differentiator++) };
-                }
-                // Rename the user's scheme.
-                existingScheme->Name(newName);
-                userSettings.colorSchemeRemappings.emplace(newScheme->Name(), newName);
-                // And re-add it to the end.
-                userSettings.colorSchemes.emplace(newName, std::move(existingScheme));
-            }
-        }
-    }
-}
-
-// As the name implies it executes a generator.
-// Generated profiles are added to .inboxSettings. Used by GenerateProfiles().
-void SettingsLoader::_executeGenerator(const IDynamicProfileGenerator& generator)
-{
-    const auto generatorNamespace = generator.GetNamespace();
-    if (_ignoredNamespaces.count(generatorNamespace))
-    {
-        return;
-    }
-
-    const auto previousSize = inboxSettings.profiles.size();
-
-    try
-    {
-        generator.GenerateProfiles(inboxSettings.profiles);
-    }
-    CATCH_LOG_MSG("Dynamic Profile Namespace: \"%.*s\"", gsl::narrow<int>(generatorNamespace.size()), generatorNamespace.data())
-
-    // If the generator produced some profiles we're going to give them default attributes.
-    // By setting the Origin/Source/etc. here, we deduplicate some code and ensure they aren't missing accidentally.
-    if (inboxSettings.profiles.size() > previousSize)
-    {
-        const winrt::hstring source{ generatorNamespace };
-
-        for (const auto& profile : std::span(inboxSettings.profiles).subspan(previousSize))
-        {
-            profile->Origin(OriginTag::Generated);
-            profile->Source(source);
-        }
-    }
-}
-
-// Method Description:
-// - Creates a CascadiaSettings from whatever's saved on disk, or instantiates
-//      a new one with the default values. If we're running as a packaged app,
-//      it will load the settings from our packaged localappdata. If we're
-//      running as an unpackaged application, it will read it from the path
-//      we've set under localappdata.
-// - Loads both the settings from the defaults.json and the user's settings.json
-// - Also runs and dynamic profile generators. If any of those generators create
-//   new profiles, we'll write the user settings back to the file, with the new
-//   profiles inserted into their list of profiles.
-// Return Value:
-// - a unique_ptr containing a new CascadiaSettings object.
-Model::CascadiaSettings CascadiaSettings::LoadAll()
-try
-{
-    FILETIME lastWriteTime{};
-    auto settingsString = ReadUTF8FileIfExists(_settingsPath(), false, &lastWriteTime).value_or(std::string{});
-    auto firstTimeSetup = settingsString.empty();
-
-    // If it's the firstTimeSetup and a preview build, then try to
-    // read settings.json from the Release stable file path if it exists.
-    // Otherwise use default settings file provided from original settings file
-    bool releaseSettingExists = false;
-    if (firstTimeSetup && !IsPortableMode())
-    {
-#if defined(WT_BRANDING_PREVIEW) || defined(WT_BRANDING_CANARY)
-        {
-            try
-            {
-                settingsString = ReadUTF8FileIfExists(_releaseSettingsPath()).value_or(std::string{});
-                releaseSettingExists = settingsString.empty() ? false : true;
-            }
-            catch (...)
-            {
-            }
-        }
-#endif
-    }
-
-    // GH#11119: If we find that the settings file doesn't exist, or is empty,
-    // then let's quick delete the state file as well. If the user does have a
-    // state file, and not a settings, then they probably tried to reset their
-    // settings. It might have data in it that was only relevant for a previous
-    // iteration of the settings file. If we don't, we'll load the old state and
-    // ignore all dynamic profiles (for example)!
-    if (firstTimeSetup)
-    {
-        ApplicationState::SharedInstance().Reset();
-    }
-
-    // Only uses default settings when firstTimeSetup is true and releaseSettingExists is false
-    // Otherwise use existing settingsString
-    const auto settingsStringView = (firstTimeSetup && !releaseSettingExists) ? LoadStringResource(IDR_USER_DEFAULTS) : settingsString;
-    auto mustWriteToDisk = firstTimeSetup;
-
-    SettingsLoader loader{ settingsStringView, LoadStringResource(IDR_DEFAULTS) };
-
-    // Generate dynamic profiles and add them as parents of user profiles.
-    // That way the user profiles will get appropriate defaults from the generators (like icons and such).
-    loader.GenerateProfiles();
-
-    // ApplyRuntimeInitialSettings depends on generated profiles.
-    // --> ApplyRuntimeInitialSettings must be called after GenerateProfiles.
-    // Doesn't run when there is a Release settings.json that exists
-    if (firstTimeSetup && !releaseSettingExists)
-    {
-        loader.ApplyRuntimeInitialSettings();
-    }
-
-    loader.MergeInboxIntoUserSettings();
-    // Fragments might reference user profiles created by a generator.
-    // --> FindFragmentsAndMergeIntoUserSettings must be called after MergeInboxIntoUserSettings.
-    loader.FindFragmentsAndMergeIntoUserSettings();
-    loader.FinalizeLayering();
-
-    // DisableDeletedProfiles returns true whenever we encountered any new generated/dynamic profiles.
-    // Similarly FixupUserSettings returns true, when it encountered settings that were patched up.
-    mustWriteToDisk |= loader.DisableDeletedProfiles();
-    mustWriteToDisk |= loader.FixupUserSettings();
-
-    // If this throws, the app will catch it and use the default settings.
-    const auto settings = winrt::make_self<CascadiaSettings>(std::move(loader));
-
-    // If we created the file, or found new dynamic profiles, write the user
-    // settings string back to the file.
-    if (mustWriteToDisk)
-    {
-        try
-        {
-            settings->WriteSettingsToDisk();
-        }
-        catch (...)
-        {
-            LOG_CAUGHT_EXCEPTION();
-            settings->_warnings.Append(SettingsLoadWarnings::FailedToWriteToSettings);
-        }
-    }
-    else
-    {
-        // lastWriteTime is only valid if mustWriteToDisk is false.
-        // Additionally WriteSettingsToDisk() updates the _hash for us already.
-        settings->_hash = _calculateHash(settingsString, lastWriteTime);
-    }
-
-    settings->_researchOnLoad();
-
-    return *settings;
-}
-catch (const SettingsException& ex)
-{
-    const auto settings{ winrt::make_self<CascadiaSettings>() };
-    settings->_loadError = ex.Error();
-    return *settings;
-}
-catch (const SettingsTypedDeserializationException& e)
-{
-    const auto settings{ winrt::make_self<CascadiaSettings>() };
-    settings->_deserializationErrorMessage = til::u8u16(e.what());
-    return *settings;
-}
-
-void CascadiaSettings::_researchOnLoad()
-{
-    // Only do this if we're actually being sampled
-    if (TraceLoggingProviderEnabled(g_hSettingsModelProvider, 0, MICROSOFT_KEYWORD_MEASURES))
-    {
-        // ----------------------------- RE: Themes ----------------------------
-        const auto numThemes = GlobalSettings().Themes().Size();
-        const auto themeInUse = GlobalSettings().CurrentTheme().Name();
-        const auto changedTheme = GlobalSettings().HasTheme();
-
-        // system: 0
-        // light: 1
-        // dark: 2
-        // a custom theme: 3
-        // system (legacy): 4
-        // light (legacy): 5
-        // dark (legacy): 6
-        const auto themeChoice = themeInUse == L"system"       ? 0 :
-                                 themeInUse == L"light"        ? 1 :
-                                 themeInUse == L"dark"         ? 2 :
-                                 themeInUse == L"legacyDark"   ? 4 :
-                                 themeInUse == L"legacyLight"  ? 5 :
-                                 themeInUse == L"legacySystem" ? 6 :
-                                                                 3;
-
-        TraceLoggingWrite(
-            g_hSettingsModelProvider,
-            "ThemesInUse",
-            TraceLoggingDescription("Data about the themes in use"),
-            TraceLoggingBool(themeChoice, "Identifier for the theme chosen. 0 is system, 1 is light, 2 is dark, and 3 indicates any custom theme."),
-            TraceLoggingBool(changedTheme, "True if the user actually changed the theme from the default theme"),
-            TraceLoggingInt32(numThemes, "Number of themes in the user's settings"),
-            TraceLoggingKeyword(MICROSOFT_KEYWORD_MEASURES),
-            TelemetryPrivacyDataTag(PDT_ProductAndServiceUsage));
-
-        // --------------------------- RE: sendInput ---------------------------
-        auto collectSendInput = [&]() {
-            auto totalSendInput = 0;
-            const auto& allActions = GlobalSettings().ActionMap().AvailableActions();
-            for (const auto&& [name, actionAndArgs] : allActions)
-            {
-                if (actionAndArgs.Action() == ShortcutAction::SendInput)
-                {
-                    totalSendInput++;
-                }
-            }
-            return totalSendInput;
-        };
-
-        TraceLoggingWrite(
-            g_hSettingsModelProvider,
-            "SendInputUsage",
-            TraceLoggingDescription("Event emitted upon settings load, containing the number of sendInput actions a user has"),
-            TraceLoggingInt32(collectSendInput(), "Number of sendInput actions in the user's settings"),
-            TraceLoggingKeyword(MICROSOFT_KEYWORD_MEASURES),
-            TelemetryPrivacyDataTag(PDT_ProductAndServiceUsage));
-
-        // ------------------------ RE: autoMarkPrompts ------------------------
-        auto totalAutoMark = 0;
-        auto totalShowMarks = 0;
-        for (const auto&& p : AllProfiles())
-        {
-            totalAutoMark += p.AutoMarkPrompts() ? 1 : 0;
-            totalShowMarks += p.ShowMarks() ? 1 : 0;
-        }
-
-        TraceLoggingWrite(
-            g_hSettingsModelProvider,
-            "MarksProfilesUsage",
-            TraceLoggingDescription("Event emitted upon settings load, containing the number of profiles opted-in to scrollbar marks"),
-            TraceLoggingInt32(totalAutoMark, "Number of profiles for which AutoMarkPrompts is enabled"),
-            TraceLoggingInt32(totalShowMarks, "Number of profiles for which ShowMarks is enabled"),
-            TraceLoggingKeyword(MICROSOFT_KEYWORD_MEASURES),
-            TelemetryPrivacyDataTag(PDT_ProductAndServiceUsage));
-    }
-}
-
-// Function Description:
-// - Creates a new CascadiaSettings object initialized with settings from the
-//   hard-coded defaults.json.
-// Arguments:
-// - <none>
-// Return Value:
-// - a unique_ptr to a CascadiaSettings with the settings from defaults.json
-Model::CascadiaSettings CascadiaSettings::LoadDefaults()
-{
-    return *winrt::make_self<CascadiaSettings>(std::string_view{}, LoadStringResource(IDR_DEFAULTS));
-}
-
-CascadiaSettings::CascadiaSettings(const winrt::hstring& userJSON, const winrt::hstring& inboxJSON) :
-    CascadiaSettings{ SettingsLoader::Default(til::u16u8(userJSON), til::u16u8(inboxJSON)) }
-{
-}
-
-CascadiaSettings::CascadiaSettings(const std::string_view& userJSON, const std::string_view& inboxJSON) :
-    CascadiaSettings{ SettingsLoader::Default(userJSON, inboxJSON) }
-{
-}
-
-CascadiaSettings::CascadiaSettings(SettingsLoader&& loader) :
-    // The CascadiaSettings class declaration initializes these fields by default,
-    // but we're going to set these fields in our constructor later on anyways.
-    _globals{},
-    _baseLayerProfile{},
-    _allProfiles{},
-    _activeProfiles{},
-    _warnings{}
-{
-    std::vector<Model::Profile> allProfiles;
-    std::vector<Model::Profile> activeProfiles;
-    std::vector<Model::SettingsLoadWarnings> warnings;
-
-    allProfiles.reserve(loader.userSettings.profiles.size());
-    activeProfiles.reserve(loader.userSettings.profiles.size());
-
-    for (const auto& colorScheme : loader.userSettings.colorSchemes)
-    {
-        loader.userSettings.globals->AddColorScheme(*colorScheme.second);
-    }
-
-    // SettingsLoader and ParsedSettings are supposed to always
-    // create these two members. We don't want null-pointer exceptions.
-    assert(loader.userSettings.globals != nullptr);
-    assert(loader.userSettings.baseLayerProfile != nullptr);
-
-    for (const auto& profile : loader.userSettings.profiles)
-    {
-        // If a generator stops producing a certain profile (e.g. WSL or PowerShell were removed) or
-        // a profile from a fragment doesn't exist anymore, we should also stop including the
-        // matching user's profile in _allProfiles (since they aren't functional anyways).
-        //
-        // A user profile has a valid, dynamic parent if it has a parent with identical source.
-        if (const auto source = profile->Source(); !source.empty())
-        {
-            const auto& parents = profile->Parents();
-            if (std::none_of(parents.begin(), parents.end(), [&](const auto& parent) { return parent->Source() == source; }))
-            {
-                continue;
-            }
-        }
-
-        allProfiles.emplace_back(*profile);
-        if (!profile->Hidden())
-        {
-            activeProfiles.emplace_back(*profile);
-        }
-    }
-
-    if (allProfiles.empty())
-    {
-        throw SettingsException(SettingsLoadErrors::NoProfiles);
-    }
-    if (activeProfiles.empty())
-    {
-        throw SettingsException(SettingsLoadErrors::AllProfilesHidden);
-    }
-
-    if (loader.duplicateProfile)
-    {
-        warnings.emplace_back(Model::SettingsLoadWarnings::DuplicateProfile);
-    }
-
-    _globals = loader.userSettings.globals;
-    _baseLayerProfile = loader.userSettings.baseLayerProfile;
-    _allProfiles = winrt::single_threaded_observable_vector(std::move(allProfiles));
-    _activeProfiles = winrt::single_threaded_observable_vector(std::move(activeProfiles));
-    _warnings = winrt::single_threaded_vector(std::move(warnings));
-
-    _resolveDefaultProfile();
-    _resolveNewTabMenuProfiles();
-    _validateSettings();
-
-    ExpandCommands();
-}
-
-// Method Description:
-// - Returns the path of the settings.json file.
-// Arguments:
-// - <none>
-// Return Value:
-// - Returns a path in 80% of cases. I measured!
-const std::filesystem::path& CascadiaSettings::_settingsPath()
-{
-    static const auto path = GetBaseSettingsPath() / SettingsFilename;
-    return path;
-}
-
-// Method Description:
-// - Returns the path of the settings.json file from stable file path
-// Arguments:
-// - <none>
-// Return Value:
-// - Path to stable settings
-const std::filesystem::path& CascadiaSettings::_releaseSettingsPath()
-{
-    static const auto path = GetReleaseSettingsPath() / SettingsFilename;
-    return path;
-}
-
-// Returns a has (approximately) uniquely identifying the settings.json contents on disk.
-winrt::hstring CascadiaSettings::_calculateHash(std::string_view settings, const FILETIME& lastWriteTime)
-{
-    const auto fileHash = til::hash(settings);
-    const ULARGE_INTEGER fileTime{ lastWriteTime.dwLowDateTime, lastWriteTime.dwHighDateTime };
-    const auto hash = fmt::format(L"{:016x}-{:016x}", fileHash, fileTime.QuadPart);
-    return winrt::hstring{ hash };
-}
-
-// function Description:
-// - Returns the full path to the settings file, either within the application
-//   package, or in its unpackaged location. This path is under the "Local
-//   AppData" folder, so it _doesn't_ roam to other machines.
-// - If the application is unpackaged,
-//   the file will end up under e.g. C:\Users\admin\AppData\Local\Microsoft\Windows Terminal\settings.json
-// Arguments:
-// - <none>
-// Return Value:
-// - the full path to the settings file
-winrt::hstring CascadiaSettings::SettingsPath()
-{
-    return winrt::hstring{ _settingsPath().native() };
-}
-
-bool CascadiaSettings::IsPortableMode()
-{
-    return Model::IsPortableMode();
-}
-
-winrt::hstring CascadiaSettings::DefaultSettingsPath()
-{
-    // Both of these posts suggest getting the path to the exe, then removing
-    // the exe's name to get the package root:
-    // * https://blogs.msdn.microsoft.com/appconsult/2017/06/23/accessing-to-the-files-in-the-installation-folder-in-a-desktop-bridge-application/
-    // * https://blogs.msdn.microsoft.com/appconsult/2017/03/06/handling-data-in-a-converted-desktop-app-with-the-desktop-bridge/
-    //
-    // This would break if we ever moved our exe out of the package root.
-    // HOWEVER, if we try to look for a defaults.json that's simply in the same
-    // directory as the exe, that will work for unpackaged scenarios as well. So
-    // let's try that.
-
-    const auto exePathString = wil::GetModuleFileNameW<std::wstring>(nullptr);
-
-    std::filesystem::path path{ exePathString };
-    path.replace_filename(DefaultsFilename);
-
-    return winrt::hstring{ path.native() };
-}
-
-// Method Description:
-// - Write the current state of CascadiaSettings to our settings file
-// - Create a backup file with the current contents, if one does not exist
-// - Persists the default terminal handler choice to the registry
-// Arguments:
-// - <none>
-// Return Value:
-// - <none>
-void CascadiaSettings::WriteSettingsToDisk()
-{
-    const auto settingsPath = _settingsPath();
-
-    // write current settings to current settings file
-    Json::StreamWriterBuilder wbuilder;
-    wbuilder.settings_["enableYAMLCompatibility"] = true; // suppress spaces around colons
-    wbuilder.settings_["indentation"] = "    ";
-    wbuilder.settings_["precision"] = 6; // prevent values like 1.1000000000000001
-
-    FILETIME lastWriteTime{};
-    const auto styledString{ Json::writeString(wbuilder, ToJson()) };
-    WriteUTF8FileAtomic(settingsPath, styledString, &lastWriteTime);
-
-    _hash = _calculateHash(styledString, lastWriteTime);
-
-    // Persists the default terminal choice
-    // GH#10003 - Only do this if _currentDefaultTerminal was actually initialized.
-    if (_currentDefaultTerminal)
-    {
-        DefaultTerminal::Current(_currentDefaultTerminal);
-    }
-}
-
-#ifndef NDEBUG
-[[maybe_unused]] static std::string _getDevPathToSchema()
-{
-    std::filesystem::path filePath{ __FILE__ };
-    auto schemaPath = filePath.parent_path().parent_path().parent_path().parent_path() / "doc" / "cascadia" / "profiles.schema.json";
-    return "file:///" + schemaPath.generic_string();
-}
-#endif
-
-// Method Description:
-// - Create a new serialized JsonObject from an instance of this class
-// Arguments:
-// - <none>
-// Return Value:
-// the JsonObject representing this instance
-Json::Value CascadiaSettings::ToJson() const
-{
-    // top-level json object
-    auto json{ _globals->ToJson() };
-    json["$help"] = "https://aka.ms/terminal-documentation";
-    json["$schema"] =
-#if defined(WT_BRANDING_RELEASE)
-        "https://aka.ms/terminal-profiles-schema"
-#elif defined(WT_BRANDING_PREVIEW)
-        "https://aka.ms/terminal-profiles-schema-preview"
-#elif !defined(NDEBUG) // DEBUG mode
-        _getDevPathToSchema() // magic schema path that refers to the local source directory
-#else // All other brandings
-        "https://raw.githubusercontent.com/microsoft/terminal/main/doc/cascadia/profiles.schema.json"
-#endif
-        ;
-
-    // "profiles" will always be serialized as an object
-    Json::Value profiles{ Json::ValueType::objectValue };
-    profiles[JsonKey(DefaultSettingsKey)] = _baseLayerProfile ? _baseLayerProfile->ToJson() : Json::ValueType::objectValue;
-    Json::Value profilesList{ Json::ValueType::arrayValue };
-    for (const auto& entry : _allProfiles)
-    {
-        if (!entry.Deleted())
-        {
-            const auto prof{ winrt::get_self<Profile>(entry) };
-            profilesList.append(prof->ToJson());
-        }
-    }
-    profiles[JsonKey(ProfilesListKey)] = profilesList;
-    json[JsonKey(ProfilesKey)] = profiles;
-
-    Json::Value schemes{ Json::ValueType::arrayValue };
-    for (const auto& entry : _globals->ColorSchemes())
-    {
-        const auto scheme{ winrt::get_self<ColorScheme>(entry.Value()) };
-        if (scheme->Origin() == OriginTag::User)
-        {
-            schemes.append(scheme->ToJson());
-        }
-    }
-    json[JsonKey(SchemesKey)] = schemes;
-
-    Json::Value themes{ Json::ValueType::arrayValue };
-    for (const auto& entry : _globals->Themes())
-    {
-        // Ignore the built in themes, when serializing the themes back out. We
-        // don't want to re-include them in the user settings file.
-        const auto theme{ winrt::get_self<Theme>(entry.Value()) };
-        const auto& name{ theme->Name() };
-        if (std::ranges::find(builtinThemes, name) != builtinThemes.end())
-        {
-            continue;
-        }
-        themes.append(theme->ToJson());
-    }
-    json[JsonKey(ThemesKey)] = themes;
-
-    return json;
-}
-
-// Method Description:
-// - Resolves the "defaultProfile", which can be a profile name, to a GUID
-//   and stores it back to the globals.
-void CascadiaSettings::_resolveDefaultProfile() const
-{
-    if (const auto unparsedDefaultProfile = _globals->UnparsedDefaultProfile(); !unparsedDefaultProfile.empty())
-    {
-        if (const auto profile = GetProfileByName(unparsedDefaultProfile))
-        {
-            _globals->DefaultProfile(profile.Guid());
-            return;
-        }
-
-        _warnings.Append(SettingsLoadWarnings::MissingDefaultProfile);
-    }
-
-    // Use the first profile as the new default.
-    GlobalSettings().DefaultProfile(_allProfiles.GetAt(0).Guid());
-}
-
-// Method Description:
-// - Iterates through the "newTabMenu" entries and for ProfileEntries resolves the "profile"
-//   fields, which can be a profile name, to a GUID and stores it back.
-// - It finds any "source" entries and finds all profiles generated by that source
-// - Lastly, it finds any "remainingProfiles" entries and stores which profiles they
-//   represent (those that were not resolved before). It adds a warning when
-//   multiple of these entries are found.
-void CascadiaSettings::_resolveNewTabMenuProfiles() const
-{
-    Model::RemainingProfilesEntry remainingProfilesEntry = nullptr;
-
-    // The TerminalPage needs to know which profile has which profile ID. To prevent
-    // continuous lookups in the _activeProfiles vector, we create a map <int, Profile>
-    // to store these indices in-flight.
-    auto remainingProfilesMap = std::map<int, Model::Profile>{};
-    auto activeProfileCount = gsl::narrow_cast<int>(_activeProfiles.Size());
-    for (auto profileIndex = 0; profileIndex < activeProfileCount; profileIndex++)
-    {
-        remainingProfilesMap.emplace(profileIndex, _activeProfiles.GetAt(profileIndex));
-    }
-
-    // We keep track of the "remaining profiles" - those that have not yet been resolved
-    // in either a "profile" or "source" entry. They will possibly be assigned to a
-    // "remainingProfiles" entry
-    auto remainingProfiles = single_threaded_map(std::move(remainingProfilesMap));
-
-    // We call a recursive helper function to process the entries
-    auto entries = _globals->NewTabMenu();
-    _resolveNewTabMenuProfilesSet(entries, remainingProfiles, remainingProfilesEntry);
-
-    // If a "remainingProfiles" entry has been found, assign to it the remaining profiles
-    if (remainingProfilesEntry != nullptr)
-    {
-        remainingProfilesEntry.Profiles(remainingProfiles);
-    }
-
-    // If the configuration does not have a "newTabMenu" field, GlobalAppSettings
-    // will return a default value containing just a "remainingProfiles" entry. However,
-    // this value is regenerated on every "get" operation, so the effect of setting
-    // the remaining profiles above will be undone. So only in the case that no custom
-    // value is present in GlobalAppSettings, we will store the modified default value.
-    if (!_globals->HasNewTabMenu())
-    {
-        _globals->NewTabMenu(entries);
-    }
-}
-
-// Method Description:
-// - Helper function that processes a set of tab menu entries and resolves any profile names
-//   or source fields as necessary - see function above for a more detailed explanation.
-void CascadiaSettings::_resolveNewTabMenuProfilesSet(const IVector<Model::NewTabMenuEntry> entries, IMap<int, Model::Profile>& remainingProfilesMap, Model::RemainingProfilesEntry& remainingProfilesEntry) const
-{
-    if (entries == nullptr || entries.Size() == 0)
-    {
-        return;
-    }
-
-    for (const auto& entry : entries)
-    {
-        if (entry == nullptr)
-        {
-            continue;
-        }
-
-        switch (entry.Type())
-        {
-        // For a simple profile entry, the "profile" field can either be a name or a GUID. We
-        // use the GetProfileByName function to resolve this name to a profile instance, then
-        // find the index of that profile, and store this information in the entry.
-        case NewTabMenuEntryType::Profile:
-        {
-            // We need to access the unresolved profile name, a field that is not exposed
-            // in the projected class. So, we need to first obtain our implementation struct
-            // instance, to access this field.
-            const auto profileEntry{ winrt::get_self<implementation::ProfileEntry>(entry.as<Model::ProfileEntry>()) };
-
-            // Find the profile by name
-            const auto profile = GetProfileByName(profileEntry->ProfileName());
-
-            // If not found, or if the profile is hidden, skip it
-            if (profile == nullptr || profile.Hidden())
-            {
-                profileEntry->Profile(nullptr); // override "default" profile
-                break;
-            }
-
-            // Find the index of the resulting profile and store the result in the entry
-            uint32_t profileIndex;
-            _activeProfiles.IndexOf(profile, profileIndex);
-
-            profileEntry->Profile(profile);
-            profileEntry->ProfileIndex(profileIndex);
-
-            // Remove from remaining profiles list (map)
-            remainingProfilesMap.TryRemove(profileIndex);
-
-            break;
-        }
-
-        // For a remainingProfiles entry, we store it in the variable that is passed back to our caller,
-        // except when that one has already been set (so we found a second/third/...) instance, which will
-        // trigger a warning. We then ignore this entry.
-        case NewTabMenuEntryType::RemainingProfiles:
-        {
-            if (remainingProfilesEntry != nullptr)
-            {
-                _warnings.Append(SettingsLoadWarnings::DuplicateRemainingProfilesEntry);
-            }
-            else
-            {
-                remainingProfilesEntry = entry.as<Model::RemainingProfilesEntry>();
-            }
-            break;
-        }
-
-        // For a folder, we simply call this method recursively
-        case NewTabMenuEntryType::Folder:
-        {
-            // We need to access the unfiltered entry list, a field that is not exposed
-            // in the projected class. So, we need to first obtain our implementation struct
-            // instance, to access this field.
-            const auto folderEntry{ winrt::get_self<implementation::FolderEntry>(entry.as<Model::FolderEntry>()) };
-
-            auto folderEntries = folderEntry->RawEntries();
-            _resolveNewTabMenuProfilesSet(folderEntries, remainingProfilesMap, remainingProfilesEntry);
-            break;
-        }
-
-        // For a "matchProfiles" entry, we iterate through the list of all profiles and
-        // find all those matching: generated by the same source, having the same name, or
-        // having the same commandline. This can be expanded with regex support in the future.
-        // We make sure that none of the matches are included in the "remaining profiles" section.
-        case NewTabMenuEntryType::MatchProfiles:
-        {
-            // We need to access the matching function, which is not exposed in the projected class.
-            // So, we need to first obtain our implementation struct instance, to access this field.
-            const auto matchEntry{ winrt::get_self<implementation::MatchProfilesEntry>(entry.as<Model::MatchProfilesEntry>()) };
-
-            matchEntry->Profiles(single_threaded_map<int, Model::Profile>());
-
-            auto activeProfileCount = gsl::narrow_cast<int>(_activeProfiles.Size());
-            for (auto profileIndex = 0; profileIndex < activeProfileCount; profileIndex++)
-            {
-                const auto profile = _activeProfiles.GetAt(profileIndex);
-
-                // On a match, we store it in the entry and remove it from the remaining list
-                if (matchEntry->MatchesProfile(profile))
-                {
-                    matchEntry->Profiles().Insert(profileIndex, profile);
-                    remainingProfilesMap.TryRemove(profileIndex);
-                }
-            }
-
-            break;
-        }
-        }
-    }
-}
+// Copyright (c) Microsoft Corporation.
+// Licensed under the MIT license.
+
+#include "pch.h"
+#include "CascadiaSettings.h"
+
+#include <LibraryResources.h>
+#include <fmt/chrono.h>
+#include <shlobj.h>
+#include <til/latch.h>
+#include "resource.h"
+
+#include "AzureCloudShellGenerator.h"
+#include "PowershellCoreProfileGenerator.h"
+#include "VisualStudioGenerator.h"
+#include "WslDistroGenerator.h"
+#if TIL_FEATURE_DYNAMICSSHPROFILES_ENABLED
+#include "SshHostGenerator.h"
+#endif
+
+// userDefault.h is like the above, but with a default template for the user's settings.json.
+#include <LegacyProfileGeneratorNamespaces.h>
+
+#include "ApplicationState.h"
+#include "DefaultTerminal.h"
+#include "FileUtils.h"
+
+#include "ProfileEntry.h"
+#include "FolderEntry.h"
+#include "MatchProfilesEntry.h"
+
+using namespace winrt::Windows::Foundation::Collections;
+using namespace winrt::Windows::ApplicationModel::AppExtensions;
+using namespace winrt::Microsoft::Terminal::Settings;
+using namespace winrt::Microsoft::Terminal::Settings::Model::implementation;
+
+static constexpr std::wstring_view SettingsFilename{ L"settings.json" };
+static constexpr std::wstring_view DefaultsFilename{ L"defaults.json" };
+
+static constexpr std::string_view ProfilesKey{ "profiles" };
+static constexpr std::string_view DefaultSettingsKey{ "defaults" };
+static constexpr std::string_view ProfilesListKey{ "list" };
+static constexpr std::string_view SchemesKey{ "schemes" };
+static constexpr std::string_view ThemesKey{ "themes" };
+
+constexpr std::wstring_view systemThemeName{ L"system" };
+constexpr std::wstring_view darkThemeName{ L"dark" };
+constexpr std::wstring_view lightThemeName{ L"light" };
+constexpr std::wstring_view legacySystemThemeName{ L"legacySystem" };
+constexpr std::wstring_view legacyDarkThemeName{ L"legacyDark" };
+constexpr std::wstring_view legacyLightThemeName{ L"legacyLight" };
+
+static constexpr std::array builtinThemes{
+    systemThemeName,
+    lightThemeName,
+    darkThemeName,
+    legacySystemThemeName,
+    legacyLightThemeName,
+    legacyDarkThemeName,
+};
+
+static constexpr std::wstring_view jsonExtension{ L".json" };
+static constexpr std::wstring_view FragmentsSubDirectory{ L"\\Fragments" };
+static constexpr std::wstring_view FragmentsPath{ L"\\Microsoft\\Windows Terminal\\Fragments" };
+
+static constexpr std::wstring_view AppExtensionHostName{ L"com.microsoft.windows.terminal.settings" };
+
+// make sure this matches defaults.json.
+static constexpr winrt::guid DEFAULT_WINDOWS_POWERSHELL_GUID{ 0x61c54bbd, 0xc2c6, 0x5271, { 0x96, 0xe7, 0x00, 0x9a, 0x87, 0xff, 0x44, 0xbf } };
+static constexpr winrt::guid DEFAULT_COMMAND_PROMPT_GUID{ 0x0caa0dad, 0x35be, 0x5f56, { 0xa8, 0xff, 0xaf, 0xce, 0xee, 0xaa, 0x61, 0x01 } };
+
+// Function Description:
+// - Extracting the value from an async task (like talking to the app catalog) when we are on the
+//   UI thread causes C++/WinRT to complain quite loudly (and halt execution!)
+//   This templated function extracts the result from a task with chicanery.
+template<typename TTask>
+static auto extractValueFromTaskWithoutMainThreadAwait(TTask&& task) -> decltype(task.get())
+{
+    std::optional<decltype(task.get())> finalVal;
+    til::latch latch{ 1 };
+
+    const auto _ = [&]() -> winrt::fire_and_forget {
+        const auto cleanup = wil::scope_exit([&]() {
+            latch.count_down();
+        });
+        co_await winrt::resume_background();
+        finalVal.emplace(co_await task);
+    }();
+
+    latch.wait();
+    return finalVal.value();
+}
+
+// Concatenates the two given strings (!) and returns them as a path.
+// You better make sure there's a path separator at the end of lhs or at the start of rhs.
+static std::filesystem::path buildPath(const std::wstring_view& lhs, const std::wstring_view& rhs)
+{
+    std::wstring buffer;
+    buffer.reserve(lhs.size() + rhs.size());
+    buffer.append(lhs);
+    buffer.append(rhs);
+    return { std::move(buffer) };
+}
+
+void ParsedSettings::clear()
+{
+    globals = {};
+    baseLayerProfile = {};
+    profiles.clear();
+    profilesByGuid.clear();
+    colorSchemes.clear();
+    fixupsAppliedDuringLoad = false;
+}
+
+// This is a convenience method used by the CascadiaSettings constructor.
+// It runs some basic settings layering without relying on external programs or files.
+// This makes it suitable for most unit tests.
+SettingsLoader SettingsLoader::Default(const std::string_view& userJSON, const std::string_view& inboxJSON)
+{
+    SettingsLoader loader{ userJSON, inboxJSON };
+    loader.MergeInboxIntoUserSettings();
+    loader.FinalizeLayering();
+    loader.FixupUserSettings();
+    return loader;
+}
+
+// The SettingsLoader class is an internal implementation detail of CascadiaSettings.
+// Member methods aren't safe against misuse and you need to ensure to call them in a specific order.
+// See CascadiaSettings::LoadAll() for a specific usage example.
+//
+// This constructor only handles parsing the two given JSON strings.
+// At a minimum you should do at least everything that SettingsLoader::Default does.
+SettingsLoader::SettingsLoader(const std::string_view& userJSON, const std::string_view& inboxJSON)
+{
+    _parse(OriginTag::InBox, {}, inboxJSON, inboxSettings);
+
+    try
+    {
+        _parse(OriginTag::User, {}, userJSON, userSettings);
+    }
+    catch (const JsonUtils::DeserializationError& e)
+    {
+        _rethrowSerializationExceptionWithLocationInfo(e, userJSON);
+    }
+
+    if (const auto sources = userSettings.globals->DisabledProfileSources())
+    {
+        _ignoredNamespaces.reserve(sources.Size());
+        for (const auto& id : sources)
+        {
+            _ignoredNamespaces.emplace(id);
+        }
+    }
+
+    // See member description of _userProfileCount.
+    _userProfileCount = userSettings.profiles.size();
+}
+
+// Generate dynamic profiles and add them to the list of "inbox" profiles
+// (meaning profiles specified by the application rather by the user).
+void SettingsLoader::GenerateProfiles()
+{
+    _executeGenerator(PowershellCoreProfileGenerator{});
+    _executeGenerator(WslDistroGenerator{});
+    _executeGenerator(AzureCloudShellGenerator{});
+    _executeGenerator(VisualStudioGenerator{});
+#if TIL_FEATURE_DYNAMICSSHPROFILES_ENABLED
+    _executeGenerator(SshHostGenerator{});
+#endif
+}
+
+// A new settings.json gets a special treatment:
+// 1. The default profile is a PowerShell 7+ one, if one was generated,
+//    and falls back to the standard PowerShell 5 profile otherwise.
+// 2. cmd.exe gets a localized name.
+void SettingsLoader::ApplyRuntimeInitialSettings()
+{
+    // 1.
+    {
+        const auto preferredPowershellProfile = PowershellCoreProfileGenerator::GetPreferredPowershellProfileName();
+        auto guid = DEFAULT_WINDOWS_POWERSHELL_GUID;
+
+        for (const auto& profile : inboxSettings.profiles)
+        {
+            if (profile->Name() == preferredPowershellProfile)
+            {
+                guid = profile->Guid();
+                break;
+            }
+        }
+
+        userSettings.globals->DefaultProfile(guid);
+    }
+
+    // 2.
+    {
+        for (const auto& profile : userSettings.profiles)
+        {
+            if (profile->Guid() == DEFAULT_COMMAND_PROMPT_GUID)
+            {
+                profile->Name(RS_(L"CommandPromptDisplayName"));
+                break;
+            }
+        }
+    }
+}
+
+// Adds profiles from .inboxSettings as parents of matching profiles in .userSettings.
+// That way the user profiles will get appropriate defaults from the generators (like icons and such).
+// If a matching profile doesn't exist yet in .userSettings, one will be created.
+// Additionally, produces a final view of the color schemes from the inbox + user settings
+void SettingsLoader::MergeInboxIntoUserSettings()
+{
+    for (const auto& profile : inboxSettings.profiles)
+    {
+        _addUserProfileParent(profile);
+    }
+}
+
+// Searches AppData/ProgramData and app extension directories for settings JSON files.
+// If such JSON files are found, they're read and their contents added to .userSettings.
+//
+// Of course it would be more elegant to add fragments to .inboxSettings first and then have MergeInboxIntoUserSettings
+// merge them. Unfortunately however the "updates" key in fragment profiles make this impossible:
+// The targeted profile might be one that got created as part of SettingsLoader::MergeInboxIntoUserSettings.
+// Additionally the GUID in "updates" will conflict with existing GUIDs in .inboxSettings.
+void SettingsLoader::FindFragmentsAndMergeIntoUserSettings()
+{
+    ParsedSettings fragmentSettings;
+
+    const auto parseAndLayerFragmentFiles = [&](const std::filesystem::path& path, const winrt::hstring& source) {
+        for (const auto& fragmentExt : std::filesystem::directory_iterator{ path })
+        {
+            if (fragmentExt.path().extension() == jsonExtension)
+            {
+                try
+                {
+                    const auto content = ReadUTF8File(fragmentExt.path());
+                    _parseFragment(source, content, fragmentSettings);
+                }
+                CATCH_LOG();
+            }
+        }
+    };
+
+    for (const auto& rfid : std::array{ FOLDERID_LocalAppData, FOLDERID_ProgramData })
+    {
+        wil::unique_cotaskmem_string folder;
+        THROW_IF_FAILED(SHGetKnownFolderPath(rfid, 0, nullptr, &folder));
+
+        const auto fragmentPath = buildPath(folder.get(), FragmentsPath);
+
+        if (std::filesystem::is_directory(fragmentPath))
+        {
+            for (const auto& fragmentExtFolder : std::filesystem::directory_iterator{ fragmentPath })
+            {
+                const auto filename = fragmentExtFolder.path().filename();
+                const auto& source = filename.native();
+
+                if (!_ignoredNamespaces.count(std::wstring_view{ source }) && fragmentExtFolder.is_directory())
+                {
+                    parseAndLayerFragmentFiles(fragmentExtFolder.path(), winrt::hstring{ source });
+                }
+            }
+        }
+    }
+
+    // Search through app extensions.
+    // Gets the catalog of extensions with the name "com.microsoft.windows.terminal.settings".
+    //
+    // GH#12305: Open() can throw an 0x80070490 "Element not found.".
+    // It's unclear to me under which circumstances this happens as no one on the team
+    // was able to reproduce the user's issue, even if the application was run unpackaged.
+    // The error originates from `CallerIdentity::GetCallingProcessAppId` which returns E_NOT_SET.
+    // A comment can be found, reading:
+    // > Gets the "strong" AppId from the process token. This works for UWAs and Centennial apps,
+    // > strongly named processes where the AppId is stored securely in the process token. [...]
+    // > E_NOT_SET is returned for processes without strong AppIds.
+    IVectorView<AppExtension> extensions;
+    try
+    {
+        const auto catalog = AppExtensionCatalog::Open(AppExtensionHostName);
+        extensions = extractValueFromTaskWithoutMainThreadAwait(catalog.FindAllAsync());
+    }
+    CATCH_LOG();
+
+    if (!extensions)
+    {
+        return;
+    }
+
+    for (const auto& ext : extensions)
+    {
+        const auto packageName = ext.Package().Id().FamilyName();
+        if (_ignoredNamespaces.count(std::wstring_view{ packageName }))
+        {
+            continue;
+        }
+
+        // Likewise, getting the public folder from an extension is an async operation.
+        auto foundFolder = extractValueFromTaskWithoutMainThreadAwait(ext.GetPublicFolderAsync());
+        if (!foundFolder)
+        {
+            continue;
+        }
+
+        // the StorageFolder class has its own methods for obtaining the files within the folder
+        // however, all those methods are Async methods
+        // you may have noticed that we need to resort to clunky implementations for async operations
+        // (they are in extractValueFromTaskWithoutMainThreadAwait)
+        // so for now we will just take the folder path and access the files that way
+        const auto path = buildPath(foundFolder.Path(), FragmentsSubDirectory);
+
+        if (std::filesystem::is_directory(path))
+        {
+            parseAndLayerFragmentFiles(path, packageName);
+        }
+    }
+}
+
+// See FindFragmentsAndMergeIntoUserSettings.
+// This function does the same, but for a single given JSON blob and source
+// and at the time of writing is used for unit tests only.
+void SettingsLoader::MergeFragmentIntoUserSettings(const winrt::hstring& source, const std::string_view& content)
+{
+    ParsedSettings fragmentSettings;
+    _parseFragment(source, content, fragmentSettings);
+}
+
+// Call this method before passing SettingsLoader to the CascadiaSettings constructor.
+// It layers all remaining objects onto each other (those that aren't covered
+// by MergeInboxIntoUserSettings/FindFragmentsAndMergeIntoUserSettings).
+void SettingsLoader::FinalizeLayering()
+{
+    for (const auto& colorScheme : inboxSettings.colorSchemes)
+    {
+        _addOrMergeUserColorScheme(colorScheme.second);
+    }
+
+    // Layer default globals -> user globals
+    userSettings.globals->AddLeastImportantParent(inboxSettings.globals);
+
+    // Actions are currently global, so if we want to conditionally light up a bunch of
+    // actions, this is the time to do it.
+    if (userSettings.globals->EnableColorSelection())
+    {
+        const auto json = _parseJson(LoadStringResource(IDR_ENABLE_COLOR_SELECTION));
+        const auto globals = GlobalAppSettings::FromJson(json.root, OriginTag::InBox);
+        userSettings.globals->AddLeastImportantParent(globals);
+    }
+
+    userSettings.globals->_FinalizeInheritance();
+    // Layer default profile defaults -> user profile defaults
+    userSettings.baseLayerProfile->AddLeastImportantParent(inboxSettings.baseLayerProfile);
+    userSettings.baseLayerProfile->_FinalizeInheritance();
+    // Layer user profile defaults -> user profiles
+    for (const auto& profile : userSettings.profiles)
+    {
+        profile->AddMostImportantParent(userSettings.baseLayerProfile);
+
+        // This completes the parenting process that was started in _addUserProfileParent().
+        profile->_FinalizeInheritance();
+        if (profile->Origin() == OriginTag::None)
+        {
+            // If you add more fields here, make sure to do the same in
+            // implementation::CreateChild().
+            profile->Origin(OriginTag::User);
+            profile->Name(profile->Name());
+            profile->Hidden(profile->Hidden());
+        }
+    }
+}
+
+// Let's say a user doesn't know that they need to write `"hidden": true` in
+// order to prevent a profile from showing up (and a settings UI doesn't exist).
+// Naturally they would open settings.json and try to remove the profile object.
+// This section of code recognizes if a profile was seen before and marks it as
+// `"hidden": true` by default and thus ensures the behavior the user expects:
+// Profiles won't show up again after they've been removed from settings.json.
+//
+// Returns true if something got changed and
+// the settings need to be saved to disk.
+bool SettingsLoader::DisableDeletedProfiles()
+{
+    const auto& state = winrt::get_self<ApplicationState>(ApplicationState::SharedInstance());
+    auto generatedProfileIds = state->GeneratedProfiles();
+    auto newGeneratedProfiles = false;
+
+    for (const auto& profile : _getNonUserOriginProfiles())
+    {
+        if (generatedProfileIds.emplace(profile->Guid()).second)
+        {
+            newGeneratedProfiles = true;
+        }
+        else
+        {
+            profile->Deleted(true);
+            profile->Hidden(true);
+        }
+    }
+
+    if (newGeneratedProfiles)
+    {
+        state->GeneratedProfiles(generatedProfileIds);
+    }
+
+    return newGeneratedProfiles;
+}
+
+bool winrt::Microsoft::Terminal::Settings::Model::implementation::SettingsLoader::RemapColorSchemeForProfile(const winrt::com_ptr<winrt::Microsoft::Terminal::Settings::Model::implementation::Profile>& profile)
+{
+    bool modified{ false };
+
+    const IAppearanceConfig appearances[] = {
+        profile->DefaultAppearance(),
+        profile->UnfocusedAppearance()
+    };
+
+    for (auto&& appearance : appearances)
+    {
+        if (appearance)
+        {
+            if (auto schemeName{ appearance.LightColorSchemeName() }; !schemeName.empty())
+            {
+                if (auto found{ userSettings.colorSchemeRemappings.find(schemeName) }; found != userSettings.colorSchemeRemappings.end())
+                {
+                    appearance.LightColorSchemeName(found->second);
+                    modified = true;
+                }
+            }
+
+            if (auto schemeName{ appearance.DarkColorSchemeName() }; !schemeName.empty())
+            {
+                if (auto found{ userSettings.colorSchemeRemappings.find(schemeName) }; found != userSettings.colorSchemeRemappings.end())
+                {
+                    appearance.DarkColorSchemeName(found->second);
+                    modified = true;
+                }
+            }
+        }
+    }
+
+    return modified;
+}
+
+// Runs migrations and fixups on user settings.
+// Returns true if something got changed and
+// the settings need to be saved to disk.
+bool SettingsLoader::FixupUserSettings()
+{
+    struct CommandlinePatch
+    {
+        winrt::guid guid{};
+        std::wstring_view before;
+        std::wstring_view after;
+    };
+
+    static constexpr std::array commandlinePatches{
+        CommandlinePatch{ DEFAULT_COMMAND_PROMPT_GUID, L"cmd.exe", L"%SystemRoot%\\System32\\cmd.exe" },
+        CommandlinePatch{ DEFAULT_WINDOWS_POWERSHELL_GUID, L"powershell.exe", L"%SystemRoot%\\System32\\WindowsPowerShell\\v1.0\\powershell.exe" },
+    };
+
+    auto fixedUp = userSettings.fixupsAppliedDuringLoad;
+
+    fixedUp = RemapColorSchemeForProfile(userSettings.baseLayerProfile) || fixedUp;
+    for (const auto& profile : userSettings.profiles)
+    {
+        fixedUp = RemapColorSchemeForProfile(profile) || fixedUp;
+
+        if (!profile->HasCommandline())
+        {
+            continue;
+        }
+
+        for (const auto& patch : commandlinePatches)
+        {
+            if (profile->Guid() == patch.guid && til::equals_insensitive_ascii(profile->Commandline(), patch.before))
+            {
+                profile->ClearCommandline();
+
+                // GH#12842:
+                // With the commandline field on the user profile gone, it's actually unknown what
+                // commandline it'll inherit, since a user profile can have multiple parents. We have to
+                // make sure we restore the correct commandline in case we don't inherit the expected one.
+                if (profile->Commandline() != patch.after)
+                {
+                    profile->Commandline(winrt::hstring{ patch.after });
+                }
+
+                fixedUp = true;
+                break;
+            }
+        }
+    }
+
+    // Terminal 1.19: Migrate the global
+    // `compatibility.reloadEnvironmentVariables` to being a per-profile
+    // setting. If the user had it disabled in 1.18, then set the
+    // profiles.defaults value to false to match.
+    if (!userSettings.globals->LegacyReloadEnvironmentVariables())
+    {
+        // migrate the user's opt-out to the profiles.defaults
+        userSettings.baseLayerProfile->ReloadEnvironmentVariables(false);
+        fixedUp = true;
+    }
+
+    return fixedUp;
+}
+
+// Give a string of length N and a position of [0,N) this function returns
+// the line/column within the string, similar to how text editors do it.
+// Newlines are considered part of the current line (as per POSIX).
+std::pair<size_t, size_t> SettingsLoader::_lineAndColumnFromPosition(const std::string_view& string, const size_t position)
+{
+    size_t line = 1;
+    size_t column = 0;
+
+    for (;;)
+    {
+        const auto p = string.find('\n', column);
+        if (p >= position)
+        {
+            break;
+        }
+
+        column = p + 1;
+        line++;
+    }
+
+    return { line, position - column + 1 };
+}
+
+// Formats a JSON exception for humans to read and throws that.
+void SettingsLoader::_rethrowSerializationExceptionWithLocationInfo(const JsonUtils::DeserializationError& e, const std::string_view& settingsString)
+{
+    std::string jsonValueAsString;
+    try
+    {
+        jsonValueAsString = e.jsonValue.asString();
+        if (e.jsonValue.isString())
+        {
+            jsonValueAsString = fmt::format("\"{}\"", jsonValueAsString);
+        }
+    }
+    catch (...)
+    {
+        jsonValueAsString = "array or object";
+    }
+
+    const auto [line, column] = _lineAndColumnFromPosition(settingsString, static_cast<size_t>(e.jsonValue.getOffsetStart()));
+
+    fmt::memory_buffer msg;
+    fmt::format_to(msg, "* Line {}, Column {}", line, column);
+    if (e.key)
+    {
+        fmt::format_to(msg, " ({})", *e.key);
+    }
+    fmt::format_to(msg, "\n  Have: {}\n  Expected: {}\0", jsonValueAsString, e.expectedType);
+
+    throw SettingsTypedDeserializationException{ msg.data() };
+}
+
+// Simply parses the given content to a Json::Value.
+Json::Value SettingsLoader::_parseJSON(const std::string_view& content)
+{
+    Json::Value json;
+    std::string errs;
+    const std::unique_ptr<Json::CharReader> reader{ Json::CharReaderBuilder{}.newCharReader() };
+
+    if (!reader->parse(content.data(), content.data() + content.size(), &json, &errs))
+    {
+        throw winrt::hresult_error(WEB_E_INVALID_JSON_STRING, winrt::to_hstring(errs));
+    }
+
+    return json;
+}
+
+// A helper method similar to Json::Value::operator[], but compatible with std::string_view.
+const Json::Value& SettingsLoader::_getJSONValue(const Json::Value& json, const std::string_view& key) noexcept
+{
+    if (json.isObject())
+    {
+        if (const auto val = json.find(key.data(), key.data() + key.size()))
+        {
+            return *val;
+        }
+    }
+
+    return Json::Value::nullSingleton();
+}
+
+// We treat userSettings.profiles as an append-only array and will
+// append profiles into the userSettings as necessary in this function.
+// _userProfileCount stores the number of profiles that were in userJSON during construction.
+//
+// Thus no matter how many profiles are added later on, the following condition holds true:
+// The userSettings.profiles in the range [0, _userProfileCount) contain all profiles specified by the user.
+// In turn all profiles in the range [_userProfileCount, ∞) contain newly generated/added profiles.
+// std::span{ userSettings.profiles }.subspan(_userProfileCount) gets us the latter range.
+std::span<const winrt::com_ptr<Profile>> SettingsLoader::_getNonUserOriginProfiles() const
+{
+    return std::span{ userSettings.profiles }.subspan(_userProfileCount);
+}
+
+// Parses the given JSON string ("content") and fills a ParsedSettings instance with it.
+// This function is to be used for user settings files.
+void SettingsLoader::_parse(const OriginTag origin, const winrt::hstring& source, const std::string_view& content, ParsedSettings& settings)
+{
+    const auto json = _parseJson(content);
+
+    settings.clear();
+
+    {
+        settings.globals = GlobalAppSettings::FromJson(json.root, origin);
+
+        for (const auto& schemeJson : json.colorSchemes)
+        {
+            if (const auto scheme = ColorScheme::FromJson(schemeJson))
+            {
+                scheme->Origin(origin);
+                settings.colorSchemes.emplace(scheme->Name(), std::move(scheme));
+            }
+        }
+    }
+
+    {
+        for (const auto& themeJson : json.themes)
+        {
+            if (const auto theme = Theme::FromJson(themeJson))
+            {
+                const auto& name{ theme->Name() };
+
+                if (origin != OriginTag::InBox &&
+                    (std::ranges::find(builtinThemes, name) != builtinThemes.end()))
+                {
+                    // If the theme didn't come from the in-box themes, and its
+                    // name was one of the reserved names, then just ignore it.
+                    // Themes don't support layering - we don't want the user
+                    // versions of these themes overriding the built-in ones.
+                    continue;
+                }
+                settings.globals->AddTheme(*theme);
+            }
+        }
+    }
+
+    {
+        settings.baseLayerProfile = Profile::FromJson(json.profileDefaults);
+        // Remove the `guid` member from the default settings.
+        // That will hyper-explode, so just don't let them do that.
+        settings.baseLayerProfile->ClearGuid();
+        settings.baseLayerProfile->Origin(OriginTag::ProfilesDefaults);
+    }
+
+    {
+        const auto size = json.profilesList.size();
+        settings.profiles.reserve(size);
+        settings.profilesByGuid.reserve(size);
+
+        for (const auto& profileJson : json.profilesList)
+        {
+            auto profile = _parseProfile(origin, source, profileJson);
+            // GH#9962: Discard Guid-less, Name-less profiles.
+            if (profile->HasGuid())
+            {
+                _appendProfile(std::move(profile), profile->Guid(), settings);
+            }
+        }
+    }
+}
+
+// Just like _parse, but is to be used for fragment files, which don't support anything but color
+// schemes and profiles. Additionally this function supports profiles which specify an "updates" key.
+void SettingsLoader::_parseFragment(const winrt::hstring& source, const std::string_view& content, ParsedSettings& settings)
+{
+    auto json = _parseJson(content);
+
+    settings.clear();
+
+    {
+        settings.globals = winrt::make_self<GlobalAppSettings>();
+
+        for (const auto& schemeJson : json.colorSchemes)
+        {
+            try
+            {
+                if (const auto scheme = ColorScheme::FromJson(schemeJson))
+                {
+                    scheme->Origin(OriginTag::Fragment);
+                    // Don't add the color scheme to the Fragment's GlobalSettings; that will
+                    // cause layering issues later. Add them to a staging area for later processing.
+                    // (search for STAGED COLORS to find the next step)
+                    settings.colorSchemes.emplace(scheme->Name(), std::move(scheme));
+                }
+            }
+            CATCH_LOG()
+        }
+
+        // Parse out actions from the fragment. Manually opt-out of keybinding
+        // parsing - fragments shouldn't be allowed to bind actions to keys
+        // directly. We may want to revisit circa GH#2205
+        settings.globals->LayerActionsFrom(json.root, OriginTag::Fragment, false);
+    }
+
+    {
+        const auto size = json.profilesList.size();
+        settings.profiles.reserve(size);
+        settings.profilesByGuid.reserve(size);
+
+        for (const auto& profileJson : json.profilesList)
+        {
+            try
+            {
+                auto profile = _parseProfile(OriginTag::Fragment, source, profileJson);
+                // GH#9962: Discard Guid-less, Name-less profiles, but...
+                // allow ones with an Updates field, as those are special for fragments.
+                // We need to make sure to only call Guid() if HasGuid() is true,
+                // as Guid() will dynamically generate a return value otherwise.
+                const auto guid = profile->HasGuid() ? profile->Guid() : profile->Updates();
+                if (guid != winrt::guid{})
+                {
+                    _appendProfile(std::move(profile), guid, settings);
+                }
+            }
+            CATCH_LOG()
+        }
+    }
+
+    for (const auto& fragmentProfile : settings.profiles)
+    {
+        if (const auto updates = fragmentProfile->Updates(); updates != winrt::guid{})
+        {
+            if (const auto it = userSettings.profilesByGuid.find(updates); it != userSettings.profilesByGuid.end())
+            {
+                it->second->AddMostImportantParent(fragmentProfile);
+            }
+        }
+        else
+        {
+            _addUserProfileParent(fragmentProfile);
+        }
+    }
+
+    // STAGED COLORS are processed here: we merge them into the partially-loaded
+    // settings directly so that we can resolve conflicts between user-generated
+    // color schemes and fragment-originated ones.
+    for (const auto& fragmentColorScheme : settings.colorSchemes)
+    {
+        _addOrMergeUserColorScheme(fragmentColorScheme.second);
+    }
+
+    // Add the parsed fragment globals as a parent of the user's settings.
+    // Later, in FinalizeInheritance, this will result in the action map from
+    // the fragments being applied before the user's own settings.
+    userSettings.globals->AddLeastImportantParent(settings.globals);
+}
+
+SettingsLoader::JsonSettings SettingsLoader::_parseJson(const std::string_view& content)
+{
+    auto root = content.empty() ? Json::Value{ Json::ValueType::objectValue } : _parseJSON(content);
+    const auto& colorSchemes = _getJSONValue(root, SchemesKey);
+    const auto& themes = _getJSONValue(root, ThemesKey);
+    const auto& profilesObject = _getJSONValue(root, ProfilesKey);
+    const auto& profileDefaults = _getJSONValue(profilesObject, DefaultSettingsKey);
+    const auto& profilesList = profilesObject.isArray() ? profilesObject : _getJSONValue(profilesObject, ProfilesListKey);
+    return JsonSettings{ std::move(root), colorSchemes, profileDefaults, profilesList, themes };
+}
+
+// Just a common helper function between _parse and _parseFragment.
+// Parses a profile and ensures it has a Guid if possible.
+winrt::com_ptr<Profile> SettingsLoader::_parseProfile(const OriginTag origin, const winrt::hstring& source, const Json::Value& profileJson)
+{
+    auto profile = Profile::FromJson(profileJson);
+    profile->Origin(origin);
+
+    // The Guid() generation below depends on the value of Source().
+    // --> Provide one if we got one.
+    if (!source.empty())
+    {
+        profile->Source(source);
+    }
+
+    // If none exists. the Guid() getter generates one from Name() and optionally Source().
+    // We want to ensure that every profile has a GUID no matter what, not just to
+    // cache the value, but also to make them consistently identifiable later on.
+    if (!profile->HasGuid() && profile->HasName())
+    {
+        profile->Guid(profile->Guid());
+    }
+
+    return profile;
+}
+
+// Adds a profile to the ParsedSettings instance. Takes ownership of the profile.
+// It ensures no duplicate GUIDs are added to the ParsedSettings instance.
+void SettingsLoader::_appendProfile(winrt::com_ptr<Profile>&& profile, const winrt::guid& guid, ParsedSettings& settings)
+{
+    // FYI: The static_cast ensures we don't move the profile into
+    // `profilesByGuid`, even though we still need it later for `profiles`.
+    if (settings.profilesByGuid.emplace(guid, static_cast<const winrt::com_ptr<Profile>&>(profile)).second)
+    {
+        settings.profiles.emplace_back(profile);
+    }
+    else
+    {
+        duplicateProfile = true;
+    }
+}
+
+// If the given ParsedSettings instance contains a profile with the given profile's GUID,
+// the profile is added as a parent. Otherwise a new child profile is created.
+void SettingsLoader::_addUserProfileParent(const winrt::com_ptr<implementation::Profile>& profile)
+{
+    if (const auto [it, inserted] = userSettings.profilesByGuid.emplace(profile->Guid(), nullptr); !inserted)
+    {
+        // If inserted is false, we got a matching user profile with identical GUID.
+        // --> The generated profile is a parent of the existing user profile.
+        it->second->AddLeastImportantParent(profile);
+    }
+    else
+    {
+        // If inserted is true, then this is a generated profile that doesn't exist
+        // in the user's settings (which makes this branch somewhat unlikely).
+        //
+        // When a user modifies a profile they shouldn't modify the (static/constant)
+        // inbox profile of course. That's why we need to create a child.
+        // And since we previously added the (now) parent profile into profilesByGuid
+        // we'll have to replace it->second with the (new) child profile.
+        //
+        // These additional things are required to complete a (user) profile:
+        // * A call to _FinalizeInheritance()
+        // * Every profile should at least have Origin(), Name() and Hidden() set
+        // They're handled by SettingsLoader::FinalizeLayering() and detected by
+        // the missing Origin(). Setting these fields as late as possible ensures
+        // that we pick up the correct, inherited values of all of the child's parents.
+        //
+        // If you add more fields here, make sure to do the same in
+        // implementation::CreateChild().
+        auto child = winrt::make_self<Profile>();
+        child->AddLeastImportantParent(profile);
+        child->Guid(profile->Guid());
+
+        // If profile is a dynamic/generated profile, a fragment's
+        // Source() should have no effect on this user profile.
+        if (profile->HasSource())
+        {
+            child->Source(profile->Source());
+        }
+
+        it->second = child;
+        userSettings.profiles.emplace_back(std::move(child));
+    }
+}
+
+void SettingsLoader::_addOrMergeUserColorScheme(const winrt::com_ptr<implementation::ColorScheme>& newScheme)
+{
+    // On entry, all the user color schemes have been loaded. Therefore, any insertions of inbox or fragment schemes
+    // will fail; we can leverage this to detect when they are equivalent and delete the user's duplicate copies.
+    // If the user has changed the otherwise "duplicate" scheme, though, we will move it aside.
+    if (const auto [it, inserted] = userSettings.colorSchemes.emplace(newScheme->Name(), newScheme); !inserted)
+    {
+        // This scheme was not inserted because one already existed.
+        auto existingScheme{ it->second };
+        if (existingScheme->Origin() == OriginTag::User) // we only want to impose ordering on User schemes
+        {
+            it->second = newScheme; // Stomp the user's existing scheme with the one we just got (to make sure the right Origin is set)
+            userSettings.fixupsAppliedDuringLoad = true; // Make sure we save the settings.
+            if (!existingScheme->IsEquivalentForSettingsMergePurposes(newScheme))
+            {
+                hstring newName{ fmt::format(FMT_COMPILE(L"{} (modified)"), existingScheme->Name()) };
+                int differentiator = 2;
+                while (userSettings.colorSchemes.contains(newName))
+                {
+                    newName = hstring{ fmt::format(FMT_COMPILE(L"{} (modified {})"), existingScheme->Name(), differentiator++) };
+                }
+                // Rename the user's scheme.
+                existingScheme->Name(newName);
+                userSettings.colorSchemeRemappings.emplace(newScheme->Name(), newName);
+                // And re-add it to the end.
+                userSettings.colorSchemes.emplace(newName, std::move(existingScheme));
+            }
+        }
+    }
+}
+
+// As the name implies it executes a generator.
+// Generated profiles are added to .inboxSettings. Used by GenerateProfiles().
+void SettingsLoader::_executeGenerator(const IDynamicProfileGenerator& generator)
+{
+    const auto generatorNamespace = generator.GetNamespace();
+    if (_ignoredNamespaces.count(generatorNamespace))
+    {
+        return;
+    }
+
+    const auto previousSize = inboxSettings.profiles.size();
+
+    try
+    {
+        generator.GenerateProfiles(inboxSettings.profiles);
+    }
+    CATCH_LOG_MSG("Dynamic Profile Namespace: \"%.*s\"", gsl::narrow<int>(generatorNamespace.size()), generatorNamespace.data())
+
+    // If the generator produced some profiles we're going to give them default attributes.
+    // By setting the Origin/Source/etc. here, we deduplicate some code and ensure they aren't missing accidentally.
+    if (inboxSettings.profiles.size() > previousSize)
+    {
+        const winrt::hstring source{ generatorNamespace };
+
+        for (const auto& profile : std::span(inboxSettings.profiles).subspan(previousSize))
+        {
+            profile->Origin(OriginTag::Generated);
+            profile->Source(source);
+        }
+    }
+}
+
+// Method Description:
+// - Creates a CascadiaSettings from whatever's saved on disk, or instantiates
+//      a new one with the default values. If we're running as a packaged app,
+//      it will load the settings from our packaged localappdata. If we're
+//      running as an unpackaged application, it will read it from the path
+//      we've set under localappdata.
+// - Loads both the settings from the defaults.json and the user's settings.json
+// - Also runs and dynamic profile generators. If any of those generators create
+//   new profiles, we'll write the user settings back to the file, with the new
+//   profiles inserted into their list of profiles.
+// Return Value:
+// - a unique_ptr containing a new CascadiaSettings object.
+Model::CascadiaSettings CascadiaSettings::LoadAll()
+try
+{
+    FILETIME lastWriteTime{};
+    auto settingsString = ReadUTF8FileIfExists(_settingsPath(), false, &lastWriteTime).value_or(std::string{});
+    auto firstTimeSetup = settingsString.empty();
+
+    // If it's the firstTimeSetup and a preview build, then try to
+    // read settings.json from the Release stable file path if it exists.
+    // Otherwise use default settings file provided from original settings file
+    bool releaseSettingExists = false;
+    if (firstTimeSetup && !IsPortableMode())
+    {
+#if defined(WT_BRANDING_PREVIEW) || defined(WT_BRANDING_CANARY)
+        {
+            try
+            {
+                settingsString = ReadUTF8FileIfExists(_releaseSettingsPath()).value_or(std::string{});
+                releaseSettingExists = settingsString.empty() ? false : true;
+            }
+            catch (...)
+            {
+            }
+        }
+#endif
+    }
+
+    // GH#11119: If we find that the settings file doesn't exist, or is empty,
+    // then let's quick delete the state file as well. If the user does have a
+    // state file, and not a settings, then they probably tried to reset their
+    // settings. It might have data in it that was only relevant for a previous
+    // iteration of the settings file. If we don't, we'll load the old state and
+    // ignore all dynamic profiles (for example)!
+    if (firstTimeSetup)
+    {
+        ApplicationState::SharedInstance().Reset();
+    }
+
+    // Only uses default settings when firstTimeSetup is true and releaseSettingExists is false
+    // Otherwise use existing settingsString
+    const auto settingsStringView = (firstTimeSetup && !releaseSettingExists) ? LoadStringResource(IDR_USER_DEFAULTS) : settingsString;
+    auto mustWriteToDisk = firstTimeSetup;
+
+    SettingsLoader loader{ settingsStringView, LoadStringResource(IDR_DEFAULTS) };
+
+    // Generate dynamic profiles and add them as parents of user profiles.
+    // That way the user profiles will get appropriate defaults from the generators (like icons and such).
+    loader.GenerateProfiles();
+
+    // ApplyRuntimeInitialSettings depends on generated profiles.
+    // --> ApplyRuntimeInitialSettings must be called after GenerateProfiles.
+    // Doesn't run when there is a Release settings.json that exists
+    if (firstTimeSetup && !releaseSettingExists)
+    {
+        loader.ApplyRuntimeInitialSettings();
+    }
+
+    loader.MergeInboxIntoUserSettings();
+    // Fragments might reference user profiles created by a generator.
+    // --> FindFragmentsAndMergeIntoUserSettings must be called after MergeInboxIntoUserSettings.
+    loader.FindFragmentsAndMergeIntoUserSettings();
+    loader.FinalizeLayering();
+
+    // DisableDeletedProfiles returns true whenever we encountered any new generated/dynamic profiles.
+    // Similarly FixupUserSettings returns true, when it encountered settings that were patched up.
+    mustWriteToDisk |= loader.DisableDeletedProfiles();
+    mustWriteToDisk |= loader.FixupUserSettings();
+
+    // If this throws, the app will catch it and use the default settings.
+    const auto settings = winrt::make_self<CascadiaSettings>(std::move(loader));
+
+    // If we created the file, or found new dynamic profiles, write the user
+    // settings string back to the file.
+    if (mustWriteToDisk)
+    {
+        try
+        {
+            settings->WriteSettingsToDisk();
+        }
+        catch (...)
+        {
+            LOG_CAUGHT_EXCEPTION();
+            settings->_warnings.Append(SettingsLoadWarnings::FailedToWriteToSettings);
+        }
+    }
+    else
+    {
+        // lastWriteTime is only valid if mustWriteToDisk is false.
+        // Additionally WriteSettingsToDisk() updates the _hash for us already.
+        settings->_hash = _calculateHash(settingsString, lastWriteTime);
+    }
+
+    settings->_researchOnLoad();
+
+    return *settings;
+}
+catch (const SettingsException& ex)
+{
+    const auto settings{ winrt::make_self<CascadiaSettings>() };
+    settings->_loadError = ex.Error();
+    return *settings;
+}
+catch (const SettingsTypedDeserializationException& e)
+{
+    const auto settings{ winrt::make_self<CascadiaSettings>() };
+    settings->_deserializationErrorMessage = til::u8u16(e.what());
+    return *settings;
+}
+
+void CascadiaSettings::_researchOnLoad()
+{
+    // Only do this if we're actually being sampled
+    if (TraceLoggingProviderEnabled(g_hSettingsModelProvider, 0, MICROSOFT_KEYWORD_MEASURES))
+    {
+        // ----------------------------- RE: Themes ----------------------------
+        const auto numThemes = GlobalSettings().Themes().Size();
+        const auto themeInUse = GlobalSettings().CurrentTheme().Name();
+        const auto changedTheme = GlobalSettings().HasTheme();
+
+        // system: 0
+        // light: 1
+        // dark: 2
+        // a custom theme: 3
+        // system (legacy): 4
+        // light (legacy): 5
+        // dark (legacy): 6
+        const auto themeChoice = themeInUse == L"system"       ? 0 :
+                                 themeInUse == L"light"        ? 1 :
+                                 themeInUse == L"dark"         ? 2 :
+                                 themeInUse == L"legacyDark"   ? 4 :
+                                 themeInUse == L"legacyLight"  ? 5 :
+                                 themeInUse == L"legacySystem" ? 6 :
+                                                                 3;
+
+        TraceLoggingWrite(
+            g_hSettingsModelProvider,
+            "ThemesInUse",
+            TraceLoggingDescription("Data about the themes in use"),
+            TraceLoggingBool(themeChoice, "Identifier for the theme chosen. 0 is system, 1 is light, 2 is dark, and 3 indicates any custom theme."),
+            TraceLoggingBool(changedTheme, "True if the user actually changed the theme from the default theme"),
+            TraceLoggingInt32(numThemes, "Number of themes in the user's settings"),
+            TraceLoggingKeyword(MICROSOFT_KEYWORD_MEASURES),
+            TelemetryPrivacyDataTag(PDT_ProductAndServiceUsage));
+
+        // --------------------------- RE: sendInput ---------------------------
+        auto collectSendInput = [&]() {
+            auto totalSendInput = 0;
+            const auto& allActions = GlobalSettings().ActionMap().AvailableActions();
+            for (const auto&& [name, actionAndArgs] : allActions)
+            {
+                if (actionAndArgs.Action() == ShortcutAction::SendInput)
+                {
+                    totalSendInput++;
+                }
+            }
+            return totalSendInput;
+        };
+
+        TraceLoggingWrite(
+            g_hSettingsModelProvider,
+            "SendInputUsage",
+            TraceLoggingDescription("Event emitted upon settings load, containing the number of sendInput actions a user has"),
+            TraceLoggingInt32(collectSendInput(), "Number of sendInput actions in the user's settings"),
+            TraceLoggingKeyword(MICROSOFT_KEYWORD_MEASURES),
+            TelemetryPrivacyDataTag(PDT_ProductAndServiceUsage));
+
+        // ------------------------ RE: autoMarkPrompts ------------------------
+        auto totalAutoMark = 0;
+        auto totalShowMarks = 0;
+        for (const auto&& p : AllProfiles())
+        {
+            totalAutoMark += p.AutoMarkPrompts() ? 1 : 0;
+            totalShowMarks += p.ShowMarks() ? 1 : 0;
+        }
+
+        TraceLoggingWrite(
+            g_hSettingsModelProvider,
+            "MarksProfilesUsage",
+            TraceLoggingDescription("Event emitted upon settings load, containing the number of profiles opted-in to scrollbar marks"),
+            TraceLoggingInt32(totalAutoMark, "Number of profiles for which AutoMarkPrompts is enabled"),
+            TraceLoggingInt32(totalShowMarks, "Number of profiles for which ShowMarks is enabled"),
+            TraceLoggingKeyword(MICROSOFT_KEYWORD_MEASURES),
+            TelemetryPrivacyDataTag(PDT_ProductAndServiceUsage));
+    }
+}
+
+// Function Description:
+// - Creates a new CascadiaSettings object initialized with settings from the
+//   hard-coded defaults.json.
+// Arguments:
+// - <none>
+// Return Value:
+// - a unique_ptr to a CascadiaSettings with the settings from defaults.json
+Model::CascadiaSettings CascadiaSettings::LoadDefaults()
+{
+    return *winrt::make_self<CascadiaSettings>(std::string_view{}, LoadStringResource(IDR_DEFAULTS));
+}
+
+CascadiaSettings::CascadiaSettings(const winrt::hstring& userJSON, const winrt::hstring& inboxJSON) :
+    CascadiaSettings{ SettingsLoader::Default(til::u16u8(userJSON), til::u16u8(inboxJSON)) }
+{
+}
+
+CascadiaSettings::CascadiaSettings(const std::string_view& userJSON, const std::string_view& inboxJSON) :
+    CascadiaSettings{ SettingsLoader::Default(userJSON, inboxJSON) }
+{
+}
+
+CascadiaSettings::CascadiaSettings(SettingsLoader&& loader) :
+    // The CascadiaSettings class declaration initializes these fields by default,
+    // but we're going to set these fields in our constructor later on anyways.
+    _globals{},
+    _baseLayerProfile{},
+    _allProfiles{},
+    _activeProfiles{},
+    _warnings{}
+{
+    std::vector<Model::Profile> allProfiles;
+    std::vector<Model::Profile> activeProfiles;
+    std::vector<Model::SettingsLoadWarnings> warnings;
+
+    allProfiles.reserve(loader.userSettings.profiles.size());
+    activeProfiles.reserve(loader.userSettings.profiles.size());
+
+    for (const auto& colorScheme : loader.userSettings.colorSchemes)
+    {
+        loader.userSettings.globals->AddColorScheme(*colorScheme.second);
+    }
+
+    // SettingsLoader and ParsedSettings are supposed to always
+    // create these two members. We don't want null-pointer exceptions.
+    assert(loader.userSettings.globals != nullptr);
+    assert(loader.userSettings.baseLayerProfile != nullptr);
+
+    for (const auto& profile : loader.userSettings.profiles)
+    {
+        // If a generator stops producing a certain profile (e.g. WSL or PowerShell were removed) or
+        // a profile from a fragment doesn't exist anymore, we should also stop including the
+        // matching user's profile in _allProfiles (since they aren't functional anyways).
+        //
+        // A user profile has a valid, dynamic parent if it has a parent with identical source.
+        if (const auto source = profile->Source(); !source.empty())
+        {
+            const auto& parents = profile->Parents();
+            if (std::none_of(parents.begin(), parents.end(), [&](const auto& parent) { return parent->Source() == source; }))
+            {
+                continue;
+            }
+        }
+
+        allProfiles.emplace_back(*profile);
+        if (!profile->Hidden())
+        {
+            activeProfiles.emplace_back(*profile);
+        }
+    }
+
+    if (allProfiles.empty())
+    {
+        throw SettingsException(SettingsLoadErrors::NoProfiles);
+    }
+    if (activeProfiles.empty())
+    {
+        throw SettingsException(SettingsLoadErrors::AllProfilesHidden);
+    }
+
+    if (loader.duplicateProfile)
+    {
+        warnings.emplace_back(Model::SettingsLoadWarnings::DuplicateProfile);
+    }
+
+    _globals = loader.userSettings.globals;
+    _baseLayerProfile = loader.userSettings.baseLayerProfile;
+    _allProfiles = winrt::single_threaded_observable_vector(std::move(allProfiles));
+    _activeProfiles = winrt::single_threaded_observable_vector(std::move(activeProfiles));
+    _warnings = winrt::single_threaded_vector(std::move(warnings));
+
+    _resolveDefaultProfile();
+    _resolveNewTabMenuProfiles();
+    _validateSettings();
+
+    ExpandCommands();
+}
+
+// Method Description:
+// - Returns the path of the settings.json file.
+// Arguments:
+// - <none>
+// Return Value:
+// - Returns a path in 80% of cases. I measured!
+const std::filesystem::path& CascadiaSettings::_settingsPath()
+{
+    static const auto path = GetBaseSettingsPath() / SettingsFilename;
+    return path;
+}
+
+// Method Description:
+// - Returns the path of the settings.json file from stable file path
+// Arguments:
+// - <none>
+// Return Value:
+// - Path to stable settings
+const std::filesystem::path& CascadiaSettings::_releaseSettingsPath()
+{
+    static const auto path = GetReleaseSettingsPath() / SettingsFilename;
+    return path;
+}
+
+// Returns a has (approximately) uniquely identifying the settings.json contents on disk.
+winrt::hstring CascadiaSettings::_calculateHash(std::string_view settings, const FILETIME& lastWriteTime)
+{
+    const auto fileHash = til::hash(settings);
+    const ULARGE_INTEGER fileTime{ lastWriteTime.dwLowDateTime, lastWriteTime.dwHighDateTime };
+    const auto hash = fmt::format(L"{:016x}-{:016x}", fileHash, fileTime.QuadPart);
+    return winrt::hstring{ hash };
+}
+
+// function Description:
+// - Returns the full path to the settings file, either within the application
+//   package, or in its unpackaged location. This path is under the "Local
+//   AppData" folder, so it _doesn't_ roam to other machines.
+// - If the application is unpackaged,
+//   the file will end up under e.g. C:\Users\admin\AppData\Local\Microsoft\Windows Terminal\settings.json
+// Arguments:
+// - <none>
+// Return Value:
+// - the full path to the settings file
+winrt::hstring CascadiaSettings::SettingsPath()
+{
+    return winrt::hstring{ _settingsPath().native() };
+}
+
+bool CascadiaSettings::IsPortableMode()
+{
+    return Model::IsPortableMode();
+}
+
+winrt::hstring CascadiaSettings::DefaultSettingsPath()
+{
+    // Both of these posts suggest getting the path to the exe, then removing
+    // the exe's name to get the package root:
+    // * https://blogs.msdn.microsoft.com/appconsult/2017/06/23/accessing-to-the-files-in-the-installation-folder-in-a-desktop-bridge-application/
+    // * https://blogs.msdn.microsoft.com/appconsult/2017/03/06/handling-data-in-a-converted-desktop-app-with-the-desktop-bridge/
+    //
+    // This would break if we ever moved our exe out of the package root.
+    // HOWEVER, if we try to look for a defaults.json that's simply in the same
+    // directory as the exe, that will work for unpackaged scenarios as well. So
+    // let's try that.
+
+    const auto exePathString = wil::GetModuleFileNameW<std::wstring>(nullptr);
+
+    std::filesystem::path path{ exePathString };
+    path.replace_filename(DefaultsFilename);
+
+    return winrt::hstring{ path.native() };
+}
+
+// Method Description:
+// - Write the current state of CascadiaSettings to our settings file
+// - Create a backup file with the current contents, if one does not exist
+// - Persists the default terminal handler choice to the registry
+// Arguments:
+// - <none>
+// Return Value:
+// - <none>
+void CascadiaSettings::WriteSettingsToDisk()
+{
+    const auto settingsPath = _settingsPath();
+
+    // write current settings to current settings file
+    Json::StreamWriterBuilder wbuilder;
+    wbuilder.settings_["enableYAMLCompatibility"] = true; // suppress spaces around colons
+    wbuilder.settings_["indentation"] = "    ";
+    wbuilder.settings_["precision"] = 6; // prevent values like 1.1000000000000001
+
+    FILETIME lastWriteTime{};
+    const auto styledString{ Json::writeString(wbuilder, ToJson()) };
+    WriteUTF8FileAtomic(settingsPath, styledString, &lastWriteTime);
+
+    _hash = _calculateHash(styledString, lastWriteTime);
+
+    // Persists the default terminal choice
+    // GH#10003 - Only do this if _currentDefaultTerminal was actually initialized.
+    if (_currentDefaultTerminal)
+    {
+        DefaultTerminal::Current(_currentDefaultTerminal);
+    }
+}
+
+#ifndef NDEBUG
+[[maybe_unused]] static std::string _getDevPathToSchema()
+{
+    std::filesystem::path filePath{ __FILE__ };
+    auto schemaPath = filePath.parent_path().parent_path().parent_path().parent_path() / "doc" / "cascadia" / "profiles.schema.json";
+    return "file:///" + schemaPath.generic_string();
+}
+#endif
+
+// Method Description:
+// - Create a new serialized JsonObject from an instance of this class
+// Arguments:
+// - <none>
+// Return Value:
+// the JsonObject representing this instance
+Json::Value CascadiaSettings::ToJson() const
+{
+    // top-level json object
+    auto json{ _globals->ToJson() };
+    json["$help"] = "https://aka.ms/terminal-documentation";
+    json["$schema"] =
+#if defined(WT_BRANDING_RELEASE)
+        "https://aka.ms/terminal-profiles-schema"
+#elif defined(WT_BRANDING_PREVIEW)
+        "https://aka.ms/terminal-profiles-schema-preview"
+#elif !defined(NDEBUG) // DEBUG mode
+        _getDevPathToSchema() // magic schema path that refers to the local source directory
+#else // All other brandings
+        "https://raw.githubusercontent.com/microsoft/terminal/main/doc/cascadia/profiles.schema.json"
+#endif
+        ;
+
+    // "profiles" will always be serialized as an object
+    Json::Value profiles{ Json::ValueType::objectValue };
+    profiles[JsonKey(DefaultSettingsKey)] = _baseLayerProfile ? _baseLayerProfile->ToJson() : Json::ValueType::objectValue;
+    Json::Value profilesList{ Json::ValueType::arrayValue };
+    for (const auto& entry : _allProfiles)
+    {
+        if (!entry.Deleted())
+        {
+            const auto prof{ winrt::get_self<Profile>(entry) };
+            profilesList.append(prof->ToJson());
+        }
+    }
+    profiles[JsonKey(ProfilesListKey)] = profilesList;
+    json[JsonKey(ProfilesKey)] = profiles;
+
+    Json::Value schemes{ Json::ValueType::arrayValue };
+    for (const auto& entry : _globals->ColorSchemes())
+    {
+        const auto scheme{ winrt::get_self<ColorScheme>(entry.Value()) };
+        if (scheme->Origin() == OriginTag::User)
+        {
+            schemes.append(scheme->ToJson());
+        }
+    }
+    json[JsonKey(SchemesKey)] = schemes;
+
+    Json::Value themes{ Json::ValueType::arrayValue };
+    for (const auto& entry : _globals->Themes())
+    {
+        // Ignore the built in themes, when serializing the themes back out. We
+        // don't want to re-include them in the user settings file.
+        const auto theme{ winrt::get_self<Theme>(entry.Value()) };
+        const auto& name{ theme->Name() };
+        if (std::ranges::find(builtinThemes, name) != builtinThemes.end())
+        {
+            continue;
+        }
+        themes.append(theme->ToJson());
+    }
+    json[JsonKey(ThemesKey)] = themes;
+
+    return json;
+}
+
+// Method Description:
+// - Resolves the "defaultProfile", which can be a profile name, to a GUID
+//   and stores it back to the globals.
+void CascadiaSettings::_resolveDefaultProfile() const
+{
+    if (const auto unparsedDefaultProfile = _globals->UnparsedDefaultProfile(); !unparsedDefaultProfile.empty())
+    {
+        if (const auto profile = GetProfileByName(unparsedDefaultProfile))
+        {
+            _globals->DefaultProfile(profile.Guid());
+            return;
+        }
+
+        _warnings.Append(SettingsLoadWarnings::MissingDefaultProfile);
+    }
+
+    // Use the first profile as the new default.
+    GlobalSettings().DefaultProfile(_allProfiles.GetAt(0).Guid());
+}
+
+// Method Description:
+// - Iterates through the "newTabMenu" entries and for ProfileEntries resolves the "profile"
+//   fields, which can be a profile name, to a GUID and stores it back.
+// - It finds any "source" entries and finds all profiles generated by that source
+// - Lastly, it finds any "remainingProfiles" entries and stores which profiles they
+//   represent (those that were not resolved before). It adds a warning when
+//   multiple of these entries are found.
+void CascadiaSettings::_resolveNewTabMenuProfiles() const
+{
+    Model::RemainingProfilesEntry remainingProfilesEntry = nullptr;
+
+    // The TerminalPage needs to know which profile has which profile ID. To prevent
+    // continuous lookups in the _activeProfiles vector, we create a map <int, Profile>
+    // to store these indices in-flight.
+    auto remainingProfilesMap = std::map<int, Model::Profile>{};
+    auto activeProfileCount = gsl::narrow_cast<int>(_activeProfiles.Size());
+    for (auto profileIndex = 0; profileIndex < activeProfileCount; profileIndex++)
+    {
+        remainingProfilesMap.emplace(profileIndex, _activeProfiles.GetAt(profileIndex));
+    }
+
+    // We keep track of the "remaining profiles" - those that have not yet been resolved
+    // in either a "profile" or "source" entry. They will possibly be assigned to a
+    // "remainingProfiles" entry
+    auto remainingProfiles = single_threaded_map(std::move(remainingProfilesMap));
+
+    // We call a recursive helper function to process the entries
+    auto entries = _globals->NewTabMenu();
+    _resolveNewTabMenuProfilesSet(entries, remainingProfiles, remainingProfilesEntry);
+
+    // If a "remainingProfiles" entry has been found, assign to it the remaining profiles
+    if (remainingProfilesEntry != nullptr)
+    {
+        remainingProfilesEntry.Profiles(remainingProfiles);
+    }
+
+    // If the configuration does not have a "newTabMenu" field, GlobalAppSettings
+    // will return a default value containing just a "remainingProfiles" entry. However,
+    // this value is regenerated on every "get" operation, so the effect of setting
+    // the remaining profiles above will be undone. So only in the case that no custom
+    // value is present in GlobalAppSettings, we will store the modified default value.
+    if (!_globals->HasNewTabMenu())
+    {
+        _globals->NewTabMenu(entries);
+    }
+}
+
+// Method Description:
+// - Helper function that processes a set of tab menu entries and resolves any profile names
+//   or source fields as necessary - see function above for a more detailed explanation.
+void CascadiaSettings::_resolveNewTabMenuProfilesSet(const IVector<Model::NewTabMenuEntry> entries, IMap<int, Model::Profile>& remainingProfilesMap, Model::RemainingProfilesEntry& remainingProfilesEntry) const
+{
+    if (entries == nullptr || entries.Size() == 0)
+    {
+        return;
+    }
+
+    for (const auto& entry : entries)
+    {
+        if (entry == nullptr)
+        {
+            continue;
+        }
+
+        switch (entry.Type())
+        {
+        // For a simple profile entry, the "profile" field can either be a name or a GUID. We
+        // use the GetProfileByName function to resolve this name to a profile instance, then
+        // find the index of that profile, and store this information in the entry.
+        case NewTabMenuEntryType::Profile:
+        {
+            // We need to access the unresolved profile name, a field that is not exposed
+            // in the projected class. So, we need to first obtain our implementation struct
+            // instance, to access this field.
+            const auto profileEntry{ winrt::get_self<implementation::ProfileEntry>(entry.as<Model::ProfileEntry>()) };
+
+            // Find the profile by name
+            const auto profile = GetProfileByName(profileEntry->ProfileName());
+
+            // If not found, or if the profile is hidden, skip it
+            if (profile == nullptr || profile.Hidden())
+            {
+                profileEntry->Profile(nullptr); // override "default" profile
+                break;
+            }
+
+            // Find the index of the resulting profile and store the result in the entry
+            uint32_t profileIndex;
+            _activeProfiles.IndexOf(profile, profileIndex);
+
+            profileEntry->Profile(profile);
+            profileEntry->ProfileIndex(profileIndex);
+
+            // Remove from remaining profiles list (map)
+            remainingProfilesMap.TryRemove(profileIndex);
+
+            break;
+        }
+
+        // For a remainingProfiles entry, we store it in the variable that is passed back to our caller,
+        // except when that one has already been set (so we found a second/third/...) instance, which will
+        // trigger a warning. We then ignore this entry.
+        case NewTabMenuEntryType::RemainingProfiles:
+        {
+            if (remainingProfilesEntry != nullptr)
+            {
+                _warnings.Append(SettingsLoadWarnings::DuplicateRemainingProfilesEntry);
+            }
+            else
+            {
+                remainingProfilesEntry = entry.as<Model::RemainingProfilesEntry>();
+            }
+            break;
+        }
+
+        // For a folder, we simply call this method recursively
+        case NewTabMenuEntryType::Folder:
+        {
+            // We need to access the unfiltered entry list, a field that is not exposed
+            // in the projected class. So, we need to first obtain our implementation struct
+            // instance, to access this field.
+            const auto folderEntry{ winrt::get_self<implementation::FolderEntry>(entry.as<Model::FolderEntry>()) };
+
+            auto folderEntries = folderEntry->RawEntries();
+            _resolveNewTabMenuProfilesSet(folderEntries, remainingProfilesMap, remainingProfilesEntry);
+            break;
+        }
+
+        // For a "matchProfiles" entry, we iterate through the list of all profiles and
+        // find all those matching: generated by the same source, having the same name, or
+        // having the same commandline. This can be expanded with regex support in the future.
+        // We make sure that none of the matches are included in the "remaining profiles" section.
+        case NewTabMenuEntryType::MatchProfiles:
+        {
+            // We need to access the matching function, which is not exposed in the projected class.
+            // So, we need to first obtain our implementation struct instance, to access this field.
+            const auto matchEntry{ winrt::get_self<implementation::MatchProfilesEntry>(entry.as<Model::MatchProfilesEntry>()) };
+
+            matchEntry->Profiles(single_threaded_map<int, Model::Profile>());
+
+            auto activeProfileCount = gsl::narrow_cast<int>(_activeProfiles.Size());
+            for (auto profileIndex = 0; profileIndex < activeProfileCount; profileIndex++)
+            {
+                const auto profile = _activeProfiles.GetAt(profileIndex);
+
+                // On a match, we store it in the entry and remove it from the remaining list
+                if (matchEntry->MatchesProfile(profile))
+                {
+                    matchEntry->Profiles().Insert(profileIndex, profile);
+                    remainingProfilesMap.TryRemove(profileIndex);
+                }
+            }
+
+            break;
+        }
+        }
+    }
+}