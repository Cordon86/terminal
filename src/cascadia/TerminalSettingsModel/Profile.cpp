// Copyright (c) Microsoft Corporation.
// Licensed under the MIT license.

#include "pch.h"
#include "Profile.h"
#include "JsonUtils.h"
#include "../../types/inc/Utils.hpp"
#include <DefaultSettings.h>

#include "LegacyProfileGeneratorNamespaces.h"
#include "TerminalSettingsSerializationHelpers.h"

#include "Profile.g.cpp"

using namespace Microsoft::Terminal::Settings::Model;
using namespace winrt::Microsoft::Terminal::Settings::Model::implementation;
using namespace winrt::Microsoft::Terminal::TerminalControl;
using namespace winrt::Windows::UI;
using namespace winrt::Windows::UI::Xaml;
using namespace winrt::Windows::Foundation;
using namespace ::Microsoft::Console;

static constexpr std::string_view NameKey{ "name" };
static constexpr std::string_view GuidKey{ "guid" };
static constexpr std::string_view SourceKey{ "source" };
static constexpr std::string_view ColorSchemeKey{ "colorScheme" };
static constexpr std::string_view HiddenKey{ "hidden" };

static constexpr std::string_view ForegroundKey{ "foreground" };
static constexpr std::string_view BackgroundKey{ "background" };
static constexpr std::string_view SelectionBackgroundKey{ "selectionBackground" };
static constexpr std::string_view TabTitleKey{ "tabTitle" };
static constexpr std::string_view SuppressApplicationTitleKey{ "suppressApplicationTitle" };
static constexpr std::string_view HistorySizeKey{ "historySize" };
static constexpr std::string_view SnapOnInputKey{ "snapOnInput" };
static constexpr std::string_view AltGrAliasingKey{ "altGrAliasing" };
static constexpr std::string_view CursorColorKey{ "cursorColor" };
static constexpr std::string_view CursorShapeKey{ "cursorShape" };
static constexpr std::string_view CursorHeightKey{ "cursorHeight" };

static constexpr std::string_view ConnectionTypeKey{ "connectionType" };
static constexpr std::string_view CommandlineKey{ "commandline" };
static constexpr std::string_view FontFaceKey{ "fontFace" };
static constexpr std::string_view FontSizeKey{ "fontSize" };
static constexpr std::string_view FontWeightKey{ "fontWeight" };
static constexpr std::string_view AcrylicTransparencyKey{ "acrylicOpacity" };
static constexpr std::string_view UseAcrylicKey{ "useAcrylic" };
static constexpr std::string_view ScrollbarStateKey{ "scrollbarState" };
static constexpr std::string_view CloseOnExitKey{ "closeOnExit" };
static constexpr std::string_view PaddingKey{ "padding" };
static constexpr std::string_view StartingDirectoryKey{ "startingDirectory" };
static constexpr std::string_view IconKey{ "icon" };
static constexpr std::string_view BackgroundImageKey{ "backgroundImage" };
static constexpr std::string_view BackgroundImageOpacityKey{ "backgroundImageOpacity" };
static constexpr std::string_view BackgroundImageStretchModeKey{ "backgroundImageStretchMode" };
static constexpr std::string_view BackgroundImageAlignmentKey{ "backgroundImageAlignment" };
static constexpr std::string_view RetroTerminalEffectKey{ "experimental.retroTerminalEffect" };
static constexpr std::string_view AntialiasingModeKey{ "antialiasingMode" };
static constexpr std::string_view TabColorKey{ "tabColor" };
static constexpr std::string_view BellStyleKey{ "bellStyle" };

static const winrt::hstring DesktopWallpaperEnum{ L"DesktopWallpaper" };

Profile::Profile()
{
}

Profile::Profile(guid guid) :
    _Guid(guid)
{
}

winrt::com_ptr<Profile> Profile::Copy() const
{
    auto profile{ winrt::make_self<Profile>() };
    profile->_Name = _Name;
    profile->_Source = _Source;
    profile->_Hidden = _Hidden;
    profile->_Icon = _Icon;
    profile->_CloseOnExit = _CloseOnExit;
    profile->_TabTitle = _TabTitle;
    profile->_TabColor = _TabColor;
    profile->_SuppressApplicationTitle = _SuppressApplicationTitle;
    profile->_UseAcrylic = _UseAcrylic;
    profile->_AcrylicOpacity = _AcrylicOpacity;
    profile->_ScrollState = _ScrollState;
    profile->_FontFace = _FontFace;
    profile->_FontSize = _FontSize;
    profile->_FontWeight = _FontWeight;
    profile->_Padding = _Padding;
    profile->_Commandline = _Commandline;
    profile->_StartingDirectory = _StartingDirectory;
    profile->_BackgroundImagePath = _BackgroundImagePath;
    profile->_BackgroundImageOpacity = _BackgroundImageOpacity;
    profile->_BackgroundImageStretchMode = _BackgroundImageStretchMode;
    profile->_AntialiasingMode = _AntialiasingMode;
    profile->_RetroTerminalEffect = _RetroTerminalEffect;
    profile->_ForceFullRepaintRendering = _ForceFullRepaintRendering;
    profile->_SoftwareRendering = _SoftwareRendering;
    profile->_ColorSchemeName = _ColorSchemeName;
    profile->_Foreground = _Foreground;
    profile->_Background = _Background;
    profile->_SelectionBackground = _SelectionBackground;
    profile->_CursorColor = _CursorColor;
    profile->_HistorySize = _HistorySize;
    profile->_SnapOnInput = _SnapOnInput;
    profile->_AltGrAliasing = _AltGrAliasing;
    profile->_CursorShape = _CursorShape;
    profile->_CursorHeight = _CursorHeight;
    profile->_Guid = _Guid;
    profile->_ConnectionType = _ConnectionType;
    profile->_BackgroundImageAlignment = _BackgroundImageAlignment;
    return profile;
}

// Method Description:
// - Generates a Json::Value which is a "stub" of this profile. This stub will
//   have enough information that it could be layered with this profile.
// - This method is used during dynamic profile generation - if a profile is
//   ever generated that didn't already exist in the user's settings, we'll add
//   this stub to the user's settings file, so the user has an easy point to
//   modify the generated profile.
// Arguments:
// - <none>
// Return Value:
// - A json::Value with a guid, name and source (if applicable).
Json::Value Profile::GenerateStub() const
{
    Json::Value stub;

    ///// Profile-specific settings /////
    if (_Guid.has_value())
    {
        stub[JsonKey(GuidKey)] = winrt::to_string(Utils::GuidToString(*_Guid));
    }

    stub[JsonKey(NameKey)] = winrt::to_string(Name());

    const auto source{ Source() };
    if (!source.empty())
    {
        stub[JsonKey(SourceKey)] = winrt::to_string(source);
    }

    stub[JsonKey(HiddenKey)] = Hidden();

    return stub;
}

// Method Description:
// - Create a new instance of this class from a serialized JsonObject.
// Arguments:
// - json: an object which should be a serialization of a Profile object.
// Return Value:
// - a new Profile instance created from the values in `json`
winrt::com_ptr<winrt::Microsoft::Terminal::Settings::Model::implementation::Profile> Profile::FromJson(const Json::Value& json)
{
    auto result = winrt::make_self<Profile>();
    result->LayerJson(json);
    return result;
}

// Method Description:
// - Returns true if we think the provided json object represents an instance of
//   the same object as this object. If true, we should layer that json object
//   on us, instead of creating a new object.
// Arguments:
// - json: The json object to query to see if it's the same
// Return Value:
// - true iff the json object has the same `GUID` as we do.
bool Profile::ShouldBeLayered(const Json::Value& json) const
{
    if (!_Guid.has_value())
    {
        return false;
    }

    // First, check that GUIDs match. This is easy. If they don't match, they
    // should _definitely_ not layer.
    if (const auto otherGuid{ JsonUtils::GetValueForKey<std::optional<winrt::guid>>(json, GuidKey) })
    {
        if (otherGuid.value() != *_Guid)
        {
            return false;
        }
    }
    else
    {
        // If the other json object didn't have a GUID, we definitely don't want
        // to layer. We technically might have the same name, and would
        // auto-generate the same guid, but they should be treated as different
        // profiles.
        return false;
    }

    std::optional<std::wstring> otherSource;
    bool otherHadSource = JsonUtils::GetValueForKey(json, SourceKey, otherSource);

    // For profiles with a `source`, also check the `source` property.
    bool sourceMatches = false;
    const auto mySource{ Source() };
    if (!mySource.empty())
    {
        if (otherHadSource)
        {
            // If we have a source and the other has a source, compare them!
            sourceMatches = *otherSource == mySource;
        }
        else
        {
            // Special case the legacy dynamic profiles here. In this case,
            // `this` is a dynamic profile with a source, and our _source is one
            // of the legacy DPG namespaces. We're looking to see if the other
            // json object has the same guid, but _no_ "source"
            if (mySource == WslGeneratorNamespace ||
                mySource == AzureGeneratorNamespace ||
                mySource == PowershellCoreGeneratorNamespace)
            {
                sourceMatches = true;
            }
        }
    }
    else
    {
        // We do not have a source. The only way we match is if source is unset or set to "".
        sourceMatches = (!otherSource.has_value() || otherSource.value() == L"");
    }

    return sourceMatches;
}

// Method Description:
// - Layer values from the given json object on top of the existing properties
//   of this object. For any keys we're expecting to be able to parse in the
//   given object, we'll parse them and replace our settings with values from
//   the new json object. Properties that _aren't_ in the json object will _not_
//   be replaced.
// - Optional values in the profile that are set to `null` in the json object
//   will be set to nullopt.
// Arguments:
// - json: an object which should be a partial serialization of a Profile object.
// Return Value:
// <none>
void Profile::LayerJson(const Json::Value& json)
{
    // Profile-specific Settings
    JsonUtils::GetValueForKey(json, NameKey, _Name);
    JsonUtils::GetValueForKey(json, GuidKey, _Guid);
    JsonUtils::GetValueForKey(json, HiddenKey, _Hidden);

    // Core Settings
    _Foreground.set = JsonUtils::GetValueForKey(json, ForegroundKey, _Foreground.setting);
    _Background.set = JsonUtils::GetValueForKey(json, BackgroundKey, _Background.setting);
    _SelectionBackground.set = JsonUtils::GetValueForKey(json, SelectionBackgroundKey, _SelectionBackground.setting);
    _CursorColor.set = JsonUtils::GetValueForKey(json, CursorColorKey, _CursorColor.setting);
    JsonUtils::GetValueForKey(json, ColorSchemeKey, _ColorSchemeName);

    // TODO:MSFT:20642297 - Use a sentinel value (-1) for "Infinite scrollback"
    JsonUtils::GetValueForKey(json, HistorySizeKey, _HistorySize);
    JsonUtils::GetValueForKey(json, SnapOnInputKey, _SnapOnInput);
    JsonUtils::GetValueForKey(json, AltGrAliasingKey, _AltGrAliasing);
    JsonUtils::GetValueForKey(json, CursorHeightKey, _CursorHeight);
    JsonUtils::GetValueForKey(json, CursorShapeKey, _CursorShape);
    JsonUtils::GetValueForKey(json, TabTitleKey, _TabTitle);

    // Control Settings
    JsonUtils::GetValueForKey(json, FontWeightKey, _FontWeight);
    JsonUtils::GetValueForKey(json, ConnectionTypeKey, _ConnectionType);
    JsonUtils::GetValueForKey(json, CommandlineKey, _Commandline);
    JsonUtils::GetValueForKey(json, FontFaceKey, _FontFace);
    JsonUtils::GetValueForKey(json, FontSizeKey, _FontSize);
    JsonUtils::GetValueForKey(json, AcrylicTransparencyKey, _AcrylicOpacity);
    JsonUtils::GetValueForKey(json, UseAcrylicKey, _UseAcrylic);
    JsonUtils::GetValueForKey(json, SuppressApplicationTitleKey, _SuppressApplicationTitle);
    JsonUtils::GetValueForKey(json, CloseOnExitKey, _CloseOnExit);

    // Padding was never specified as an integer, but it was a common working mistake.
    // Allow it to be permissive.
    JsonUtils::GetValueForKey(json, PaddingKey, _Padding, JsonUtils::PermissiveStringConverter<std::wstring>{});

    JsonUtils::GetValueForKey(json, ScrollbarStateKey, _ScrollState);
    JsonUtils::GetValueForKey(json, StartingDirectoryKey, _StartingDirectory);
    JsonUtils::GetValueForKey(json, IconKey, _Icon);
    JsonUtils::GetValueForKey(json, BackgroundImageKey, _BackgroundImagePath);
    JsonUtils::GetValueForKey(json, BackgroundImageOpacityKey, _BackgroundImageOpacity);
    JsonUtils::GetValueForKey(json, BackgroundImageStretchModeKey, _BackgroundImageStretchMode);
    JsonUtils::GetValueForKey(json, BackgroundImageAlignmentKey, _BackgroundImageAlignment);
    JsonUtils::GetValueForKey(json, RetroTerminalEffectKey, _RetroTerminalEffect);
    JsonUtils::GetValueForKey(json, AntialiasingModeKey, _AntialiasingMode);

<<<<<<< HEAD
    _TabColor.set = JsonUtils::GetValueForKey(json, TabColorKey, _TabColor.setting);
=======
    JsonUtils::GetValueForKey(json, TabColorKey, _TabColor);

    JsonUtils::GetValueForKey(json, BellStyleKey, _BellStyle);
>>>>>>> 90452664
}

// Method Description:
// - Either Returns this profile's background image path, if one is set, expanding
// - Returns this profile's background image path, if one is set, expanding
//   any environment variables in the path, if there are any.
// - Or if "DesktopWallpaper" is set, then gets the path to the desktops wallpaper.
// Return Value:
// - This profile's expanded background image path / desktops's wallpaper path /the empty string.
winrt::hstring Profile::ExpandedBackgroundImagePath() const
{
    const auto path{ BackgroundImagePath() };
    if (path.empty())
    {
        return path;
    }
<<<<<<< HEAD
    return winrt::hstring{ wil::ExpandEnvironmentStringsW<std::wstring>(path.c_str()) };
=======
    // checks if the user would like to copy their desktop wallpaper
    // if so, replaces the path with the desktop wallpaper's path
    else if (_BackgroundImagePath == to_hstring(DesktopWallpaperEnum))
    {
        WCHAR desktopWallpaper[MAX_PATH];

        // "The returned string will not exceed MAX_PATH characters" as of 2020
        if (SystemParametersInfo(SPI_GETDESKWALLPAPER, MAX_PATH, desktopWallpaper, SPIF_UPDATEINIFILE))
        {
            return winrt::hstring{ (desktopWallpaper) };
        }
        else
        {
            return winrt::hstring{ L"" };
        }
    }
    else
    {
        return winrt::hstring{ wil::ExpandEnvironmentStringsW<std::wstring>(_BackgroundImagePath.c_str()) };
    }
>>>>>>> 90452664
}

winrt::hstring Profile::EvaluatedStartingDirectory() const
{
    const auto path{ StartingDirectory() };
    return winrt::hstring{ Profile::EvaluateStartingDirectory(path.c_str()) };
}

// Method Description:
// - Helper function for expanding any environment variables in a user-supplied starting directory and validating the resulting path
// Arguments:
// - The value from the settings.json file
// Return Value:
// - The directory string with any environment variables expanded. If the resulting path is invalid,
// - the function returns an evaluated version of %userprofile% to avoid blocking the session from starting.
std::wstring Profile::EvaluateStartingDirectory(const std::wstring& directory)
{
    // First expand path
    DWORD numCharsInput = ExpandEnvironmentStrings(directory.c_str(), nullptr, 0);
    std::unique_ptr<wchar_t[]> evaluatedPath = std::make_unique<wchar_t[]>(numCharsInput);
    THROW_LAST_ERROR_IF(0 == ExpandEnvironmentStrings(directory.c_str(), evaluatedPath.get(), numCharsInput));

    // Validate that the resulting path is legitimate
    const DWORD dwFileAttributes = GetFileAttributes(evaluatedPath.get());
    if ((dwFileAttributes != INVALID_FILE_ATTRIBUTES) && (WI_IsFlagSet(dwFileAttributes, FILE_ATTRIBUTE_DIRECTORY)))
    {
        return std::wstring(evaluatedPath.get(), numCharsInput);
    }
    else
    {
        // In the event where the user supplied a path that can't be resolved, use a reasonable default (in this case, %userprofile%)
        const DWORD numCharsDefault = ExpandEnvironmentStrings(DEFAULT_STARTING_DIRECTORY.c_str(), nullptr, 0);
        std::unique_ptr<wchar_t[]> defaultPath = std::make_unique<wchar_t[]>(numCharsDefault);
        THROW_LAST_ERROR_IF(0 == ExpandEnvironmentStrings(DEFAULT_STARTING_DIRECTORY.c_str(), defaultPath.get(), numCharsDefault));

        return std::wstring(defaultPath.get(), numCharsDefault);
    }
}

// Method Description:
// - If this profile never had a GUID set for it, generate a runtime GUID for
//   the profile. If a profile had their guid manually set to {0}, this method
//   will _not_ change the profile's GUID.
void Profile::GenerateGuidIfNecessary() noexcept
{
    if (!_Guid.has_value())
    {
        // Always use the name to generate the temporary GUID. That way, across
        // reloads, we'll generate the same static GUID.
        _Guid = Profile::_GenerateGuidForProfile(Name(), Source());

        TraceLoggingWrite(
            g_hSettingsModelProvider,
            "SynthesizedGuidForProfile",
            TraceLoggingDescription("Event emitted when a profile is deserialized without a GUID"),
            TraceLoggingKeyword(MICROSOFT_KEYWORD_MEASURES),
            TelemetryPrivacyDataTag(PDT_ProductAndServicePerformance));
    }
}

// Function Description:
// - Returns true if the given JSON object represents a dynamic profile object.
//   If it is a dynamic profile object, we should make sure to only layer the
//   object on a matching profile from a dynamic source.
// Arguments:
// - json: the partial serialization of a profile object to check
// Return Value:
// - true iff the object has a non-null `source` property
bool Profile::IsDynamicProfileObject(const Json::Value& json)
{
    const auto& source = json.isMember(JsonKey(SourceKey)) ? json[JsonKey(SourceKey)] : Json::Value::null;
    return !source.isNull();
}

// Function Description:
// - Apply each of the current Profile's settings values onto the given Profile, if it is set
// Arguments:
// - profile: the Profile to be updated
// Return Value:
// - <None>
void Profile::ApplyTo(Profile* profile) const
{
    APPLY_OUT(Name);
    APPLY_OUT(Source);
    APPLY_OUT(Hidden);
    APPLY_OUT(Icon);
    APPLY_OUT(CloseOnExit);
    APPLY_OUT(TabTitle);
    APPLY_OUT(TabColor);
    APPLY_OUT(SuppressApplicationTitle);
    APPLY_OUT(UseAcrylic);
    APPLY_OUT(AcrylicOpacity);
    APPLY_OUT(ScrollState);
    APPLY_OUT(FontFace);
    APPLY_OUT(FontSize);
    APPLY_OUT(FontWeight);
    APPLY_OUT(Padding);
    APPLY_OUT(Commandline);
    APPLY_OUT(StartingDirectory);
    APPLY_OUT(BackgroundImagePath);
    APPLY_OUT(BackgroundImageOpacity);
    APPLY_OUT(BackgroundImageStretchMode);
    APPLY_OUT(BackgroundImageAlignment);
    APPLY_OUT(AntialiasingMode);
    APPLY_OUT(RetroTerminalEffect);
    APPLY_OUT(ForceFullRepaintRendering);
    APPLY_OUT(SoftwareRendering);
    APPLY_OUT(ColorSchemeName);
    APPLY_OUT(Foreground);
    APPLY_OUT(Background);
    APPLY_OUT(SelectionBackground);
    APPLY_OUT(CursorColor);
    APPLY_OUT(HistorySize);
    APPLY_OUT(SnapOnInput);
    APPLY_OUT(AltGrAliasing);
    APPLY_OUT(CursorShape);
    APPLY_OUT(CursorHeight);
}

// Function Description:
// - Generates a unique guid for a profile, given the name. For an given name, will always return the same GUID.
// Arguments:
// - name: The name to generate a unique GUID from
// Return Value:
// - a uuidv5 GUID generated from the given name.
winrt::guid Profile::_GenerateGuidForProfile(const hstring& name, const hstring& source) noexcept
{
    // If we have a _source, then we can from a dynamic profile generator. Use
    // our source to build the namespace guid, instead of using the default GUID.

    const GUID namespaceGuid = !source.empty() ?
                                   Utils::CreateV5Uuid(RUNTIME_GENERATED_PROFILE_NAMESPACE_GUID, gsl::as_bytes(gsl::make_span(source))) :
                                   RUNTIME_GENERATED_PROFILE_NAMESPACE_GUID;

    // Always use the name to generate the temporary GUID. That way, across
    // reloads, we'll generate the same static GUID.
    return { Utils::CreateV5Uuid(namespaceGuid, gsl::as_bytes(gsl::make_span(name))) };
}

// Function Description:
// - Parses the given JSON object to get its GUID. If the json object does not
//   have a `guid` set, we'll generate one, using the `name` field.
// Arguments:
// - json: the JSON object to get a GUID from, or generate a unique GUID for
//   (given the `name`)
// Return Value:
// - The json's `guid`, or a guid synthesized for it.
winrt::guid Profile::GetGuidOrGenerateForJson(const Json::Value& json) noexcept
{
    if (const auto guid{ JsonUtils::GetValueForKey<std::optional<GUID>>(json, GuidKey) })
    {
        return { guid.value() };
    }

    const auto name{ JsonUtils::GetValueForKey<hstring>(json, NameKey) };
    const auto source{ JsonUtils::GetValueForKey<hstring>(json, SourceKey) };

    return Profile::_GenerateGuidForProfile(name, source);
}

#pragma region BackgroundImageAlignment
bool Profile::HasBackgroundImageAlignment() const noexcept
{
    return _BackgroundImageAlignment.has_value();
}

void Profile::ClearBackgroundImageAlignment() noexcept
{
    _BackgroundImageAlignment = std::nullopt;
}

const HorizontalAlignment Profile::BackgroundImageHorizontalAlignment() const noexcept
{
    const auto val{ _getBackgroundImageAlignmentImpl() };
    return val ? std::get<HorizontalAlignment>(*val) : HorizontalAlignment::Center;
}

void Profile::BackgroundImageHorizontalAlignment(const HorizontalAlignment& value) noexcept
{
    if (!HasBackgroundImageAlignment() || std::get<HorizontalAlignment>(*_BackgroundImageAlignment) != value)
    {
        std::get<HorizontalAlignment>(*_BackgroundImageAlignment) = value;
    }
}

const VerticalAlignment Profile::BackgroundImageVerticalAlignment() const noexcept
{
    const auto val{ _getBackgroundImageAlignmentImpl() };
    return val ? std::get<VerticalAlignment>(*val) : VerticalAlignment::Center;
}

void Profile::BackgroundImageVerticalAlignment(const VerticalAlignment& value) noexcept
{
    if (!HasBackgroundImageAlignment() || std::get<VerticalAlignment>(*_BackgroundImageAlignment) != value)
    {
        std::get<VerticalAlignment>(*_BackgroundImageAlignment) = value;
    }
}
#pragma endregion

bool Profile::HasGuid() const noexcept
{
    return _Guid.has_value();
}

winrt::guid Profile::Guid() const
{
    // This can throw if we never had our guid set to a legitimate value.
    THROW_HR_IF_MSG(E_FAIL, !_Guid.has_value(), "Profile._guid always expected to have a value");
    return *_Guid;
}

void Profile::Guid(const winrt::guid& guid) noexcept
{
    _Guid = guid;
}

bool Profile::HasConnectionType() const noexcept
{
    return _ConnectionType.has_value();
}

winrt::guid Profile::ConnectionType() const noexcept
{
    return *_ConnectionType;
}

void Profile::ConnectionType(const winrt::guid& conType) noexcept
{
    _ConnectionType = conType;
}
<|MERGE_RESOLUTION|>--- conflicted
+++ resolved
@@ -1,568 +1,562 @@
-// Copyright (c) Microsoft Corporation.
-// Licensed under the MIT license.
-
-#include "pch.h"
-#include "Profile.h"
-#include "JsonUtils.h"
-#include "../../types/inc/Utils.hpp"
-#include <DefaultSettings.h>
-
-#include "LegacyProfileGeneratorNamespaces.h"
-#include "TerminalSettingsSerializationHelpers.h"
-
-#include "Profile.g.cpp"
-
-using namespace Microsoft::Terminal::Settings::Model;
-using namespace winrt::Microsoft::Terminal::Settings::Model::implementation;
-using namespace winrt::Microsoft::Terminal::TerminalControl;
-using namespace winrt::Windows::UI;
-using namespace winrt::Windows::UI::Xaml;
-using namespace winrt::Windows::Foundation;
-using namespace ::Microsoft::Console;
-
-static constexpr std::string_view NameKey{ "name" };
-static constexpr std::string_view GuidKey{ "guid" };
-static constexpr std::string_view SourceKey{ "source" };
-static constexpr std::string_view ColorSchemeKey{ "colorScheme" };
-static constexpr std::string_view HiddenKey{ "hidden" };
-
-static constexpr std::string_view ForegroundKey{ "foreground" };
-static constexpr std::string_view BackgroundKey{ "background" };
-static constexpr std::string_view SelectionBackgroundKey{ "selectionBackground" };
-static constexpr std::string_view TabTitleKey{ "tabTitle" };
-static constexpr std::string_view SuppressApplicationTitleKey{ "suppressApplicationTitle" };
-static constexpr std::string_view HistorySizeKey{ "historySize" };
-static constexpr std::string_view SnapOnInputKey{ "snapOnInput" };
-static constexpr std::string_view AltGrAliasingKey{ "altGrAliasing" };
-static constexpr std::string_view CursorColorKey{ "cursorColor" };
-static constexpr std::string_view CursorShapeKey{ "cursorShape" };
-static constexpr std::string_view CursorHeightKey{ "cursorHeight" };
-
-static constexpr std::string_view ConnectionTypeKey{ "connectionType" };
-static constexpr std::string_view CommandlineKey{ "commandline" };
-static constexpr std::string_view FontFaceKey{ "fontFace" };
-static constexpr std::string_view FontSizeKey{ "fontSize" };
-static constexpr std::string_view FontWeightKey{ "fontWeight" };
-static constexpr std::string_view AcrylicTransparencyKey{ "acrylicOpacity" };
-static constexpr std::string_view UseAcrylicKey{ "useAcrylic" };
-static constexpr std::string_view ScrollbarStateKey{ "scrollbarState" };
-static constexpr std::string_view CloseOnExitKey{ "closeOnExit" };
-static constexpr std::string_view PaddingKey{ "padding" };
-static constexpr std::string_view StartingDirectoryKey{ "startingDirectory" };
-static constexpr std::string_view IconKey{ "icon" };
-static constexpr std::string_view BackgroundImageKey{ "backgroundImage" };
-static constexpr std::string_view BackgroundImageOpacityKey{ "backgroundImageOpacity" };
-static constexpr std::string_view BackgroundImageStretchModeKey{ "backgroundImageStretchMode" };
-static constexpr std::string_view BackgroundImageAlignmentKey{ "backgroundImageAlignment" };
-static constexpr std::string_view RetroTerminalEffectKey{ "experimental.retroTerminalEffect" };
-static constexpr std::string_view AntialiasingModeKey{ "antialiasingMode" };
-static constexpr std::string_view TabColorKey{ "tabColor" };
-static constexpr std::string_view BellStyleKey{ "bellStyle" };
-
-static const winrt::hstring DesktopWallpaperEnum{ L"DesktopWallpaper" };
-
-Profile::Profile()
-{
-}
-
-Profile::Profile(guid guid) :
-    _Guid(guid)
-{
-}
-
-winrt::com_ptr<Profile> Profile::Copy() const
-{
-    auto profile{ winrt::make_self<Profile>() };
-    profile->_Name = _Name;
-    profile->_Source = _Source;
-    profile->_Hidden = _Hidden;
-    profile->_Icon = _Icon;
-    profile->_CloseOnExit = _CloseOnExit;
-    profile->_TabTitle = _TabTitle;
-    profile->_TabColor = _TabColor;
-    profile->_SuppressApplicationTitle = _SuppressApplicationTitle;
-    profile->_UseAcrylic = _UseAcrylic;
-    profile->_AcrylicOpacity = _AcrylicOpacity;
-    profile->_ScrollState = _ScrollState;
-    profile->_FontFace = _FontFace;
-    profile->_FontSize = _FontSize;
-    profile->_FontWeight = _FontWeight;
-    profile->_Padding = _Padding;
-    profile->_Commandline = _Commandline;
-    profile->_StartingDirectory = _StartingDirectory;
-    profile->_BackgroundImagePath = _BackgroundImagePath;
-    profile->_BackgroundImageOpacity = _BackgroundImageOpacity;
-    profile->_BackgroundImageStretchMode = _BackgroundImageStretchMode;
-    profile->_AntialiasingMode = _AntialiasingMode;
-    profile->_RetroTerminalEffect = _RetroTerminalEffect;
-    profile->_ForceFullRepaintRendering = _ForceFullRepaintRendering;
-    profile->_SoftwareRendering = _SoftwareRendering;
-    profile->_ColorSchemeName = _ColorSchemeName;
-    profile->_Foreground = _Foreground;
-    profile->_Background = _Background;
-    profile->_SelectionBackground = _SelectionBackground;
-    profile->_CursorColor = _CursorColor;
-    profile->_HistorySize = _HistorySize;
-    profile->_SnapOnInput = _SnapOnInput;
-    profile->_AltGrAliasing = _AltGrAliasing;
-    profile->_CursorShape = _CursorShape;
-    profile->_CursorHeight = _CursorHeight;
-    profile->_Guid = _Guid;
-    profile->_ConnectionType = _ConnectionType;
-    profile->_BackgroundImageAlignment = _BackgroundImageAlignment;
-    return profile;
-}
-
-// Method Description:
-// - Generates a Json::Value which is a "stub" of this profile. This stub will
-//   have enough information that it could be layered with this profile.
-// - This method is used during dynamic profile generation - if a profile is
-//   ever generated that didn't already exist in the user's settings, we'll add
-//   this stub to the user's settings file, so the user has an easy point to
-//   modify the generated profile.
-// Arguments:
-// - <none>
-// Return Value:
-// - A json::Value with a guid, name and source (if applicable).
-Json::Value Profile::GenerateStub() const
-{
-    Json::Value stub;
-
-    ///// Profile-specific settings /////
-    if (_Guid.has_value())
-    {
-        stub[JsonKey(GuidKey)] = winrt::to_string(Utils::GuidToString(*_Guid));
-    }
-
-    stub[JsonKey(NameKey)] = winrt::to_string(Name());
-
-    const auto source{ Source() };
-    if (!source.empty())
-    {
-        stub[JsonKey(SourceKey)] = winrt::to_string(source);
-    }
-
-    stub[JsonKey(HiddenKey)] = Hidden();
-
-    return stub;
-}
-
-// Method Description:
-// - Create a new instance of this class from a serialized JsonObject.
-// Arguments:
-// - json: an object which should be a serialization of a Profile object.
-// Return Value:
-// - a new Profile instance created from the values in `json`
-winrt::com_ptr<winrt::Microsoft::Terminal::Settings::Model::implementation::Profile> Profile::FromJson(const Json::Value& json)
-{
-    auto result = winrt::make_self<Profile>();
-    result->LayerJson(json);
-    return result;
-}
-
-// Method Description:
-// - Returns true if we think the provided json object represents an instance of
-//   the same object as this object. If true, we should layer that json object
-//   on us, instead of creating a new object.
-// Arguments:
-// - json: The json object to query to see if it's the same
-// Return Value:
-// - true iff the json object has the same `GUID` as we do.
-bool Profile::ShouldBeLayered(const Json::Value& json) const
-{
-    if (!_Guid.has_value())
-    {
-        return false;
-    }
-
-    // First, check that GUIDs match. This is easy. If they don't match, they
-    // should _definitely_ not layer.
-    if (const auto otherGuid{ JsonUtils::GetValueForKey<std::optional<winrt::guid>>(json, GuidKey) })
-    {
-        if (otherGuid.value() != *_Guid)
-        {
-            return false;
-        }
-    }
-    else
-    {
-        // If the other json object didn't have a GUID, we definitely don't want
-        // to layer. We technically might have the same name, and would
-        // auto-generate the same guid, but they should be treated as different
-        // profiles.
-        return false;
-    }
-
-    std::optional<std::wstring> otherSource;
-    bool otherHadSource = JsonUtils::GetValueForKey(json, SourceKey, otherSource);
-
-    // For profiles with a `source`, also check the `source` property.
-    bool sourceMatches = false;
-    const auto mySource{ Source() };
-    if (!mySource.empty())
-    {
-        if (otherHadSource)
-        {
-            // If we have a source and the other has a source, compare them!
-            sourceMatches = *otherSource == mySource;
-        }
-        else
-        {
-            // Special case the legacy dynamic profiles here. In this case,
-            // `this` is a dynamic profile with a source, and our _source is one
-            // of the legacy DPG namespaces. We're looking to see if the other
-            // json object has the same guid, but _no_ "source"
-            if (mySource == WslGeneratorNamespace ||
-                mySource == AzureGeneratorNamespace ||
-                mySource == PowershellCoreGeneratorNamespace)
-            {
-                sourceMatches = true;
-            }
-        }
-    }
-    else
-    {
-        // We do not have a source. The only way we match is if source is unset or set to "".
-        sourceMatches = (!otherSource.has_value() || otherSource.value() == L"");
-    }
-
-    return sourceMatches;
-}
-
-// Method Description:
-// - Layer values from the given json object on top of the existing properties
-//   of this object. For any keys we're expecting to be able to parse in the
-//   given object, we'll parse them and replace our settings with values from
-//   the new json object. Properties that _aren't_ in the json object will _not_
-//   be replaced.
-// - Optional values in the profile that are set to `null` in the json object
-//   will be set to nullopt.
-// Arguments:
-// - json: an object which should be a partial serialization of a Profile object.
-// Return Value:
-// <none>
-void Profile::LayerJson(const Json::Value& json)
-{
-    // Profile-specific Settings
-    JsonUtils::GetValueForKey(json, NameKey, _Name);
-    JsonUtils::GetValueForKey(json, GuidKey, _Guid);
-    JsonUtils::GetValueForKey(json, HiddenKey, _Hidden);
-
-    // Core Settings
-    _Foreground.set = JsonUtils::GetValueForKey(json, ForegroundKey, _Foreground.setting);
-    _Background.set = JsonUtils::GetValueForKey(json, BackgroundKey, _Background.setting);
-    _SelectionBackground.set = JsonUtils::GetValueForKey(json, SelectionBackgroundKey, _SelectionBackground.setting);
-    _CursorColor.set = JsonUtils::GetValueForKey(json, CursorColorKey, _CursorColor.setting);
-    JsonUtils::GetValueForKey(json, ColorSchemeKey, _ColorSchemeName);
-
-    // TODO:MSFT:20642297 - Use a sentinel value (-1) for "Infinite scrollback"
-    JsonUtils::GetValueForKey(json, HistorySizeKey, _HistorySize);
-    JsonUtils::GetValueForKey(json, SnapOnInputKey, _SnapOnInput);
-    JsonUtils::GetValueForKey(json, AltGrAliasingKey, _AltGrAliasing);
-    JsonUtils::GetValueForKey(json, CursorHeightKey, _CursorHeight);
-    JsonUtils::GetValueForKey(json, CursorShapeKey, _CursorShape);
-    JsonUtils::GetValueForKey(json, TabTitleKey, _TabTitle);
-
-    // Control Settings
-    JsonUtils::GetValueForKey(json, FontWeightKey, _FontWeight);
-    JsonUtils::GetValueForKey(json, ConnectionTypeKey, _ConnectionType);
-    JsonUtils::GetValueForKey(json, CommandlineKey, _Commandline);
-    JsonUtils::GetValueForKey(json, FontFaceKey, _FontFace);
-    JsonUtils::GetValueForKey(json, FontSizeKey, _FontSize);
-    JsonUtils::GetValueForKey(json, AcrylicTransparencyKey, _AcrylicOpacity);
-    JsonUtils::GetValueForKey(json, UseAcrylicKey, _UseAcrylic);
-    JsonUtils::GetValueForKey(json, SuppressApplicationTitleKey, _SuppressApplicationTitle);
-    JsonUtils::GetValueForKey(json, CloseOnExitKey, _CloseOnExit);
-
-    // Padding was never specified as an integer, but it was a common working mistake.
-    // Allow it to be permissive.
-    JsonUtils::GetValueForKey(json, PaddingKey, _Padding, JsonUtils::PermissiveStringConverter<std::wstring>{});
-
-    JsonUtils::GetValueForKey(json, ScrollbarStateKey, _ScrollState);
-    JsonUtils::GetValueForKey(json, StartingDirectoryKey, _StartingDirectory);
-    JsonUtils::GetValueForKey(json, IconKey, _Icon);
-    JsonUtils::GetValueForKey(json, BackgroundImageKey, _BackgroundImagePath);
-    JsonUtils::GetValueForKey(json, BackgroundImageOpacityKey, _BackgroundImageOpacity);
-    JsonUtils::GetValueForKey(json, BackgroundImageStretchModeKey, _BackgroundImageStretchMode);
-    JsonUtils::GetValueForKey(json, BackgroundImageAlignmentKey, _BackgroundImageAlignment);
-    JsonUtils::GetValueForKey(json, RetroTerminalEffectKey, _RetroTerminalEffect);
-    JsonUtils::GetValueForKey(json, AntialiasingModeKey, _AntialiasingMode);
-
-<<<<<<< HEAD
-    _TabColor.set = JsonUtils::GetValueForKey(json, TabColorKey, _TabColor.setting);
-=======
-    JsonUtils::GetValueForKey(json, TabColorKey, _TabColor);
-
-    JsonUtils::GetValueForKey(json, BellStyleKey, _BellStyle);
->>>>>>> 90452664
-}
-
-// Method Description:
-// - Either Returns this profile's background image path, if one is set, expanding
-// - Returns this profile's background image path, if one is set, expanding
-//   any environment variables in the path, if there are any.
-// - Or if "DesktopWallpaper" is set, then gets the path to the desktops wallpaper.
-// Return Value:
-// - This profile's expanded background image path / desktops's wallpaper path /the empty string.
-winrt::hstring Profile::ExpandedBackgroundImagePath() const
-{
-    const auto path{ BackgroundImagePath() };
-    if (path.empty())
-    {
-        return path;
-    }
-<<<<<<< HEAD
-    return winrt::hstring{ wil::ExpandEnvironmentStringsW<std::wstring>(path.c_str()) };
-=======
-    // checks if the user would like to copy their desktop wallpaper
-    // if so, replaces the path with the desktop wallpaper's path
-    else if (_BackgroundImagePath == to_hstring(DesktopWallpaperEnum))
-    {
-        WCHAR desktopWallpaper[MAX_PATH];
-
-        // "The returned string will not exceed MAX_PATH characters" as of 2020
-        if (SystemParametersInfo(SPI_GETDESKWALLPAPER, MAX_PATH, desktopWallpaper, SPIF_UPDATEINIFILE))
-        {
-            return winrt::hstring{ (desktopWallpaper) };
-        }
-        else
-        {
-            return winrt::hstring{ L"" };
-        }
-    }
-    else
-    {
-        return winrt::hstring{ wil::ExpandEnvironmentStringsW<std::wstring>(_BackgroundImagePath.c_str()) };
-    }
->>>>>>> 90452664
-}
-
-winrt::hstring Profile::EvaluatedStartingDirectory() const
-{
-    const auto path{ StartingDirectory() };
-    return winrt::hstring{ Profile::EvaluateStartingDirectory(path.c_str()) };
-}
-
-// Method Description:
-// - Helper function for expanding any environment variables in a user-supplied starting directory and validating the resulting path
-// Arguments:
-// - The value from the settings.json file
-// Return Value:
-// - The directory string with any environment variables expanded. If the resulting path is invalid,
-// - the function returns an evaluated version of %userprofile% to avoid blocking the session from starting.
-std::wstring Profile::EvaluateStartingDirectory(const std::wstring& directory)
-{
-    // First expand path
-    DWORD numCharsInput = ExpandEnvironmentStrings(directory.c_str(), nullptr, 0);
-    std::unique_ptr<wchar_t[]> evaluatedPath = std::make_unique<wchar_t[]>(numCharsInput);
-    THROW_LAST_ERROR_IF(0 == ExpandEnvironmentStrings(directory.c_str(), evaluatedPath.get(), numCharsInput));
-
-    // Validate that the resulting path is legitimate
-    const DWORD dwFileAttributes = GetFileAttributes(evaluatedPath.get());
-    if ((dwFileAttributes != INVALID_FILE_ATTRIBUTES) && (WI_IsFlagSet(dwFileAttributes, FILE_ATTRIBUTE_DIRECTORY)))
-    {
-        return std::wstring(evaluatedPath.get(), numCharsInput);
-    }
-    else
-    {
-        // In the event where the user supplied a path that can't be resolved, use a reasonable default (in this case, %userprofile%)
-        const DWORD numCharsDefault = ExpandEnvironmentStrings(DEFAULT_STARTING_DIRECTORY.c_str(), nullptr, 0);
-        std::unique_ptr<wchar_t[]> defaultPath = std::make_unique<wchar_t[]>(numCharsDefault);
-        THROW_LAST_ERROR_IF(0 == ExpandEnvironmentStrings(DEFAULT_STARTING_DIRECTORY.c_str(), defaultPath.get(), numCharsDefault));
-
-        return std::wstring(defaultPath.get(), numCharsDefault);
-    }
-}
-
-// Method Description:
-// - If this profile never had a GUID set for it, generate a runtime GUID for
-//   the profile. If a profile had their guid manually set to {0}, this method
-//   will _not_ change the profile's GUID.
-void Profile::GenerateGuidIfNecessary() noexcept
-{
-    if (!_Guid.has_value())
-    {
-        // Always use the name to generate the temporary GUID. That way, across
-        // reloads, we'll generate the same static GUID.
-        _Guid = Profile::_GenerateGuidForProfile(Name(), Source());
-
-        TraceLoggingWrite(
-            g_hSettingsModelProvider,
-            "SynthesizedGuidForProfile",
-            TraceLoggingDescription("Event emitted when a profile is deserialized without a GUID"),
-            TraceLoggingKeyword(MICROSOFT_KEYWORD_MEASURES),
-            TelemetryPrivacyDataTag(PDT_ProductAndServicePerformance));
-    }
-}
-
-// Function Description:
-// - Returns true if the given JSON object represents a dynamic profile object.
-//   If it is a dynamic profile object, we should make sure to only layer the
-//   object on a matching profile from a dynamic source.
-// Arguments:
-// - json: the partial serialization of a profile object to check
-// Return Value:
-// - true iff the object has a non-null `source` property
-bool Profile::IsDynamicProfileObject(const Json::Value& json)
-{
-    const auto& source = json.isMember(JsonKey(SourceKey)) ? json[JsonKey(SourceKey)] : Json::Value::null;
-    return !source.isNull();
-}
-
-// Function Description:
-// - Apply each of the current Profile's settings values onto the given Profile, if it is set
-// Arguments:
-// - profile: the Profile to be updated
-// Return Value:
-// - <None>
-void Profile::ApplyTo(Profile* profile) const
-{
-    APPLY_OUT(Name);
-    APPLY_OUT(Source);
-    APPLY_OUT(Hidden);
-    APPLY_OUT(Icon);
-    APPLY_OUT(CloseOnExit);
-    APPLY_OUT(TabTitle);
-    APPLY_OUT(TabColor);
-    APPLY_OUT(SuppressApplicationTitle);
-    APPLY_OUT(UseAcrylic);
-    APPLY_OUT(AcrylicOpacity);
-    APPLY_OUT(ScrollState);
-    APPLY_OUT(FontFace);
-    APPLY_OUT(FontSize);
-    APPLY_OUT(FontWeight);
-    APPLY_OUT(Padding);
-    APPLY_OUT(Commandline);
-    APPLY_OUT(StartingDirectory);
-    APPLY_OUT(BackgroundImagePath);
-    APPLY_OUT(BackgroundImageOpacity);
-    APPLY_OUT(BackgroundImageStretchMode);
-    APPLY_OUT(BackgroundImageAlignment);
-    APPLY_OUT(AntialiasingMode);
-    APPLY_OUT(RetroTerminalEffect);
-    APPLY_OUT(ForceFullRepaintRendering);
-    APPLY_OUT(SoftwareRendering);
-    APPLY_OUT(ColorSchemeName);
-    APPLY_OUT(Foreground);
-    APPLY_OUT(Background);
-    APPLY_OUT(SelectionBackground);
-    APPLY_OUT(CursorColor);
-    APPLY_OUT(HistorySize);
-    APPLY_OUT(SnapOnInput);
-    APPLY_OUT(AltGrAliasing);
-    APPLY_OUT(CursorShape);
-    APPLY_OUT(CursorHeight);
-}
-
-// Function Description:
-// - Generates a unique guid for a profile, given the name. For an given name, will always return the same GUID.
-// Arguments:
-// - name: The name to generate a unique GUID from
-// Return Value:
-// - a uuidv5 GUID generated from the given name.
-winrt::guid Profile::_GenerateGuidForProfile(const hstring& name, const hstring& source) noexcept
-{
-    // If we have a _source, then we can from a dynamic profile generator. Use
-    // our source to build the namespace guid, instead of using the default GUID.
-
-    const GUID namespaceGuid = !source.empty() ?
-                                   Utils::CreateV5Uuid(RUNTIME_GENERATED_PROFILE_NAMESPACE_GUID, gsl::as_bytes(gsl::make_span(source))) :
-                                   RUNTIME_GENERATED_PROFILE_NAMESPACE_GUID;
-
-    // Always use the name to generate the temporary GUID. That way, across
-    // reloads, we'll generate the same static GUID.
-    return { Utils::CreateV5Uuid(namespaceGuid, gsl::as_bytes(gsl::make_span(name))) };
-}
-
-// Function Description:
-// - Parses the given JSON object to get its GUID. If the json object does not
-//   have a `guid` set, we'll generate one, using the `name` field.
-// Arguments:
-// - json: the JSON object to get a GUID from, or generate a unique GUID for
-//   (given the `name`)
-// Return Value:
-// - The json's `guid`, or a guid synthesized for it.
-winrt::guid Profile::GetGuidOrGenerateForJson(const Json::Value& json) noexcept
-{
-    if (const auto guid{ JsonUtils::GetValueForKey<std::optional<GUID>>(json, GuidKey) })
-    {
-        return { guid.value() };
-    }
-
-    const auto name{ JsonUtils::GetValueForKey<hstring>(json, NameKey) };
-    const auto source{ JsonUtils::GetValueForKey<hstring>(json, SourceKey) };
-
-    return Profile::_GenerateGuidForProfile(name, source);
-}
-
-#pragma region BackgroundImageAlignment
-bool Profile::HasBackgroundImageAlignment() const noexcept
-{
-    return _BackgroundImageAlignment.has_value();
-}
-
-void Profile::ClearBackgroundImageAlignment() noexcept
-{
-    _BackgroundImageAlignment = std::nullopt;
-}
-
-const HorizontalAlignment Profile::BackgroundImageHorizontalAlignment() const noexcept
-{
-    const auto val{ _getBackgroundImageAlignmentImpl() };
-    return val ? std::get<HorizontalAlignment>(*val) : HorizontalAlignment::Center;
-}
-
-void Profile::BackgroundImageHorizontalAlignment(const HorizontalAlignment& value) noexcept
-{
-    if (!HasBackgroundImageAlignment() || std::get<HorizontalAlignment>(*_BackgroundImageAlignment) != value)
-    {
-        std::get<HorizontalAlignment>(*_BackgroundImageAlignment) = value;
-    }
-}
-
-const VerticalAlignment Profile::BackgroundImageVerticalAlignment() const noexcept
-{
-    const auto val{ _getBackgroundImageAlignmentImpl() };
-    return val ? std::get<VerticalAlignment>(*val) : VerticalAlignment::Center;
-}
-
-void Profile::BackgroundImageVerticalAlignment(const VerticalAlignment& value) noexcept
-{
-    if (!HasBackgroundImageAlignment() || std::get<VerticalAlignment>(*_BackgroundImageAlignment) != value)
-    {
-        std::get<VerticalAlignment>(*_BackgroundImageAlignment) = value;
-    }
-}
-#pragma endregion
-
-bool Profile::HasGuid() const noexcept
-{
-    return _Guid.has_value();
-}
-
-winrt::guid Profile::Guid() const
-{
-    // This can throw if we never had our guid set to a legitimate value.
-    THROW_HR_IF_MSG(E_FAIL, !_Guid.has_value(), "Profile._guid always expected to have a value");
-    return *_Guid;
-}
-
-void Profile::Guid(const winrt::guid& guid) noexcept
-{
-    _Guid = guid;
-}
-
-bool Profile::HasConnectionType() const noexcept
-{
-    return _ConnectionType.has_value();
-}
-
-winrt::guid Profile::ConnectionType() const noexcept
-{
-    return *_ConnectionType;
-}
-
-void Profile::ConnectionType(const winrt::guid& conType) noexcept
-{
-    _ConnectionType = conType;
-}
+// Copyright (c) Microsoft Corporation.
+// Licensed under the MIT license.
+
+#include "pch.h"
+#include "Profile.h"
+#include "JsonUtils.h"
+#include "../../types/inc/Utils.hpp"
+#include <DefaultSettings.h>
+
+#include "LegacyProfileGeneratorNamespaces.h"
+#include "TerminalSettingsSerializationHelpers.h"
+
+#include "Profile.g.cpp"
+
+using namespace Microsoft::Terminal::Settings::Model;
+using namespace winrt::Microsoft::Terminal::Settings::Model::implementation;
+using namespace winrt::Microsoft::Terminal::TerminalControl;
+using namespace winrt::Windows::UI;
+using namespace winrt::Windows::UI::Xaml;
+using namespace winrt::Windows::Foundation;
+using namespace ::Microsoft::Console;
+
+static constexpr std::string_view NameKey{ "name" };
+static constexpr std::string_view GuidKey{ "guid" };
+static constexpr std::string_view SourceKey{ "source" };
+static constexpr std::string_view ColorSchemeKey{ "colorScheme" };
+static constexpr std::string_view HiddenKey{ "hidden" };
+
+static constexpr std::string_view ForegroundKey{ "foreground" };
+static constexpr std::string_view BackgroundKey{ "background" };
+static constexpr std::string_view SelectionBackgroundKey{ "selectionBackground" };
+static constexpr std::string_view TabTitleKey{ "tabTitle" };
+static constexpr std::string_view SuppressApplicationTitleKey{ "suppressApplicationTitle" };
+static constexpr std::string_view HistorySizeKey{ "historySize" };
+static constexpr std::string_view SnapOnInputKey{ "snapOnInput" };
+static constexpr std::string_view AltGrAliasingKey{ "altGrAliasing" };
+static constexpr std::string_view CursorColorKey{ "cursorColor" };
+static constexpr std::string_view CursorShapeKey{ "cursorShape" };
+static constexpr std::string_view CursorHeightKey{ "cursorHeight" };
+
+static constexpr std::string_view ConnectionTypeKey{ "connectionType" };
+static constexpr std::string_view CommandlineKey{ "commandline" };
+static constexpr std::string_view FontFaceKey{ "fontFace" };
+static constexpr std::string_view FontSizeKey{ "fontSize" };
+static constexpr std::string_view FontWeightKey{ "fontWeight" };
+static constexpr std::string_view AcrylicTransparencyKey{ "acrylicOpacity" };
+static constexpr std::string_view UseAcrylicKey{ "useAcrylic" };
+static constexpr std::string_view ScrollbarStateKey{ "scrollbarState" };
+static constexpr std::string_view CloseOnExitKey{ "closeOnExit" };
+static constexpr std::string_view PaddingKey{ "padding" };
+static constexpr std::string_view StartingDirectoryKey{ "startingDirectory" };
+static constexpr std::string_view IconKey{ "icon" };
+static constexpr std::string_view BackgroundImageKey{ "backgroundImage" };
+static constexpr std::string_view BackgroundImageOpacityKey{ "backgroundImageOpacity" };
+static constexpr std::string_view BackgroundImageStretchModeKey{ "backgroundImageStretchMode" };
+static constexpr std::string_view BackgroundImageAlignmentKey{ "backgroundImageAlignment" };
+static constexpr std::string_view RetroTerminalEffectKey{ "experimental.retroTerminalEffect" };
+static constexpr std::string_view AntialiasingModeKey{ "antialiasingMode" };
+static constexpr std::string_view TabColorKey{ "tabColor" };
+static constexpr std::string_view BellStyleKey{ "bellStyle" };
+
+static const winrt::hstring DesktopWallpaperEnum{ L"DesktopWallpaper" };
+
+Profile::Profile()
+{
+}
+
+Profile::Profile(guid guid) :
+    _Guid(guid)
+{
+}
+
+winrt::com_ptr<Profile> Profile::Copy() const
+{
+    auto profile{ winrt::make_self<Profile>() };
+    profile->_Name = _Name;
+    profile->_Source = _Source;
+    profile->_Hidden = _Hidden;
+    profile->_Icon = _Icon;
+    profile->_CloseOnExit = _CloseOnExit;
+    profile->_TabTitle = _TabTitle;
+    profile->_TabColor = _TabColor;
+    profile->_SuppressApplicationTitle = _SuppressApplicationTitle;
+    profile->_UseAcrylic = _UseAcrylic;
+    profile->_AcrylicOpacity = _AcrylicOpacity;
+    profile->_ScrollState = _ScrollState;
+    profile->_FontFace = _FontFace;
+    profile->_FontSize = _FontSize;
+    profile->_FontWeight = _FontWeight;
+    profile->_Padding = _Padding;
+    profile->_Commandline = _Commandline;
+    profile->_StartingDirectory = _StartingDirectory;
+    profile->_BackgroundImagePath = _BackgroundImagePath;
+    profile->_BackgroundImageOpacity = _BackgroundImageOpacity;
+    profile->_BackgroundImageStretchMode = _BackgroundImageStretchMode;
+    profile->_AntialiasingMode = _AntialiasingMode;
+    profile->_RetroTerminalEffect = _RetroTerminalEffect;
+    profile->_ForceFullRepaintRendering = _ForceFullRepaintRendering;
+    profile->_SoftwareRendering = _SoftwareRendering;
+    profile->_ColorSchemeName = _ColorSchemeName;
+    profile->_Foreground = _Foreground;
+    profile->_Background = _Background;
+    profile->_SelectionBackground = _SelectionBackground;
+    profile->_CursorColor = _CursorColor;
+    profile->_HistorySize = _HistorySize;
+    profile->_SnapOnInput = _SnapOnInput;
+    profile->_AltGrAliasing = _AltGrAliasing;
+    profile->_CursorShape = _CursorShape;
+    profile->_CursorHeight = _CursorHeight;
+    profile->_Guid = _Guid;
+    profile->_ConnectionType = _ConnectionType;
+    profile->_BackgroundImageAlignment = _BackgroundImageAlignment;
+    profile->_BellStyle = _BellStyle;
+    return profile;
+}
+
+// Method Description:
+// - Generates a Json::Value which is a "stub" of this profile. This stub will
+//   have enough information that it could be layered with this profile.
+// - This method is used during dynamic profile generation - if a profile is
+//   ever generated that didn't already exist in the user's settings, we'll add
+//   this stub to the user's settings file, so the user has an easy point to
+//   modify the generated profile.
+// Arguments:
+// - <none>
+// Return Value:
+// - A json::Value with a guid, name and source (if applicable).
+Json::Value Profile::GenerateStub() const
+{
+    Json::Value stub;
+
+    ///// Profile-specific settings /////
+    if (_Guid.has_value())
+    {
+        stub[JsonKey(GuidKey)] = winrt::to_string(Utils::GuidToString(*_Guid));
+    }
+
+    stub[JsonKey(NameKey)] = winrt::to_string(Name());
+
+    const auto source{ Source() };
+    if (!source.empty())
+    {
+        stub[JsonKey(SourceKey)] = winrt::to_string(source);
+    }
+
+    stub[JsonKey(HiddenKey)] = Hidden();
+
+    return stub;
+}
+
+// Method Description:
+// - Create a new instance of this class from a serialized JsonObject.
+// Arguments:
+// - json: an object which should be a serialization of a Profile object.
+// Return Value:
+// - a new Profile instance created from the values in `json`
+winrt::com_ptr<winrt::Microsoft::Terminal::Settings::Model::implementation::Profile> Profile::FromJson(const Json::Value& json)
+{
+    auto result = winrt::make_self<Profile>();
+    result->LayerJson(json);
+    return result;
+}
+
+// Method Description:
+// - Returns true if we think the provided json object represents an instance of
+//   the same object as this object. If true, we should layer that json object
+//   on us, instead of creating a new object.
+// Arguments:
+// - json: The json object to query to see if it's the same
+// Return Value:
+// - true iff the json object has the same `GUID` as we do.
+bool Profile::ShouldBeLayered(const Json::Value& json) const
+{
+    if (!_Guid.has_value())
+    {
+        return false;
+    }
+
+    // First, check that GUIDs match. This is easy. If they don't match, they
+    // should _definitely_ not layer.
+    if (const auto otherGuid{ JsonUtils::GetValueForKey<std::optional<winrt::guid>>(json, GuidKey) })
+    {
+        if (otherGuid.value() != *_Guid)
+        {
+            return false;
+        }
+    }
+    else
+    {
+        // If the other json object didn't have a GUID, we definitely don't want
+        // to layer. We technically might have the same name, and would
+        // auto-generate the same guid, but they should be treated as different
+        // profiles.
+        return false;
+    }
+
+    std::optional<std::wstring> otherSource;
+    bool otherHadSource = JsonUtils::GetValueForKey(json, SourceKey, otherSource);
+
+    // For profiles with a `source`, also check the `source` property.
+    bool sourceMatches = false;
+    const auto mySource{ Source() };
+    if (!mySource.empty())
+    {
+        if (otherHadSource)
+        {
+            // If we have a source and the other has a source, compare them!
+            sourceMatches = *otherSource == mySource;
+        }
+        else
+        {
+            // Special case the legacy dynamic profiles here. In this case,
+            // `this` is a dynamic profile with a source, and our _source is one
+            // of the legacy DPG namespaces. We're looking to see if the other
+            // json object has the same guid, but _no_ "source"
+            if (mySource == WslGeneratorNamespace ||
+                mySource == AzureGeneratorNamespace ||
+                mySource == PowershellCoreGeneratorNamespace)
+            {
+                sourceMatches = true;
+            }
+        }
+    }
+    else
+    {
+        // We do not have a source. The only way we match is if source is unset or set to "".
+        sourceMatches = (!otherSource.has_value() || otherSource.value() == L"");
+    }
+
+    return sourceMatches;
+}
+
+// Method Description:
+// - Layer values from the given json object on top of the existing properties
+//   of this object. For any keys we're expecting to be able to parse in the
+//   given object, we'll parse them and replace our settings with values from
+//   the new json object. Properties that _aren't_ in the json object will _not_
+//   be replaced.
+// - Optional values in the profile that are set to `null` in the json object
+//   will be set to nullopt.
+// Arguments:
+// - json: an object which should be a partial serialization of a Profile object.
+// Return Value:
+// <none>
+void Profile::LayerJson(const Json::Value& json)
+{
+    // Profile-specific Settings
+    JsonUtils::GetValueForKey(json, NameKey, _Name);
+    JsonUtils::GetValueForKey(json, GuidKey, _Guid);
+    JsonUtils::GetValueForKey(json, HiddenKey, _Hidden);
+
+    // Core Settings
+    _Foreground.set = JsonUtils::GetValueForKey(json, ForegroundKey, _Foreground.setting);
+    _Background.set = JsonUtils::GetValueForKey(json, BackgroundKey, _Background.setting);
+    _SelectionBackground.set = JsonUtils::GetValueForKey(json, SelectionBackgroundKey, _SelectionBackground.setting);
+    _CursorColor.set = JsonUtils::GetValueForKey(json, CursorColorKey, _CursorColor.setting);
+    JsonUtils::GetValueForKey(json, ColorSchemeKey, _ColorSchemeName);
+
+    // TODO:MSFT:20642297 - Use a sentinel value (-1) for "Infinite scrollback"
+    JsonUtils::GetValueForKey(json, HistorySizeKey, _HistorySize);
+    JsonUtils::GetValueForKey(json, SnapOnInputKey, _SnapOnInput);
+    JsonUtils::GetValueForKey(json, AltGrAliasingKey, _AltGrAliasing);
+    JsonUtils::GetValueForKey(json, CursorHeightKey, _CursorHeight);
+    JsonUtils::GetValueForKey(json, CursorShapeKey, _CursorShape);
+    JsonUtils::GetValueForKey(json, TabTitleKey, _TabTitle);
+
+    // Control Settings
+    JsonUtils::GetValueForKey(json, FontWeightKey, _FontWeight);
+    JsonUtils::GetValueForKey(json, ConnectionTypeKey, _ConnectionType);
+    JsonUtils::GetValueForKey(json, CommandlineKey, _Commandline);
+    JsonUtils::GetValueForKey(json, FontFaceKey, _FontFace);
+    JsonUtils::GetValueForKey(json, FontSizeKey, _FontSize);
+    JsonUtils::GetValueForKey(json, AcrylicTransparencyKey, _AcrylicOpacity);
+    JsonUtils::GetValueForKey(json, UseAcrylicKey, _UseAcrylic);
+    JsonUtils::GetValueForKey(json, SuppressApplicationTitleKey, _SuppressApplicationTitle);
+    JsonUtils::GetValueForKey(json, CloseOnExitKey, _CloseOnExit);
+
+    // Padding was never specified as an integer, but it was a common working mistake.
+    // Allow it to be permissive.
+    JsonUtils::GetValueForKey(json, PaddingKey, _Padding, JsonUtils::PermissiveStringConverter<std::wstring>{});
+
+    JsonUtils::GetValueForKey(json, ScrollbarStateKey, _ScrollState);
+    JsonUtils::GetValueForKey(json, StartingDirectoryKey, _StartingDirectory);
+    JsonUtils::GetValueForKey(json, IconKey, _Icon);
+    JsonUtils::GetValueForKey(json, BackgroundImageKey, _BackgroundImagePath);
+    JsonUtils::GetValueForKey(json, BackgroundImageOpacityKey, _BackgroundImageOpacity);
+    JsonUtils::GetValueForKey(json, BackgroundImageStretchModeKey, _BackgroundImageStretchMode);
+    JsonUtils::GetValueForKey(json, BackgroundImageAlignmentKey, _BackgroundImageAlignment);
+    JsonUtils::GetValueForKey(json, RetroTerminalEffectKey, _RetroTerminalEffect);
+    JsonUtils::GetValueForKey(json, AntialiasingModeKey, _AntialiasingMode);
+
+    _TabColor.set = JsonUtils::GetValueForKey(json, TabColorKey, _TabColor.setting);
+
+    JsonUtils::GetValueForKey(json, BellStyleKey, _BellStyle);
+}
+
+// Method Description:
+// - Either Returns this profile's background image path, if one is set, expanding
+// - Returns this profile's background image path, if one is set, expanding
+//   any environment variables in the path, if there are any.
+// - Or if "DesktopWallpaper" is set, then gets the path to the desktops wallpaper.
+// Return Value:
+// - This profile's expanded background image path / desktops's wallpaper path /the empty string.
+winrt::hstring Profile::ExpandedBackgroundImagePath() const
+{
+    const auto path{ BackgroundImagePath() };
+    if (path.empty())
+    {
+        return path;
+    }
+    // checks if the user would like to copy their desktop wallpaper
+    // if so, replaces the path with the desktop wallpaper's path
+    else if (path == to_hstring(DesktopWallpaperEnum))
+    {
+        WCHAR desktopWallpaper[MAX_PATH];
+
+        // "The returned string will not exceed MAX_PATH characters" as of 2020
+        if (SystemParametersInfo(SPI_GETDESKWALLPAPER, MAX_PATH, desktopWallpaper, SPIF_UPDATEINIFILE))
+        {
+            return winrt::hstring{ (desktopWallpaper) };
+        }
+        else
+        {
+            return winrt::hstring{ L"" };
+        }
+    }
+    else
+    {
+        return winrt::hstring{ wil::ExpandEnvironmentStringsW<std::wstring>(path.c_str()) };
+    }
+}
+
+winrt::hstring Profile::EvaluatedStartingDirectory() const
+{
+    const auto path{ StartingDirectory() };
+    return winrt::hstring{ Profile::EvaluateStartingDirectory(path.c_str()) };
+}
+
+// Method Description:
+// - Helper function for expanding any environment variables in a user-supplied starting directory and validating the resulting path
+// Arguments:
+// - The value from the settings.json file
+// Return Value:
+// - The directory string with any environment variables expanded. If the resulting path is invalid,
+// - the function returns an evaluated version of %userprofile% to avoid blocking the session from starting.
+std::wstring Profile::EvaluateStartingDirectory(const std::wstring& directory)
+{
+    // First expand path
+    DWORD numCharsInput = ExpandEnvironmentStrings(directory.c_str(), nullptr, 0);
+    std::unique_ptr<wchar_t[]> evaluatedPath = std::make_unique<wchar_t[]>(numCharsInput);
+    THROW_LAST_ERROR_IF(0 == ExpandEnvironmentStrings(directory.c_str(), evaluatedPath.get(), numCharsInput));
+
+    // Validate that the resulting path is legitimate
+    const DWORD dwFileAttributes = GetFileAttributes(evaluatedPath.get());
+    if ((dwFileAttributes != INVALID_FILE_ATTRIBUTES) && (WI_IsFlagSet(dwFileAttributes, FILE_ATTRIBUTE_DIRECTORY)))
+    {
+        return std::wstring(evaluatedPath.get(), numCharsInput);
+    }
+    else
+    {
+        // In the event where the user supplied a path that can't be resolved, use a reasonable default (in this case, %userprofile%)
+        const DWORD numCharsDefault = ExpandEnvironmentStrings(DEFAULT_STARTING_DIRECTORY.c_str(), nullptr, 0);
+        std::unique_ptr<wchar_t[]> defaultPath = std::make_unique<wchar_t[]>(numCharsDefault);
+        THROW_LAST_ERROR_IF(0 == ExpandEnvironmentStrings(DEFAULT_STARTING_DIRECTORY.c_str(), defaultPath.get(), numCharsDefault));
+
+        return std::wstring(defaultPath.get(), numCharsDefault);
+    }
+}
+
+// Method Description:
+// - If this profile never had a GUID set for it, generate a runtime GUID for
+//   the profile. If a profile had their guid manually set to {0}, this method
+//   will _not_ change the profile's GUID.
+void Profile::GenerateGuidIfNecessary() noexcept
+{
+    if (!_Guid.has_value())
+    {
+        // Always use the name to generate the temporary GUID. That way, across
+        // reloads, we'll generate the same static GUID.
+        _Guid = Profile::_GenerateGuidForProfile(Name(), Source());
+
+        TraceLoggingWrite(
+            g_hSettingsModelProvider,
+            "SynthesizedGuidForProfile",
+            TraceLoggingDescription("Event emitted when a profile is deserialized without a GUID"),
+            TraceLoggingKeyword(MICROSOFT_KEYWORD_MEASURES),
+            TelemetryPrivacyDataTag(PDT_ProductAndServicePerformance));
+    }
+}
+
+// Function Description:
+// - Returns true if the given JSON object represents a dynamic profile object.
+//   If it is a dynamic profile object, we should make sure to only layer the
+//   object on a matching profile from a dynamic source.
+// Arguments:
+// - json: the partial serialization of a profile object to check
+// Return Value:
+// - true iff the object has a non-null `source` property
+bool Profile::IsDynamicProfileObject(const Json::Value& json)
+{
+    const auto& source = json.isMember(JsonKey(SourceKey)) ? json[JsonKey(SourceKey)] : Json::Value::null;
+    return !source.isNull();
+}
+
+// Function Description:
+// - Apply each of the current Profile's settings values onto the given Profile, if it is set
+// Arguments:
+// - profile: the Profile to be updated
+// Return Value:
+// - <None>
+void Profile::ApplyTo(Profile* profile) const
+{
+    APPLY_OUT(Name);
+    APPLY_OUT(Source);
+    APPLY_OUT(Hidden);
+    APPLY_OUT(Icon);
+    APPLY_OUT(CloseOnExit);
+    APPLY_OUT(TabTitle);
+    APPLY_OUT(TabColor);
+    APPLY_OUT(SuppressApplicationTitle);
+    APPLY_OUT(UseAcrylic);
+    APPLY_OUT(AcrylicOpacity);
+    APPLY_OUT(ScrollState);
+    APPLY_OUT(FontFace);
+    APPLY_OUT(FontSize);
+    APPLY_OUT(FontWeight);
+    APPLY_OUT(Padding);
+    APPLY_OUT(Commandline);
+    APPLY_OUT(StartingDirectory);
+    APPLY_OUT(BackgroundImagePath);
+    APPLY_OUT(BackgroundImageOpacity);
+    APPLY_OUT(BackgroundImageStretchMode);
+    APPLY_OUT(BackgroundImageAlignment);
+    APPLY_OUT(AntialiasingMode);
+    APPLY_OUT(RetroTerminalEffect);
+    APPLY_OUT(ForceFullRepaintRendering);
+    APPLY_OUT(SoftwareRendering);
+    APPLY_OUT(ColorSchemeName);
+    APPLY_OUT(Foreground);
+    APPLY_OUT(Background);
+    APPLY_OUT(SelectionBackground);
+    APPLY_OUT(CursorColor);
+    APPLY_OUT(HistorySize);
+    APPLY_OUT(SnapOnInput);
+    APPLY_OUT(AltGrAliasing);
+    APPLY_OUT(CursorShape);
+    APPLY_OUT(CursorHeight);
+    APPLY_OUT(BellStyle);
+}
+
+// Function Description:
+// - Generates a unique guid for a profile, given the name. For an given name, will always return the same GUID.
+// Arguments:
+// - name: The name to generate a unique GUID from
+// Return Value:
+// - a uuidv5 GUID generated from the given name.
+winrt::guid Profile::_GenerateGuidForProfile(const hstring& name, const hstring& source) noexcept
+{
+    // If we have a _source, then we can from a dynamic profile generator. Use
+    // our source to build the namespace guid, instead of using the default GUID.
+
+    const GUID namespaceGuid = !source.empty() ?
+                                   Utils::CreateV5Uuid(RUNTIME_GENERATED_PROFILE_NAMESPACE_GUID, gsl::as_bytes(gsl::make_span(source))) :
+                                   RUNTIME_GENERATED_PROFILE_NAMESPACE_GUID;
+
+    // Always use the name to generate the temporary GUID. That way, across
+    // reloads, we'll generate the same static GUID.
+    return { Utils::CreateV5Uuid(namespaceGuid, gsl::as_bytes(gsl::make_span(name))) };
+}
+
+// Function Description:
+// - Parses the given JSON object to get its GUID. If the json object does not
+//   have a `guid` set, we'll generate one, using the `name` field.
+// Arguments:
+// - json: the JSON object to get a GUID from, or generate a unique GUID for
+//   (given the `name`)
+// Return Value:
+// - The json's `guid`, or a guid synthesized for it.
+winrt::guid Profile::GetGuidOrGenerateForJson(const Json::Value& json) noexcept
+{
+    if (const auto guid{ JsonUtils::GetValueForKey<std::optional<GUID>>(json, GuidKey) })
+    {
+        return { guid.value() };
+    }
+
+    const auto name{ JsonUtils::GetValueForKey<hstring>(json, NameKey) };
+    const auto source{ JsonUtils::GetValueForKey<hstring>(json, SourceKey) };
+
+    return Profile::_GenerateGuidForProfile(name, source);
+}
+
+#pragma region BackgroundImageAlignment
+bool Profile::HasBackgroundImageAlignment() const noexcept
+{
+    return _BackgroundImageAlignment.has_value();
+}
+
+void Profile::ClearBackgroundImageAlignment() noexcept
+{
+    _BackgroundImageAlignment = std::nullopt;
+}
+
+const HorizontalAlignment Profile::BackgroundImageHorizontalAlignment() const noexcept
+{
+    const auto val{ _getBackgroundImageAlignmentImpl() };
+    return val ? std::get<HorizontalAlignment>(*val) : HorizontalAlignment::Center;
+}
+
+void Profile::BackgroundImageHorizontalAlignment(const HorizontalAlignment& value) noexcept
+{
+    if (!HasBackgroundImageAlignment() || std::get<HorizontalAlignment>(*_BackgroundImageAlignment) != value)
+    {
+        std::get<HorizontalAlignment>(*_BackgroundImageAlignment) = value;
+    }
+}
+
+const VerticalAlignment Profile::BackgroundImageVerticalAlignment() const noexcept
+{
+    const auto val{ _getBackgroundImageAlignmentImpl() };
+    return val ? std::get<VerticalAlignment>(*val) : VerticalAlignment::Center;
+}
+
+void Profile::BackgroundImageVerticalAlignment(const VerticalAlignment& value) noexcept
+{
+    if (!HasBackgroundImageAlignment() || std::get<VerticalAlignment>(*_BackgroundImageAlignment) != value)
+    {
+        std::get<VerticalAlignment>(*_BackgroundImageAlignment) = value;
+    }
+}
+#pragma endregion
+
+bool Profile::HasGuid() const noexcept
+{
+    return _Guid.has_value();
+}
+
+winrt::guid Profile::Guid() const
+{
+    // This can throw if we never had our guid set to a legitimate value.
+    THROW_HR_IF_MSG(E_FAIL, !_Guid.has_value(), "Profile._guid always expected to have a value");
+    return *_Guid;
+}
+
+void Profile::Guid(const winrt::guid& guid) noexcept
+{
+    _Guid = guid;
+}
+
+bool Profile::HasConnectionType() const noexcept
+{
+    return _ConnectionType.has_value();
+}
+
+winrt::guid Profile::ConnectionType() const noexcept
+{
+    return *_ConnectionType;
+}
+
+void Profile::ConnectionType(const winrt::guid& conType) noexcept
+{
+    _ConnectionType = conType;
+}