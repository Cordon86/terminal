// Copyright (c) Microsoft Corporation.
// Licensed under the MIT license.
//
// This test class creates an in-proc conpty host as well as a Terminal, to
// validate that strings written to the conpty create the same response on the
// terminal end. Tests can be written that validate both the contents of the
// host buffer as well as the terminal buffer. Everytime that
// `renderer.PaintFrame()` is called, the tests will validate the expected
// output, and then flush the output of the VtEngine straight to the Terminal.

#include "precomp.h"
#include <wextestclass.h>
#include "../../inc/consoletaeftemplates.hpp"
#include "../../types/inc/Viewport.hpp"
#include "../../types/inc/convert.hpp"

#include "../renderer/inc/DummyRenderTarget.hpp"
#include "../../renderer/base/Renderer.hpp"
#include "../../renderer/vt/Xterm256Engine.hpp"
#include "../../renderer/vt/XtermEngine.hpp"
#include "../../renderer/vt/WinTelnetEngine.hpp"

class InputBuffer; // This for some reason needs to be fwd-decl'd
#include "../host/inputBuffer.hpp"
#include "../host/readDataCooked.hpp"
#include "test/CommonState.hpp"

#include "../cascadia/TerminalCore/Terminal.hpp"

#include "TestUtils.h"

using namespace WEX::Common;
using namespace WEX::Logging;
using namespace WEX::TestExecution;
using namespace Microsoft::Console::Types;
using namespace Microsoft::Console::Interactivity;
using namespace Microsoft::Console::VirtualTerminal;

using namespace Microsoft::Console;
using namespace Microsoft::Console::Render;
using namespace Microsoft::Console::Types;

using namespace Microsoft::Terminal::Core;

namespace TerminalCoreUnitTests
{
    class ConptyRoundtripTests;
};
using namespace TerminalCoreUnitTests;

class TerminalCoreUnitTests::ConptyRoundtripTests final
{
    static const SHORT TerminalViewWidth = 80;
    static const SHORT TerminalViewHeight = 32;

    TEST_CLASS(ConptyRoundtripTests);

    TEST_CLASS_SETUP(ClassSetup)
    {
        m_state = std::make_unique<CommonState>();

        m_state->InitEvents();
        m_state->PrepareGlobalFont();
        m_state->PrepareGlobalScreenBuffer(TerminalViewWidth, TerminalViewHeight, TerminalViewWidth, TerminalViewHeight);
        m_state->PrepareGlobalInputBuffer();

        return true;
    }

    TEST_CLASS_CLEANUP(ClassCleanup)
    {
        m_state->CleanupGlobalScreenBuffer();
        m_state->CleanupGlobalFont();
        m_state->CleanupGlobalInputBuffer();

        m_state.release();

        return true;
    }

    TEST_METHOD_SETUP(MethodSetup)
    {
        // STEP 1: Set up the Terminal
        term = std::make_unique<Terminal>();
        term->Create({ TerminalViewWidth, TerminalViewHeight }, 100, emptyRT);

        // STEP 2: Set up the Conpty

        // Set up some sane defaults
        auto& g = ServiceLocator::LocateGlobals();
        auto& gci = g.getConsoleInformation();

        gci.SetDefaultForegroundColor(INVALID_COLOR);
        gci.SetDefaultBackgroundColor(INVALID_COLOR);
        gci.SetFillAttribute(0x07); // DARK_WHITE on DARK_BLACK

        m_state->PrepareNewTextBufferInfo(true, TerminalViewWidth, TerminalViewHeight);
        auto& currentBuffer = gci.GetActiveOutputBuffer();
        // Make sure a test hasn't left us in the alt buffer on accident
        VERIFY_IS_FALSE(currentBuffer._IsAltBuffer());
        VERIFY_SUCCEEDED(currentBuffer.SetViewportOrigin(true, { 0, 0 }, true));
        VERIFY_ARE_EQUAL(COORD({ 0, 0 }), currentBuffer.GetTextBuffer().GetCursor().GetPosition());

        g.pRender = new Renderer(&gci.renderData, nullptr, 0, nullptr);

        // Set up an xterm-256 renderer for conpty
        wil::unique_hfile hFile = wil::unique_hfile(INVALID_HANDLE_VALUE);
        Viewport initialViewport = currentBuffer.GetViewport();

        _pVtRenderEngine = std::make_unique<Xterm256Engine>(std::move(hFile),
                                                            gci,
                                                            initialViewport,
                                                            gci.GetColorTable(),
                                                            static_cast<WORD>(gci.GetColorTableSize()));
        auto pfn = std::bind(&ConptyRoundtripTests::_writeCallback, this, std::placeholders::_1, std::placeholders::_2);
        _pVtRenderEngine->SetTestCallback(pfn);

        // Configure the OutputStateMachine's _pfnFlushToTerminal
        // Use OutputStateMachineEngine::SetTerminalConnection
        g.pRender->AddRenderEngine(_pVtRenderEngine.get());
        gci.GetActiveOutputBuffer().SetTerminalConnection(_pVtRenderEngine.get());

        _pConApi = std::make_unique<ConhostInternalGetSet>(gci);

        // Manually set the console into conpty mode. We're not actually going
        // to set up the pipes for conpty, but we want the console to behave
        // like it would in conpty mode.
        g.EnableConptyModeForTests();

        expectedOutput.clear();
        _checkConptyOutput = true;
        _logConpty = false;

        return true;
    }

    TEST_METHOD_CLEANUP(MethodCleanup)
    {
        m_state->CleanupNewTextBufferInfo();

        auto& g = ServiceLocator::LocateGlobals();
        delete g.pRender;

        VERIFY_ARE_EQUAL(0u, expectedOutput.size(), L"Tests should drain all the output they push into the expected output buffer.");

        term = nullptr;

        return true;
    }

    TEST_METHOD(ConptyOutputTestCanary);
    TEST_METHOD(SimpleWriteOutputTest);
    TEST_METHOD(WriteTwoLinesUsesNewline);
    TEST_METHOD(WriteAFewSimpleLines);

    TEST_METHOD(PassthroughClearScrollback);

    TEST_METHOD(TestWrappingALongString);
    TEST_METHOD(TestAdvancedWrapping);
    TEST_METHOD(TestExactWrappingWithoutSpaces);
    TEST_METHOD(TestExactWrappingWithSpaces);

<<<<<<< HEAD
    TEST_METHOD(TestResizeHeight);
=======
    TEST_METHOD(MoveCursorAtEOL);
>>>>>>> 0e672fac

private:
    bool _writeCallback(const char* const pch, size_t const cch);
    void _flushFirstFrame();
    void _resizeConpty(const unsigned short sx, const unsigned short sy);
    std::deque<std::string> expectedOutput;
    std::unique_ptr<Microsoft::Console::Render::VtEngine> _pVtRenderEngine;
    std::unique_ptr<CommonState> m_state;
    std::unique_ptr<Microsoft::Console::VirtualTerminal::ConGetSet> _pConApi;

    // Tests can set these variables how they link to configure the behavior of the test harness.
    bool _checkConptyOutput{ true }; // If true, the test class will check that the output from conpty was expected
    bool _logConpty{ false }; // If true, the test class will log all the output from conpty. Helpful for debugging.

    DummyRenderTarget emptyRT;
    std::unique_ptr<Terminal> term;
};

bool ConptyRoundtripTests::_writeCallback(const char* const pch, size_t const cch)
{
    std::string actualString = std::string(pch, cch);

    if (_checkConptyOutput)
    {
        VERIFY_IS_GREATER_THAN(expectedOutput.size(),
                               static_cast<size_t>(0),
                               NoThrowString().Format(L"writing=\"%hs\", expecting %u strings", TestUtils::ReplaceEscapes(actualString).c_str(), expectedOutput.size()));

        std::string first = expectedOutput.front();
        expectedOutput.pop_front();

        Log::Comment(NoThrowString().Format(L"Expected =\t\"%hs\"", TestUtils::ReplaceEscapes(first).c_str()));
        Log::Comment(NoThrowString().Format(L"Actual =\t\"%hs\"", TestUtils::ReplaceEscapes(actualString).c_str()));

        VERIFY_ARE_EQUAL(first.length(), cch);
        VERIFY_ARE_EQUAL(first, actualString);
    }
    else if (_logConpty)
    {
        Log::Comment(NoThrowString().Format(
            L"Writing \"%hs\" to Terminal", TestUtils::ReplaceEscapes(actualString).c_str()));
    }

    // Write the string back to our Terminal
    const auto converted = ConvertToW(CP_UTF8, actualString);
    term->Write(converted);

    return true;
}

void ConptyRoundtripTests::_flushFirstFrame()
{
    auto& g = ServiceLocator::LocateGlobals();
    auto& renderer = *g.pRender;

    expectedOutput.push_back("\x1b[2J");
    expectedOutput.push_back("\x1b[m");
    expectedOutput.push_back("\x1b[H"); // Go Home
    expectedOutput.push_back("\x1b[?25h");

    VERIFY_SUCCEEDED(renderer.PaintFrame());
}

void ConptyRoundtripTests::_resizeConpty(const unsigned short sx,
                                         const unsigned short sy)
{
    // Largely taken from implementation in PtySignalInputThread::_InputThread
    if (DispatchCommon::s_ResizeWindow(*_pConApi, sx, sy))
    {
        // Instead of going through the VtIo to suppress the resize repaint,
        // just call the method directly on the renderer. This is implemented in
        // VtIo::SuppressResizeRepaint
        VERIFY_SUCCEEDED(_pVtRenderEngine->SuppressResizeRepaint());
    }
}

void ConptyRoundtripTests::ConptyOutputTestCanary()
{
    Log::Comment(NoThrowString().Format(
        L"This is a simple test to make sure that everything is working as expected."));
    VERIFY_IS_NOT_NULL(_pVtRenderEngine.get());

    _flushFirstFrame();
}

void ConptyRoundtripTests::SimpleWriteOutputTest()
{
    Log::Comment(NoThrowString().Format(
        L"Write some simple output, and make sure it gets rendered largely "
        L"unmodified to the terminal"));
    VERIFY_IS_NOT_NULL(_pVtRenderEngine.get());

    auto& g = ServiceLocator::LocateGlobals();
    auto& renderer = *g.pRender;
    auto& gci = g.getConsoleInformation();
    auto& si = gci.GetActiveOutputBuffer();
    auto& hostSm = si.GetStateMachine();
    auto& termTb = *term->_buffer;

    _flushFirstFrame();

    expectedOutput.push_back("Hello World");
    hostSm.ProcessString(L"Hello World");

    VERIFY_SUCCEEDED(renderer.PaintFrame());

    TestUtils::VerifyExpectedString(termTb, L"Hello World ", { 0, 0 });
}

void ConptyRoundtripTests::WriteTwoLinesUsesNewline()
{
    Log::Comment(NoThrowString().Format(
        L"Write two lines of output. We should use \r\n to move the cursor"));
    VERIFY_IS_NOT_NULL(_pVtRenderEngine.get());

    auto& g = ServiceLocator::LocateGlobals();
    auto& renderer = *g.pRender;
    auto& gci = g.getConsoleInformation();
    auto& si = gci.GetActiveOutputBuffer();
    auto& hostSm = si.GetStateMachine();
    auto& hostTb = si.GetTextBuffer();
    auto& termTb = *term->_buffer;

    _flushFirstFrame();

    hostSm.ProcessString(L"AAA");
    hostSm.ProcessString(L"\x1b[2;1H");
    hostSm.ProcessString(L"BBB");

    auto verifyData = [](TextBuffer& tb) {
        TestUtils::VerifyExpectedString(tb, L"AAA", { 0, 0 });
        TestUtils::VerifyExpectedString(tb, L"BBB", { 0, 1 });
    };

    verifyData(hostTb);

    expectedOutput.push_back("AAA");
    expectedOutput.push_back("\r\n");
    expectedOutput.push_back("BBB");

    VERIFY_SUCCEEDED(renderer.PaintFrame());

    verifyData(termTb);
}

void ConptyRoundtripTests::WriteAFewSimpleLines()
{
    Log::Comment(NoThrowString().Format(
        L"Write more lines of outout. We should use \r\n to move the cursor"));
    VERIFY_IS_NOT_NULL(_pVtRenderEngine.get());

    auto& g = ServiceLocator::LocateGlobals();
    auto& renderer = *g.pRender;
    auto& gci = g.getConsoleInformation();
    auto& si = gci.GetActiveOutputBuffer();
    auto& hostSm = si.GetStateMachine();
    auto& hostTb = si.GetTextBuffer();
    auto& termTb = *term->_buffer;

    _flushFirstFrame();

    hostSm.ProcessString(L"AAA\n");
    hostSm.ProcessString(L"BBB\n");
    hostSm.ProcessString(L"\n");
    hostSm.ProcessString(L"CCC");
    auto verifyData = [](TextBuffer& tb) {
        TestUtils::VerifyExpectedString(tb, L"AAA", { 0, 0 });
        TestUtils::VerifyExpectedString(tb, L"BBB", { 0, 1 });
        TestUtils::VerifyExpectedString(tb, L"   ", { 0, 2 });
        TestUtils::VerifyExpectedString(tb, L"CCC", { 0, 3 });
    };

    verifyData(hostTb);

    expectedOutput.push_back("AAA");
    expectedOutput.push_back("\r\n");
    expectedOutput.push_back("BBB");
    expectedOutput.push_back("\r\n");
    // Here, we're going to emit 3 spaces. The region that got invalidated was a
    // rectangle from 0,0 to 3,3, so the vt renderer will try to render the
    // region in between BBB and CCC as well, because it got included in the
    // rectangle Or() operation.
    // This behavior should not be seen as binding - if a future optimization
    // breaks this test, it wouldn't be the worst.
    expectedOutput.push_back("   ");
    expectedOutput.push_back("\r\n");
    expectedOutput.push_back("CCC");

    VERIFY_SUCCEEDED(renderer.PaintFrame());

    verifyData(termTb);
}

void ConptyRoundtripTests::TestWrappingALongString()
{
    auto& g = ServiceLocator::LocateGlobals();
    auto& renderer = *g.pRender;
    auto& gci = g.getConsoleInformation();
    auto& si = gci.GetActiveOutputBuffer();
    auto& hostSm = si.GetStateMachine();
    auto& hostTb = si.GetTextBuffer();
    auto& termTb = *term->_buffer;

    _flushFirstFrame();
    _checkConptyOutput = false;

    const auto initialTermView = term->GetViewport();

<<<<<<< HEAD
    const auto charsToWrite = TestUtils::Test100CharsString.size();
    VERIFY_ARE_EQUAL(100u, charsToWrite);
=======
    const auto charsToWrite = gsl::narrow_cast<short>(TestUtils::Test100CharsString.size());
    VERIFY_ARE_EQUAL(100, charsToWrite);
>>>>>>> 0e672fac

    VERIFY_ARE_EQUAL(0, initialTermView.Top());
    VERIFY_ARE_EQUAL(32, initialTermView.BottomExclusive());

    hostSm.ProcessString(TestUtils::Test100CharsString);

    const auto secondView = term->GetViewport();

    VERIFY_ARE_EQUAL(0, secondView.Top());
    VERIFY_ARE_EQUAL(32, secondView.BottomExclusive());

    auto verifyBuffer = [&](const TextBuffer& tb) {
        auto& cursor = tb.GetCursor();
        // Verify the cursor wrapped to the second line
        VERIFY_ARE_EQUAL(charsToWrite % initialTermView.Width(), cursor.GetPosition().X);
        VERIFY_ARE_EQUAL(1, cursor.GetPosition().Y);

        // Verify that we marked the 0th row as _wrapped_
        const auto& row0 = tb.GetRowByOffset(0);
        VERIFY_IS_TRUE(row0.GetCharRow().WasWrapForced());

        const auto& row1 = tb.GetRowByOffset(1);
        VERIFY_IS_FALSE(row1.GetCharRow().WasWrapForced());

        TestUtils::VerifyExpectedString(tb, TestUtils::Test100CharsString, { 0, 0 });
    };

    verifyBuffer(hostTb);

    VERIFY_SUCCEEDED(renderer.PaintFrame());

    verifyBuffer(termTb);
}

void ConptyRoundtripTests::TestAdvancedWrapping()
{
    auto& g = ServiceLocator::LocateGlobals();
    auto& renderer = *g.pRender;
    auto& gci = g.getConsoleInformation();
    auto& si = gci.GetActiveOutputBuffer();
    auto& hostSm = si.GetStateMachine();
    auto& hostTb = si.GetTextBuffer();
    auto& termTb = *term->_buffer;
    const auto initialTermView = term->GetViewport();

    _flushFirstFrame();

<<<<<<< HEAD
    const auto charsToWrite = TestUtils::Test100CharsString.size();
    VERIFY_ARE_EQUAL(100u, charsToWrite);
=======
    const auto charsToWrite = gsl::narrow_cast<short>(TestUtils::Test100CharsString.size());
    VERIFY_ARE_EQUAL(100, charsToWrite);
>>>>>>> 0e672fac

    hostSm.ProcessString(TestUtils::Test100CharsString);
    hostSm.ProcessString(L"\n");
    hostSm.ProcessString(L"          ");
    hostSm.ProcessString(L"1234567890");

    auto verifyBuffer = [&](const TextBuffer& tb) {
        auto& cursor = tb.GetCursor();
        // Verify the cursor wrapped to the second line
        VERIFY_ARE_EQUAL(2, cursor.GetPosition().Y);
        VERIFY_ARE_EQUAL(20, cursor.GetPosition().X);

        // Verify that we marked the 0th row as _wrapped_
        const auto& row0 = tb.GetRowByOffset(0);
        VERIFY_IS_TRUE(row0.GetCharRow().WasWrapForced());

        const auto& row1 = tb.GetRowByOffset(1);
        VERIFY_IS_FALSE(row1.GetCharRow().WasWrapForced());

        TestUtils::VerifyExpectedString(tb, TestUtils::Test100CharsString, { 0, 0 });
        TestUtils::VerifyExpectedString(tb, L"          1234567890", { 0, 2 });
    };

    verifyBuffer(hostTb);

    // First write the first 80 characters from the string
    expectedOutput.push_back(R"(!"#$%&'()*+,-./0123456789:;<=>?@ABCDEFGHIJKLMNOPQRSTUVWXYZ[\]^_`abcdefghijklmnop)");
    // Without line breaking, write the remaining 20 chars
    expectedOutput.push_back(R"(qrstuvwxyz{|}~!"#$%&)");
    // Clear the rest of row 1
    expectedOutput.push_back("\x1b[K");
    // This is the hard line break
    expectedOutput.push_back("\r\n");
    // Now write row 2 of the buffer
    expectedOutput.push_back("          1234567890");
    // and clear everything after the text, because the buffer is empty.
    expectedOutput.push_back("\x1b[K");
    VERIFY_SUCCEEDED(renderer.PaintFrame());

    verifyBuffer(termTb);
}

void ConptyRoundtripTests::TestExactWrappingWithoutSpaces()
{
    // This test (and TestExactWrappingWitSpaces) reveals a bug in the old
    // implementation.
    //
    // If a line _exactly_ wraps to the next line, we can't tell if the line
    // should really wrap, or manually break. The client app is writing a line
    // that's exactly the width of the buffer that manually linebreaked at the
    // end of the line, followed by another line.
    //
    // With the old PaintBufferLine interface, there's no way to know if this
    // case is because the line wrapped or not. Hence, the addition of the
    // `lineWrapped` parameter

    auto& g = ServiceLocator::LocateGlobals();
    auto& renderer = *g.pRender;
    auto& gci = g.getConsoleInformation();
    auto& si = gci.GetActiveOutputBuffer();
    auto& hostSm = si.GetStateMachine();
    auto& hostTb = si.GetTextBuffer();
    auto& termTb = *term->_buffer;
<<<<<<< HEAD
=======

>>>>>>> 0e672fac
    const auto initialTermView = term->GetViewport();

    _flushFirstFrame();

    const auto charsToWrite = initialTermView.Width();
    VERIFY_ARE_EQUAL(80, charsToWrite);

    for (auto i = 0; i < charsToWrite; i++)
    {
        // This is a handy way of just printing the printable characters that
        // _aren't_ the space character.
        const wchar_t wch = static_cast<wchar_t>(33 + (i % 94));
        hostSm.ProcessCharacter(wch);
    }

    hostSm.ProcessString(L"\n");
    hostSm.ProcessString(L"1234567890");

<<<<<<< HEAD
    auto verifyBuffer = [&](const TextBuffer& tb) {
=======
    auto verifyBuffer = [&](const TextBuffer& tb, const bool isTerminal) {
>>>>>>> 0e672fac
        auto& cursor = tb.GetCursor();
        // Verify the cursor wrapped to the second line
        VERIFY_ARE_EQUAL(1, cursor.GetPosition().Y);
        VERIFY_ARE_EQUAL(10, cursor.GetPosition().X);

        // TODO: GH#780 - In the Terminal, neither line should be wrapped.
        // Unfortunately, until WriteCharsLegacy2ElectricBoogaloo is complete,
<<<<<<< HEAD
        // the Terminal will still treat the first line as wrapped.

        // // Verify that we marked the 0th row as _wrapped_
        // const auto& row0 = tb.GetRowByOffset(0);
        // VERIFY_IS_FALSE(row0.GetCharRow().WasWrapForced());

        // const auto& row1 = tb.GetRowByOffset(1);
        // VERIFY_IS_FALSE(row1.GetCharRow().WasWrapForced());
=======
        // the Terminal will still treat the first line as wrapped. When #780 is
        // implemented, these tests will fail, and should again expect the first
        // line to not be wrapped.

        // Verify that we marked the 0th row as _not wrapped_
        const auto& row0 = tb.GetRowByOffset(0);
        VERIFY_ARE_EQUAL(isTerminal, row0.GetCharRow().WasWrapForced());

        const auto& row1 = tb.GetRowByOffset(1);
        VERIFY_IS_FALSE(row1.GetCharRow().WasWrapForced());
>>>>>>> 0e672fac

        TestUtils::VerifyExpectedString(tb, LR"(!"#$%&'()*+,-./0123456789:;<=>?@ABCDEFGHIJKLMNOPQRSTUVWXYZ[\]^_`abcdefghijklmnop)", { 0, 0 });
        TestUtils::VerifyExpectedString(tb, L"1234567890", { 0, 1 });
    };

<<<<<<< HEAD
    verifyBuffer(hostTb);
=======
    verifyBuffer(hostTb, false);
>>>>>>> 0e672fac

    // First write the first 80 characters from the string
    expectedOutput.push_back(R"(!"#$%&'()*+,-./0123456789:;<=>?@ABCDEFGHIJKLMNOPQRSTUVWXYZ[\]^_`abcdefghijklmnop)");

    // This is the hard line break
    expectedOutput.push_back("\r\n");
    // Now write row 2 of the buffer
    expectedOutput.push_back("1234567890");
    // and clear everything after the text, because the buffer is empty.
    expectedOutput.push_back("\x1b[K");
    VERIFY_SUCCEEDED(renderer.PaintFrame());

<<<<<<< HEAD
    verifyBuffer(termTb);
=======
    verifyBuffer(termTb, true);
>>>>>>> 0e672fac
}

void ConptyRoundtripTests::TestExactWrappingWithSpaces()
{
    // This test is also explained by the comment at the top of TestExactWrappingWithoutSpaces
<<<<<<< HEAD
=======

>>>>>>> 0e672fac
    auto& g = ServiceLocator::LocateGlobals();
    auto& renderer = *g.pRender;
    auto& gci = g.getConsoleInformation();
    auto& si = gci.GetActiveOutputBuffer();
    auto& hostSm = si.GetStateMachine();
<<<<<<< HEAD

=======
>>>>>>> 0e672fac
    auto& hostTb = si.GetTextBuffer();
    auto& termTb = *term->_buffer;
    const auto initialTermView = term->GetViewport();

    _flushFirstFrame();

    const auto charsToWrite = initialTermView.Width();
    VERIFY_ARE_EQUAL(80, charsToWrite);

    for (auto i = 0; i < charsToWrite; i++)
    {
        // This is a handy way of just printing the printable characters that
        // _aren't_ the space character.
        const wchar_t wch = static_cast<wchar_t>(33 + (i % 94));
        hostSm.ProcessCharacter(wch);
    }

    hostSm.ProcessString(L"\n");
    hostSm.ProcessString(L"          ");
    hostSm.ProcessString(L"1234567890");

<<<<<<< HEAD
    auto verifyBuffer = [&](const TextBuffer& tb) {
=======
    auto verifyBuffer = [&](const TextBuffer& tb, const bool isTerminal) {
>>>>>>> 0e672fac
        auto& cursor = tb.GetCursor();
        // Verify the cursor wrapped to the second line
        VERIFY_ARE_EQUAL(1, cursor.GetPosition().Y);
        VERIFY_ARE_EQUAL(20, cursor.GetPosition().X);

        // TODO: GH#780 - In the Terminal, neither line should be wrapped.
        // Unfortunately, until WriteCharsLegacy2ElectricBoogaloo is complete,
<<<<<<< HEAD
        // the Terminal will still treat the first line as wrapped.

        // // Verify that we marked the 0th row as _wrapped_
        // const auto& row0 = tb.GetRowByOffset(0);
        // VERIFY_IS_FALSE(row0.GetCharRow().WasWrapForced());

        // const auto& row1 = tb.GetRowByOffset(1);
        // VERIFY_IS_FALSE(row1.GetCharRow().WasWrapForced());
=======
        // the Terminal will still treat the first line as wrapped. When #780 is
        // implemented, these tests will fail, and should again expect the first
        // line to not be wrapped.

        // Verify that we marked the 0th row as _not wrapped_
        const auto& row0 = tb.GetRowByOffset(0);
        VERIFY_ARE_EQUAL(isTerminal, row0.GetCharRow().WasWrapForced());

        const auto& row1 = tb.GetRowByOffset(1);
        VERIFY_IS_FALSE(row1.GetCharRow().WasWrapForced());
>>>>>>> 0e672fac

        TestUtils::VerifyExpectedString(tb, LR"(!"#$%&'()*+,-./0123456789:;<=>?@ABCDEFGHIJKLMNOPQRSTUVWXYZ[\]^_`abcdefghijklmnop)", { 0, 0 });
        TestUtils::VerifyExpectedString(tb, L"          1234567890", { 0, 1 });
    };

<<<<<<< HEAD
    verifyBuffer(hostTb);
=======
    verifyBuffer(hostTb, false);
>>>>>>> 0e672fac

    // First write the first 80 characters from the string
    expectedOutput.push_back(R"(!"#$%&'()*+,-./0123456789:;<=>?@ABCDEFGHIJKLMNOPQRSTUVWXYZ[\]^_`abcdefghijklmnop)");

    // This is the hard line break
    expectedOutput.push_back("\r\n");
    // Now write row 2 of the buffer
    expectedOutput.push_back("          1234567890");
    // and clear everything after the text, because the buffer is empty.
    expectedOutput.push_back("\x1b[K");
    VERIFY_SUCCEEDED(renderer.PaintFrame());

<<<<<<< HEAD
    verifyBuffer(termTb);
}

void ConptyRoundtripTests::TestResizeHeight()
{
    // This test class is _60_ tests to ensure that resizing the terminal works
    // with conpty correctly. There's a lot of min/maxing in expressions here,
    // to account for the sheer number of cases here, and that we have to handle
    // both resizing larger and smaller all in one test.

    BEGIN_TEST_METHOD_PROPERTIES()
        TEST_METHOD_PROPERTY(L"IsolationLevel", L"Method")
        TEST_METHOD_PROPERTY(L"Data:dx", L"{-1, 0, 1}")
        TEST_METHOD_PROPERTY(L"Data:dy", L"{-10, -1, 0, 1, 10}")
        TEST_METHOD_PROPERTY(L"Data:printedRows", L"{1, 10, 50, 200}")
    END_TEST_METHOD_PROPERTIES()
    int dx, dy;
    int printedRows;
    VERIFY_SUCCEEDED(TestData::TryGetValue(L"dx", dx), L"change in width of buffer");
    VERIFY_SUCCEEDED(TestData::TryGetValue(L"dy", dy), L"change in height of buffer");
    VERIFY_SUCCEEDED(TestData::TryGetValue(L"printedRows", printedRows), L"Number of rows of text to print");

    _checkConptyOutput = false;
=======
    verifyBuffer(termTb, true);
}

void ConptyRoundtripTests::MoveCursorAtEOL()
{
    // This is a test for GH#1245
    VERIFY_IS_NOT_NULL(_pVtRenderEngine.get());
>>>>>>> 0e672fac

    auto& g = ServiceLocator::LocateGlobals();
    auto& renderer = *g.pRender;
    auto& gci = g.getConsoleInformation();
    auto& si = gci.GetActiveOutputBuffer();
    auto& hostSm = si.GetStateMachine();
<<<<<<< HEAD
    auto* hostTb = &si.GetTextBuffer();
    auto* termTb = term->_buffer.get();
    const auto initialHostView = si.GetViewport();
    const auto initialTermView = term->GetViewport();
    const auto initialTerminalBufferHeight = term->GetTextBuffer().GetSize().Height();

    VERIFY_ARE_EQUAL(0, initialHostView.Top());
    VERIFY_ARE_EQUAL(TerminalViewHeight, initialHostView.BottomExclusive());
    VERIFY_ARE_EQUAL(0, initialTermView.Top());
    VERIFY_ARE_EQUAL(TerminalViewHeight, initialTermView.BottomExclusive());

    Log::Comment(NoThrowString().Format(
        L"Print %d lines of output, which will scroll the viewport", printedRows));

    for (auto i = 0; i < printedRows; i++)
    {
        // This looks insane, but this expression is carefully crafted to give
        // us only printable characters, starting with `!` (0n33).
        // Similar statements are used elsewhere throughout this test.
        auto wstr = std::wstring(1, static_cast<wchar_t>((i) % 93) + 33);
        hostSm.ProcessString(wstr);
        hostSm.ProcessString(L"\r\n");
    }

    // Conpty doesn't have a scrollback, it's view's origin is always 0,0
    const auto secondHostView = si.GetViewport();
    VERIFY_ARE_EQUAL(0, secondHostView.Top());
    VERIFY_ARE_EQUAL(TerminalViewHeight, secondHostView.BottomExclusive());

    VERIFY_SUCCEEDED(renderer.PaintFrame());

    const auto secondTermView = term->GetViewport();
    // If we've printed more lines than the height of the buffer, then we're
    // expecting the viewport to have moved down. Otherwise, the terminal's
    // viewport will stay at 0,0.
    const auto expectedTerminalViewBottom = std::max(std::min(gsl::narrow_cast<short>(printedRows + 1),
                                                              term->GetBufferHeight()),
                                                     term->GetViewport().Height());

    VERIFY_ARE_EQUAL(expectedTerminalViewBottom, secondTermView.BottomExclusive());
    VERIFY_ARE_EQUAL(expectedTerminalViewBottom - initialTermView.Height(), secondTermView.Top());

    auto verifyTermData = [&expectedTerminalViewBottom, &printedRows, this, &initialTerminalBufferHeight](TextBuffer& termTb, const int resizeDy = 0) {
        // Some number of lines of text were lost from the scrollback. The
        // number of lines lost will be determined by whichever of the initial
        // or current buffer is smaller.
        const auto numLostRows = std::max(0,
                                          printedRows - std::min(term->GetTextBuffer().GetSize().Height(), initialTerminalBufferHeight) + 1);

        const auto rowsWithText = std::min(gsl::narrow_cast<short>(printedRows),
                                           expectedTerminalViewBottom) -
                                  1 + std::min(resizeDy, 0);

        for (short row = 0; row < rowsWithText; row++)
        {
            SetVerifyOutput settings(VerifyOutputSettings::LogOnlyFailures);
            auto iter = termTb.GetCellDataAt({ 0, row });
            const wchar_t expectedChar = static_cast<wchar_t>((row + numLostRows) % 93) + 33;

            auto expectedString = std::wstring(1, expectedChar);

            if (iter->Chars() != expectedString)
            {
                Log::Comment(NoThrowString().Format(L"row [%d] was mismatched", row));
            }
            VERIFY_ARE_EQUAL(expectedString, (iter++)->Chars());
            VERIFY_ARE_EQUAL(L" ", (iter)->Chars());
        }
    };
    auto verifyHostData = [&si, &initialHostView, &printedRows](TextBuffer& hostTb, const int resizeDy = 0) {
        const auto hostView = si.GetViewport();

        // In the host, there are two regions we're interested in:

        // 1. the first section of the buffer with the output in it. Before
        //    we're resized, this will be filled with one character on each row.
        // 2. The second area below the first that's empty (filled with spaces).
        //    Initially, this is only one row.
        // After we resize, different things will happen.
        // * If we decrease the height of the buffer, the characters in the
        //   buffer will all move _up_ the same number of rows. We'll want to
        //   only check the first initialView+dy rows for characters.
        // * If we increase the height, rows will be added at the bottom. We'll
        //   want to check the initial viewport height for the original
        //   characters, but then we'll want to look for more blank rows at the
        //   bottom. The characters in the initial viewport won't have moved.

        const short originalViewHeight = gsl::narrow_cast<short>(resizeDy < 0 ?
                                                                     initialHostView.Height() + resizeDy :
                                                                     initialHostView.Height());
        const auto rowsWithText = std::min(originalViewHeight - 1, printedRows);
        const bool scrolled = printedRows > initialHostView.Height();
        // The last row of the viewport should be empty
        // The second last row will have '0'+50
        // The third last row will have '0'+49
        // ...
        // The <height> last row will have '0'+(50-height+1)
        const auto firstChar = static_cast<wchar_t>(scrolled ?
                                                        (printedRows - originalViewHeight + 1) :
                                                        0);

        short row = 0;
        // Don't include the last row of the viewport in this check, since it'll
        // be blank. We'll check it in the below loop.
        for (; row < rowsWithText; row++)
        {
            SetVerifyOutput settings(VerifyOutputSettings::LogOnlyFailures);
            auto iter = hostTb.GetCellDataAt({ 0, row });

            const auto expectedChar = static_cast<wchar_t>(((firstChar + row) % 93) + 33);
            auto expectedString = std::wstring(1, static_cast<wchar_t>(expectedChar));

            if (iter->Chars() != expectedString)
            {
                Log::Comment(NoThrowString().Format(L"row [%d] was mismatched", row));
            }
            VERIFY_ARE_EQUAL(expectedString, (iter++)->Chars(), NoThrowString().Format(L"%s", expectedString.data()));
            VERIFY_ARE_EQUAL(L" ", (iter)->Chars());
        }

        // Check that the remaining rows in the viewport are empty.
        for (; row < hostView.Height(); row++)
        {
            SetVerifyOutput settings(VerifyOutputSettings::LogOnlyFailures);
            auto iter = hostTb.GetCellDataAt({ 0, row });
            VERIFY_ARE_EQUAL(L" ", (iter)->Chars());
        }
    };

    verifyHostData(*hostTb);
    verifyTermData(*termTb);

    const COORD newViewportSize{
        gsl::narrow_cast<short>(TerminalViewWidth + dx),
        gsl::narrow_cast<short>(TerminalViewHeight + dy)
    };

    Log::Comment(NoThrowString().Format(L"Resize the Terminal and conpty here"));
    auto resizeResult = term->UserResize(newViewportSize);
    VERIFY_SUCCEEDED(resizeResult);
    _resizeConpty(newViewportSize.X, newViewportSize.Y);

    // After we resize, make sure to get the new textBuffers
    hostTb = &si.GetTextBuffer();
    termTb = term->_buffer.get();

    // Conpty's doesn't have a scrollback, it's view's origin is always 0,0
    const auto thirdHostView = si.GetViewport();
    VERIFY_ARE_EQUAL(0, thirdHostView.Top());
    VERIFY_ARE_EQUAL(newViewportSize.Y, thirdHostView.BottomExclusive());

    // The Terminal should be stuck to the top of the viewport, unless dy<0,
    // rows=50. In that set of cases, we _didn't_ pin the top of the Terminal to
    // the old top, we actually shifted it down (because the output was at the
    // bottom of the window, not empty lines).
    const auto thirdTermView = term->GetViewport();
    if (dy < 0 && (printedRows > initialTermView.Height() && printedRows < initialTerminalBufferHeight))
    {
        VERIFY_ARE_EQUAL(secondTermView.Top() - dy, thirdTermView.Top());
        VERIFY_ARE_EQUAL(expectedTerminalViewBottom, thirdTermView.BottomExclusive());
    }
    else
    {
        VERIFY_ARE_EQUAL(secondTermView.Top(), thirdTermView.Top());
        VERIFY_ARE_EQUAL(expectedTerminalViewBottom + dy, thirdTermView.BottomExclusive());
    }

    verifyHostData(*hostTb, dy);
    // Note that at this point, nothing should have changed with the Terminal.
    verifyTermData(*termTb, dy);

    Log::Comment(NoThrowString().Format(L"Paint a frame to update the Terminal"));
    VERIFY_SUCCEEDED(renderer.PaintFrame());

    // Conpty's doesn't have a scrollback, it's view's origin is always 0,0
    const auto fourthHostView = si.GetViewport();
    VERIFY_ARE_EQUAL(0, fourthHostView.Top());
    VERIFY_ARE_EQUAL(newViewportSize.Y, fourthHostView.BottomExclusive());

    // The Terminal should be stuck to the top of the viewport, unless dy<0,
    // rows=50. In that set of cases, we _didn't_ pin the top of the Terminal to
    // the old top, we actually shifted it down (because the output was at the
    // bottom of the window, not empty lines).
    const auto fourthTermView = term->GetViewport();
    if (dy < 0 && (printedRows > initialTermView.Height() && printedRows < initialTerminalBufferHeight))
    {
        VERIFY_ARE_EQUAL(secondTermView.Top() - dy, thirdTermView.Top());
        VERIFY_ARE_EQUAL(expectedTerminalViewBottom, thirdTermView.BottomExclusive());
    }
    else
    {
        VERIFY_ARE_EQUAL(secondTermView.Top(), thirdTermView.Top());
        VERIFY_ARE_EQUAL(expectedTerminalViewBottom + dy, thirdTermView.BottomExclusive());
    }
    verifyHostData(*hostTb, dy);
    verifyTermData(*termTb, dy);
=======
    auto& hostTb = si.GetTextBuffer();
    auto& termTb = *term->_buffer;
    _flushFirstFrame();

    Log::Comment(NoThrowString().Format(
        L"Write exactly a full line of text"));
    hostSm.ProcessString(std::wstring(TerminalViewWidth, L'A'));

    auto verifyData0 = [](TextBuffer& tb) {
        auto iter = tb.GetCellDataAt({ 0, 0 });
        TestUtils::VerifySpanOfText(L"A", iter, 0, TerminalViewWidth);
        TestUtils::VerifySpanOfText(L" ", iter, 0, TerminalViewWidth);
    };

    verifyData0(hostTb);

    // TODO: GH#405/#4415 - Before #405 merges, the VT sequences conpty emits
    // might change, but the buffer contents shouldn't.
    // If they do change and these tests break, that's to be expected.
    expectedOutput.push_back(std::string(TerminalViewWidth, 'A'));
    expectedOutput.push_back("\x1b[1;80H");

    VERIFY_SUCCEEDED(renderer.PaintFrame());

    verifyData0(termTb);

    Log::Comment(NoThrowString().Format(
        L"Emulate backspacing at a bash prompt when the previous line wrapped.\n"
        L"We'll move the cursor up to the last char of the prev line, and erase it."));
    hostSm.ProcessString(L"\x1b[1;80H");
    hostSm.ProcessString(L"\x1b[K");

    auto verifyData1 = [](TextBuffer& tb) {
        auto iter = tb.GetCellDataAt({ 0, 0 });
        // There should be 79 'A's, followed by a space, and the following line should be blank.
        TestUtils::VerifySpanOfText(L"A", iter, 0, TerminalViewWidth - 1);
        TestUtils::VerifySpanOfText(L" ", iter, 0, 1);
        TestUtils::VerifySpanOfText(L" ", iter, 0, TerminalViewWidth);

        auto& cursor = tb.GetCursor();
        VERIFY_ARE_EQUAL(TerminalViewWidth - 1, cursor.GetPosition().X);
        VERIFY_ARE_EQUAL(0, cursor.GetPosition().Y);
    };

    verifyData1(hostTb);

    expectedOutput.push_back(" ");
    expectedOutput.push_back("\x1b[1;80H");
    VERIFY_SUCCEEDED(renderer.PaintFrame());

    verifyData1(termTb);
>>>>>>> 0e672fac
}

void ConptyRoundtripTests::PassthroughClearScrollback()
{
    Log::Comment(NoThrowString().Format(
        L"Write more lines of outout. We should use \r\n to move the cursor"));
    VERIFY_IS_NOT_NULL(_pVtRenderEngine.get());

    auto& g = ServiceLocator::LocateGlobals();
    auto& renderer = *g.pRender;
    auto& gci = g.getConsoleInformation();
    auto& si = gci.GetActiveOutputBuffer();
    auto& hostSm = si.GetStateMachine();

    auto& termTb = *term->_buffer;

    _flushFirstFrame();

    _logConpty = true;

    const auto hostView = si.GetViewport();
    const auto end = 2 * hostView.Height();
    for (auto i = 0; i < end; i++)
    {
        Log::Comment(NoThrowString().Format(L"Writing line %d/%d", i, end));
        expectedOutput.push_back("X");
        if (i < hostView.BottomInclusive())
        {
            expectedOutput.push_back("\r\n");
        }
        else
        {
            // After we hit the bottom of the viewport, the newlines come in
            // seperated for whatever reason.
            expectedOutput.push_back("\r");
            expectedOutput.push_back("\n");
            expectedOutput.push_back("");
        }

        hostSm.ProcessString(L"X\n");

        VERIFY_SUCCEEDED(renderer.PaintFrame());
    }

    VERIFY_SUCCEEDED(renderer.PaintFrame());

    // Verify that we've printed height*2 lines of X's to the Terminal
    const auto termFirstView = term->GetViewport();
    for (short y = 0; y < 2 * termFirstView.Height(); y++)
    {
        TestUtils::VerifyExpectedString(termTb, L"X  ", { 0, y });
    }

    // Write a Erase Scrollback VT sequence to the host, it should come through to the Terminal
    expectedOutput.push_back("\x1b[3J");
    hostSm.ProcessString(L"\x1b[3J");

    _checkConptyOutput = false;

    VERIFY_SUCCEEDED(renderer.PaintFrame());

    const auto termSecondView = term->GetViewport();
    VERIFY_ARE_EQUAL(0, termSecondView.Top());

    // Verify the top of the Terminal veiwoprt contains the contents of the old viewport
    for (short y = 0; y < termSecondView.BottomInclusive(); y++)
    {
        TestUtils::VerifyExpectedString(termTb, L"X  ", { 0, y });
    }

    // Verify below the new viewport (the old viewport) has been cleared out
    for (short y = termSecondView.BottomInclusive(); y < termFirstView.BottomInclusive(); y++)
    {
        TestUtils::VerifyExpectedString(termTb, std::wstring(TerminalViewWidth, L' '), { 0, y });
    }
}
<|MERGE_RESOLUTION|>--- conflicted
+++ resolved
@@ -1,1040 +1,977 @@
-// Copyright (c) Microsoft Corporation.
-// Licensed under the MIT license.
-//
-// This test class creates an in-proc conpty host as well as a Terminal, to
-// validate that strings written to the conpty create the same response on the
-// terminal end. Tests can be written that validate both the contents of the
-// host buffer as well as the terminal buffer. Everytime that
-// `renderer.PaintFrame()` is called, the tests will validate the expected
-// output, and then flush the output of the VtEngine straight to the Terminal.
-
-#include "precomp.h"
-#include <wextestclass.h>
-#include "../../inc/consoletaeftemplates.hpp"
-#include "../../types/inc/Viewport.hpp"
-#include "../../types/inc/convert.hpp"
-
-#include "../renderer/inc/DummyRenderTarget.hpp"
-#include "../../renderer/base/Renderer.hpp"
-#include "../../renderer/vt/Xterm256Engine.hpp"
-#include "../../renderer/vt/XtermEngine.hpp"
-#include "../../renderer/vt/WinTelnetEngine.hpp"
-
-class InputBuffer; // This for some reason needs to be fwd-decl'd
-#include "../host/inputBuffer.hpp"
-#include "../host/readDataCooked.hpp"
-#include "test/CommonState.hpp"
-
-#include "../cascadia/TerminalCore/Terminal.hpp"
-
-#include "TestUtils.h"
-
-using namespace WEX::Common;
-using namespace WEX::Logging;
-using namespace WEX::TestExecution;
-using namespace Microsoft::Console::Types;
-using namespace Microsoft::Console::Interactivity;
-using namespace Microsoft::Console::VirtualTerminal;
-
-using namespace Microsoft::Console;
-using namespace Microsoft::Console::Render;
-using namespace Microsoft::Console::Types;
-
-using namespace Microsoft::Terminal::Core;
-
-namespace TerminalCoreUnitTests
-{
-    class ConptyRoundtripTests;
-};
-using namespace TerminalCoreUnitTests;
-
-class TerminalCoreUnitTests::ConptyRoundtripTests final
-{
-    static const SHORT TerminalViewWidth = 80;
-    static const SHORT TerminalViewHeight = 32;
-
-    TEST_CLASS(ConptyRoundtripTests);
-
-    TEST_CLASS_SETUP(ClassSetup)
-    {
-        m_state = std::make_unique<CommonState>();
-
-        m_state->InitEvents();
-        m_state->PrepareGlobalFont();
-        m_state->PrepareGlobalScreenBuffer(TerminalViewWidth, TerminalViewHeight, TerminalViewWidth, TerminalViewHeight);
-        m_state->PrepareGlobalInputBuffer();
-
-        return true;
-    }
-
-    TEST_CLASS_CLEANUP(ClassCleanup)
-    {
-        m_state->CleanupGlobalScreenBuffer();
-        m_state->CleanupGlobalFont();
-        m_state->CleanupGlobalInputBuffer();
-
-        m_state.release();
-
-        return true;
-    }
-
-    TEST_METHOD_SETUP(MethodSetup)
-    {
-        // STEP 1: Set up the Terminal
-        term = std::make_unique<Terminal>();
-        term->Create({ TerminalViewWidth, TerminalViewHeight }, 100, emptyRT);
-
-        // STEP 2: Set up the Conpty
-
-        // Set up some sane defaults
-        auto& g = ServiceLocator::LocateGlobals();
-        auto& gci = g.getConsoleInformation();
-
-        gci.SetDefaultForegroundColor(INVALID_COLOR);
-        gci.SetDefaultBackgroundColor(INVALID_COLOR);
-        gci.SetFillAttribute(0x07); // DARK_WHITE on DARK_BLACK
-
-        m_state->PrepareNewTextBufferInfo(true, TerminalViewWidth, TerminalViewHeight);
-        auto& currentBuffer = gci.GetActiveOutputBuffer();
-        // Make sure a test hasn't left us in the alt buffer on accident
-        VERIFY_IS_FALSE(currentBuffer._IsAltBuffer());
-        VERIFY_SUCCEEDED(currentBuffer.SetViewportOrigin(true, { 0, 0 }, true));
-        VERIFY_ARE_EQUAL(COORD({ 0, 0 }), currentBuffer.GetTextBuffer().GetCursor().GetPosition());
-
-        g.pRender = new Renderer(&gci.renderData, nullptr, 0, nullptr);
-
-        // Set up an xterm-256 renderer for conpty
-        wil::unique_hfile hFile = wil::unique_hfile(INVALID_HANDLE_VALUE);
-        Viewport initialViewport = currentBuffer.GetViewport();
-
-        _pVtRenderEngine = std::make_unique<Xterm256Engine>(std::move(hFile),
-                                                            gci,
-                                                            initialViewport,
-                                                            gci.GetColorTable(),
-                                                            static_cast<WORD>(gci.GetColorTableSize()));
-        auto pfn = std::bind(&ConptyRoundtripTests::_writeCallback, this, std::placeholders::_1, std::placeholders::_2);
-        _pVtRenderEngine->SetTestCallback(pfn);
-
-        // Configure the OutputStateMachine's _pfnFlushToTerminal
-        // Use OutputStateMachineEngine::SetTerminalConnection
-        g.pRender->AddRenderEngine(_pVtRenderEngine.get());
-        gci.GetActiveOutputBuffer().SetTerminalConnection(_pVtRenderEngine.get());
-
-        _pConApi = std::make_unique<ConhostInternalGetSet>(gci);
-
-        // Manually set the console into conpty mode. We're not actually going
-        // to set up the pipes for conpty, but we want the console to behave
-        // like it would in conpty mode.
-        g.EnableConptyModeForTests();
-
-        expectedOutput.clear();
-        _checkConptyOutput = true;
-        _logConpty = false;
-
-        return true;
-    }
-
-    TEST_METHOD_CLEANUP(MethodCleanup)
-    {
-        m_state->CleanupNewTextBufferInfo();
-
-        auto& g = ServiceLocator::LocateGlobals();
-        delete g.pRender;
-
-        VERIFY_ARE_EQUAL(0u, expectedOutput.size(), L"Tests should drain all the output they push into the expected output buffer.");
-
-        term = nullptr;
-
-        return true;
-    }
-
-    TEST_METHOD(ConptyOutputTestCanary);
-    TEST_METHOD(SimpleWriteOutputTest);
-    TEST_METHOD(WriteTwoLinesUsesNewline);
-    TEST_METHOD(WriteAFewSimpleLines);
-
-    TEST_METHOD(PassthroughClearScrollback);
-
-    TEST_METHOD(TestWrappingALongString);
-    TEST_METHOD(TestAdvancedWrapping);
-    TEST_METHOD(TestExactWrappingWithoutSpaces);
-    TEST_METHOD(TestExactWrappingWithSpaces);
-
-<<<<<<< HEAD
-    TEST_METHOD(TestResizeHeight);
-=======
-    TEST_METHOD(MoveCursorAtEOL);
->>>>>>> 0e672fac
-
-private:
-    bool _writeCallback(const char* const pch, size_t const cch);
-    void _flushFirstFrame();
-    void _resizeConpty(const unsigned short sx, const unsigned short sy);
-    std::deque<std::string> expectedOutput;
-    std::unique_ptr<Microsoft::Console::Render::VtEngine> _pVtRenderEngine;
-    std::unique_ptr<CommonState> m_state;
-    std::unique_ptr<Microsoft::Console::VirtualTerminal::ConGetSet> _pConApi;
-
-    // Tests can set these variables how they link to configure the behavior of the test harness.
-    bool _checkConptyOutput{ true }; // If true, the test class will check that the output from conpty was expected
-    bool _logConpty{ false }; // If true, the test class will log all the output from conpty. Helpful for debugging.
-
-    DummyRenderTarget emptyRT;
-    std::unique_ptr<Terminal> term;
-};
-
-bool ConptyRoundtripTests::_writeCallback(const char* const pch, size_t const cch)
-{
-    std::string actualString = std::string(pch, cch);
-
-    if (_checkConptyOutput)
-    {
-        VERIFY_IS_GREATER_THAN(expectedOutput.size(),
-                               static_cast<size_t>(0),
-                               NoThrowString().Format(L"writing=\"%hs\", expecting %u strings", TestUtils::ReplaceEscapes(actualString).c_str(), expectedOutput.size()));
-
-        std::string first = expectedOutput.front();
-        expectedOutput.pop_front();
-
-        Log::Comment(NoThrowString().Format(L"Expected =\t\"%hs\"", TestUtils::ReplaceEscapes(first).c_str()));
-        Log::Comment(NoThrowString().Format(L"Actual =\t\"%hs\"", TestUtils::ReplaceEscapes(actualString).c_str()));
-
-        VERIFY_ARE_EQUAL(first.length(), cch);
-        VERIFY_ARE_EQUAL(first, actualString);
-    }
-    else if (_logConpty)
-    {
-        Log::Comment(NoThrowString().Format(
-            L"Writing \"%hs\" to Terminal", TestUtils::ReplaceEscapes(actualString).c_str()));
-    }
-
-    // Write the string back to our Terminal
-    const auto converted = ConvertToW(CP_UTF8, actualString);
-    term->Write(converted);
-
-    return true;
-}
-
-void ConptyRoundtripTests::_flushFirstFrame()
-{
-    auto& g = ServiceLocator::LocateGlobals();
-    auto& renderer = *g.pRender;
-
-    expectedOutput.push_back("\x1b[2J");
-    expectedOutput.push_back("\x1b[m");
-    expectedOutput.push_back("\x1b[H"); // Go Home
-    expectedOutput.push_back("\x1b[?25h");
-
-    VERIFY_SUCCEEDED(renderer.PaintFrame());
-}
-
-void ConptyRoundtripTests::_resizeConpty(const unsigned short sx,
-                                         const unsigned short sy)
-{
-    // Largely taken from implementation in PtySignalInputThread::_InputThread
-    if (DispatchCommon::s_ResizeWindow(*_pConApi, sx, sy))
-    {
-        // Instead of going through the VtIo to suppress the resize repaint,
-        // just call the method directly on the renderer. This is implemented in
-        // VtIo::SuppressResizeRepaint
-        VERIFY_SUCCEEDED(_pVtRenderEngine->SuppressResizeRepaint());
-    }
-}
-
-void ConptyRoundtripTests::ConptyOutputTestCanary()
-{
-    Log::Comment(NoThrowString().Format(
-        L"This is a simple test to make sure that everything is working as expected."));
-    VERIFY_IS_NOT_NULL(_pVtRenderEngine.get());
-
-    _flushFirstFrame();
-}
-
-void ConptyRoundtripTests::SimpleWriteOutputTest()
-{
-    Log::Comment(NoThrowString().Format(
-        L"Write some simple output, and make sure it gets rendered largely "
-        L"unmodified to the terminal"));
-    VERIFY_IS_NOT_NULL(_pVtRenderEngine.get());
-
-    auto& g = ServiceLocator::LocateGlobals();
-    auto& renderer = *g.pRender;
-    auto& gci = g.getConsoleInformation();
-    auto& si = gci.GetActiveOutputBuffer();
-    auto& hostSm = si.GetStateMachine();
-    auto& termTb = *term->_buffer;
-
-    _flushFirstFrame();
-
-    expectedOutput.push_back("Hello World");
-    hostSm.ProcessString(L"Hello World");
-
-    VERIFY_SUCCEEDED(renderer.PaintFrame());
-
-    TestUtils::VerifyExpectedString(termTb, L"Hello World ", { 0, 0 });
-}
-
-void ConptyRoundtripTests::WriteTwoLinesUsesNewline()
-{
-    Log::Comment(NoThrowString().Format(
-        L"Write two lines of output. We should use \r\n to move the cursor"));
-    VERIFY_IS_NOT_NULL(_pVtRenderEngine.get());
-
-    auto& g = ServiceLocator::LocateGlobals();
-    auto& renderer = *g.pRender;
-    auto& gci = g.getConsoleInformation();
-    auto& si = gci.GetActiveOutputBuffer();
-    auto& hostSm = si.GetStateMachine();
-    auto& hostTb = si.GetTextBuffer();
-    auto& termTb = *term->_buffer;
-
-    _flushFirstFrame();
-
-    hostSm.ProcessString(L"AAA");
-    hostSm.ProcessString(L"\x1b[2;1H");
-    hostSm.ProcessString(L"BBB");
-
-    auto verifyData = [](TextBuffer& tb) {
-        TestUtils::VerifyExpectedString(tb, L"AAA", { 0, 0 });
-        TestUtils::VerifyExpectedString(tb, L"BBB", { 0, 1 });
-    };
-
-    verifyData(hostTb);
-
-    expectedOutput.push_back("AAA");
-    expectedOutput.push_back("\r\n");
-    expectedOutput.push_back("BBB");
-
-    VERIFY_SUCCEEDED(renderer.PaintFrame());
-
-    verifyData(termTb);
-}
-
-void ConptyRoundtripTests::WriteAFewSimpleLines()
-{
-    Log::Comment(NoThrowString().Format(
-        L"Write more lines of outout. We should use \r\n to move the cursor"));
-    VERIFY_IS_NOT_NULL(_pVtRenderEngine.get());
-
-    auto& g = ServiceLocator::LocateGlobals();
-    auto& renderer = *g.pRender;
-    auto& gci = g.getConsoleInformation();
-    auto& si = gci.GetActiveOutputBuffer();
-    auto& hostSm = si.GetStateMachine();
-    auto& hostTb = si.GetTextBuffer();
-    auto& termTb = *term->_buffer;
-
-    _flushFirstFrame();
-
-    hostSm.ProcessString(L"AAA\n");
-    hostSm.ProcessString(L"BBB\n");
-    hostSm.ProcessString(L"\n");
-    hostSm.ProcessString(L"CCC");
-    auto verifyData = [](TextBuffer& tb) {
-        TestUtils::VerifyExpectedString(tb, L"AAA", { 0, 0 });
-        TestUtils::VerifyExpectedString(tb, L"BBB", { 0, 1 });
-        TestUtils::VerifyExpectedString(tb, L"   ", { 0, 2 });
-        TestUtils::VerifyExpectedString(tb, L"CCC", { 0, 3 });
-    };
-
-    verifyData(hostTb);
-
-    expectedOutput.push_back("AAA");
-    expectedOutput.push_back("\r\n");
-    expectedOutput.push_back("BBB");
-    expectedOutput.push_back("\r\n");
-    // Here, we're going to emit 3 spaces. The region that got invalidated was a
-    // rectangle from 0,0 to 3,3, so the vt renderer will try to render the
-    // region in between BBB and CCC as well, because it got included in the
-    // rectangle Or() operation.
-    // This behavior should not be seen as binding - if a future optimization
-    // breaks this test, it wouldn't be the worst.
-    expectedOutput.push_back("   ");
-    expectedOutput.push_back("\r\n");
-    expectedOutput.push_back("CCC");
-
-    VERIFY_SUCCEEDED(renderer.PaintFrame());
-
-    verifyData(termTb);
-}
-
-void ConptyRoundtripTests::TestWrappingALongString()
-{
-    auto& g = ServiceLocator::LocateGlobals();
-    auto& renderer = *g.pRender;
-    auto& gci = g.getConsoleInformation();
-    auto& si = gci.GetActiveOutputBuffer();
-    auto& hostSm = si.GetStateMachine();
-    auto& hostTb = si.GetTextBuffer();
-    auto& termTb = *term->_buffer;
-
-    _flushFirstFrame();
-    _checkConptyOutput = false;
-
-    const auto initialTermView = term->GetViewport();
-
-<<<<<<< HEAD
-    const auto charsToWrite = TestUtils::Test100CharsString.size();
-    VERIFY_ARE_EQUAL(100u, charsToWrite);
-=======
-    const auto charsToWrite = gsl::narrow_cast<short>(TestUtils::Test100CharsString.size());
-    VERIFY_ARE_EQUAL(100, charsToWrite);
->>>>>>> 0e672fac
-
-    VERIFY_ARE_EQUAL(0, initialTermView.Top());
-    VERIFY_ARE_EQUAL(32, initialTermView.BottomExclusive());
-
-    hostSm.ProcessString(TestUtils::Test100CharsString);
-
-    const auto secondView = term->GetViewport();
-
-    VERIFY_ARE_EQUAL(0, secondView.Top());
-    VERIFY_ARE_EQUAL(32, secondView.BottomExclusive());
-
-    auto verifyBuffer = [&](const TextBuffer& tb) {
-        auto& cursor = tb.GetCursor();
-        // Verify the cursor wrapped to the second line
-        VERIFY_ARE_EQUAL(charsToWrite % initialTermView.Width(), cursor.GetPosition().X);
-        VERIFY_ARE_EQUAL(1, cursor.GetPosition().Y);
-
-        // Verify that we marked the 0th row as _wrapped_
-        const auto& row0 = tb.GetRowByOffset(0);
-        VERIFY_IS_TRUE(row0.GetCharRow().WasWrapForced());
-
-        const auto& row1 = tb.GetRowByOffset(1);
-        VERIFY_IS_FALSE(row1.GetCharRow().WasWrapForced());
-
-        TestUtils::VerifyExpectedString(tb, TestUtils::Test100CharsString, { 0, 0 });
-    };
-
-    verifyBuffer(hostTb);
-
-    VERIFY_SUCCEEDED(renderer.PaintFrame());
-
-    verifyBuffer(termTb);
-}
-
-void ConptyRoundtripTests::TestAdvancedWrapping()
-{
-    auto& g = ServiceLocator::LocateGlobals();
-    auto& renderer = *g.pRender;
-    auto& gci = g.getConsoleInformation();
-    auto& si = gci.GetActiveOutputBuffer();
-    auto& hostSm = si.GetStateMachine();
-    auto& hostTb = si.GetTextBuffer();
-    auto& termTb = *term->_buffer;
-    const auto initialTermView = term->GetViewport();
-
-    _flushFirstFrame();
-
-<<<<<<< HEAD
-    const auto charsToWrite = TestUtils::Test100CharsString.size();
-    VERIFY_ARE_EQUAL(100u, charsToWrite);
-=======
-    const auto charsToWrite = gsl::narrow_cast<short>(TestUtils::Test100CharsString.size());
-    VERIFY_ARE_EQUAL(100, charsToWrite);
->>>>>>> 0e672fac
-
-    hostSm.ProcessString(TestUtils::Test100CharsString);
-    hostSm.ProcessString(L"\n");
-    hostSm.ProcessString(L"          ");
-    hostSm.ProcessString(L"1234567890");
-
-    auto verifyBuffer = [&](const TextBuffer& tb) {
-        auto& cursor = tb.GetCursor();
-        // Verify the cursor wrapped to the second line
-        VERIFY_ARE_EQUAL(2, cursor.GetPosition().Y);
-        VERIFY_ARE_EQUAL(20, cursor.GetPosition().X);
-
-        // Verify that we marked the 0th row as _wrapped_
-        const auto& row0 = tb.GetRowByOffset(0);
-        VERIFY_IS_TRUE(row0.GetCharRow().WasWrapForced());
-
-        const auto& row1 = tb.GetRowByOffset(1);
-        VERIFY_IS_FALSE(row1.GetCharRow().WasWrapForced());
-
-        TestUtils::VerifyExpectedString(tb, TestUtils::Test100CharsString, { 0, 0 });
-        TestUtils::VerifyExpectedString(tb, L"          1234567890", { 0, 2 });
-    };
-
-    verifyBuffer(hostTb);
-
-    // First write the first 80 characters from the string
-    expectedOutput.push_back(R"(!"#$%&'()*+,-./0123456789:;<=>?@ABCDEFGHIJKLMNOPQRSTUVWXYZ[\]^_`abcdefghijklmnop)");
-    // Without line breaking, write the remaining 20 chars
-    expectedOutput.push_back(R"(qrstuvwxyz{|}~!"#$%&)");
-    // Clear the rest of row 1
-    expectedOutput.push_back("\x1b[K");
-    // This is the hard line break
-    expectedOutput.push_back("\r\n");
-    // Now write row 2 of the buffer
-    expectedOutput.push_back("          1234567890");
-    // and clear everything after the text, because the buffer is empty.
-    expectedOutput.push_back("\x1b[K");
-    VERIFY_SUCCEEDED(renderer.PaintFrame());
-
-    verifyBuffer(termTb);
-}
-
-void ConptyRoundtripTests::TestExactWrappingWithoutSpaces()
-{
-    // This test (and TestExactWrappingWitSpaces) reveals a bug in the old
-    // implementation.
-    //
-    // If a line _exactly_ wraps to the next line, we can't tell if the line
-    // should really wrap, or manually break. The client app is writing a line
-    // that's exactly the width of the buffer that manually linebreaked at the
-    // end of the line, followed by another line.
-    //
-    // With the old PaintBufferLine interface, there's no way to know if this
-    // case is because the line wrapped or not. Hence, the addition of the
-    // `lineWrapped` parameter
-
-    auto& g = ServiceLocator::LocateGlobals();
-    auto& renderer = *g.pRender;
-    auto& gci = g.getConsoleInformation();
-    auto& si = gci.GetActiveOutputBuffer();
-    auto& hostSm = si.GetStateMachine();
-    auto& hostTb = si.GetTextBuffer();
-    auto& termTb = *term->_buffer;
-<<<<<<< HEAD
-=======
-
->>>>>>> 0e672fac
-    const auto initialTermView = term->GetViewport();
-
-    _flushFirstFrame();
-
-    const auto charsToWrite = initialTermView.Width();
-    VERIFY_ARE_EQUAL(80, charsToWrite);
-
-    for (auto i = 0; i < charsToWrite; i++)
-    {
-        // This is a handy way of just printing the printable characters that
-        // _aren't_ the space character.
-        const wchar_t wch = static_cast<wchar_t>(33 + (i % 94));
-        hostSm.ProcessCharacter(wch);
-    }
-
-    hostSm.ProcessString(L"\n");
-    hostSm.ProcessString(L"1234567890");
-
-<<<<<<< HEAD
-    auto verifyBuffer = [&](const TextBuffer& tb) {
-=======
-    auto verifyBuffer = [&](const TextBuffer& tb, const bool isTerminal) {
->>>>>>> 0e672fac
-        auto& cursor = tb.GetCursor();
-        // Verify the cursor wrapped to the second line
-        VERIFY_ARE_EQUAL(1, cursor.GetPosition().Y);
-        VERIFY_ARE_EQUAL(10, cursor.GetPosition().X);
-
-        // TODO: GH#780 - In the Terminal, neither line should be wrapped.
-        // Unfortunately, until WriteCharsLegacy2ElectricBoogaloo is complete,
-<<<<<<< HEAD
-        // the Terminal will still treat the first line as wrapped.
-
-        // // Verify that we marked the 0th row as _wrapped_
-        // const auto& row0 = tb.GetRowByOffset(0);
-        // VERIFY_IS_FALSE(row0.GetCharRow().WasWrapForced());
-
-        // const auto& row1 = tb.GetRowByOffset(1);
-        // VERIFY_IS_FALSE(row1.GetCharRow().WasWrapForced());
-=======
-        // the Terminal will still treat the first line as wrapped. When #780 is
-        // implemented, these tests will fail, and should again expect the first
-        // line to not be wrapped.
-
-        // Verify that we marked the 0th row as _not wrapped_
-        const auto& row0 = tb.GetRowByOffset(0);
-        VERIFY_ARE_EQUAL(isTerminal, row0.GetCharRow().WasWrapForced());
-
-        const auto& row1 = tb.GetRowByOffset(1);
-        VERIFY_IS_FALSE(row1.GetCharRow().WasWrapForced());
->>>>>>> 0e672fac
-
-        TestUtils::VerifyExpectedString(tb, LR"(!"#$%&'()*+,-./0123456789:;<=>?@ABCDEFGHIJKLMNOPQRSTUVWXYZ[\]^_`abcdefghijklmnop)", { 0, 0 });
-        TestUtils::VerifyExpectedString(tb, L"1234567890", { 0, 1 });
-    };
-
-<<<<<<< HEAD
-    verifyBuffer(hostTb);
-=======
-    verifyBuffer(hostTb, false);
->>>>>>> 0e672fac
-
-    // First write the first 80 characters from the string
-    expectedOutput.push_back(R"(!"#$%&'()*+,-./0123456789:;<=>?@ABCDEFGHIJKLMNOPQRSTUVWXYZ[\]^_`abcdefghijklmnop)");
-
-    // This is the hard line break
-    expectedOutput.push_back("\r\n");
-    // Now write row 2 of the buffer
-    expectedOutput.push_back("1234567890");
-    // and clear everything after the text, because the buffer is empty.
-    expectedOutput.push_back("\x1b[K");
-    VERIFY_SUCCEEDED(renderer.PaintFrame());
-
-<<<<<<< HEAD
-    verifyBuffer(termTb);
-=======
-    verifyBuffer(termTb, true);
->>>>>>> 0e672fac
-}
-
-void ConptyRoundtripTests::TestExactWrappingWithSpaces()
-{
-    // This test is also explained by the comment at the top of TestExactWrappingWithoutSpaces
-<<<<<<< HEAD
-=======
-
->>>>>>> 0e672fac
-    auto& g = ServiceLocator::LocateGlobals();
-    auto& renderer = *g.pRender;
-    auto& gci = g.getConsoleInformation();
-    auto& si = gci.GetActiveOutputBuffer();
-    auto& hostSm = si.GetStateMachine();
-<<<<<<< HEAD
-
-=======
->>>>>>> 0e672fac
-    auto& hostTb = si.GetTextBuffer();
-    auto& termTb = *term->_buffer;
-    const auto initialTermView = term->GetViewport();
-
-    _flushFirstFrame();
-
-    const auto charsToWrite = initialTermView.Width();
-    VERIFY_ARE_EQUAL(80, charsToWrite);
-
-    for (auto i = 0; i < charsToWrite; i++)
-    {
-        // This is a handy way of just printing the printable characters that
-        // _aren't_ the space character.
-        const wchar_t wch = static_cast<wchar_t>(33 + (i % 94));
-        hostSm.ProcessCharacter(wch);
-    }
-
-    hostSm.ProcessString(L"\n");
-    hostSm.ProcessString(L"          ");
-    hostSm.ProcessString(L"1234567890");
-
-<<<<<<< HEAD
-    auto verifyBuffer = [&](const TextBuffer& tb) {
-=======
-    auto verifyBuffer = [&](const TextBuffer& tb, const bool isTerminal) {
->>>>>>> 0e672fac
-        auto& cursor = tb.GetCursor();
-        // Verify the cursor wrapped to the second line
-        VERIFY_ARE_EQUAL(1, cursor.GetPosition().Y);
-        VERIFY_ARE_EQUAL(20, cursor.GetPosition().X);
-
-        // TODO: GH#780 - In the Terminal, neither line should be wrapped.
-        // Unfortunately, until WriteCharsLegacy2ElectricBoogaloo is complete,
-<<<<<<< HEAD
-        // the Terminal will still treat the first line as wrapped.
-
-        // // Verify that we marked the 0th row as _wrapped_
-        // const auto& row0 = tb.GetRowByOffset(0);
-        // VERIFY_IS_FALSE(row0.GetCharRow().WasWrapForced());
-
-        // const auto& row1 = tb.GetRowByOffset(1);
-        // VERIFY_IS_FALSE(row1.GetCharRow().WasWrapForced());
-=======
-        // the Terminal will still treat the first line as wrapped. When #780 is
-        // implemented, these tests will fail, and should again expect the first
-        // line to not be wrapped.
-
-        // Verify that we marked the 0th row as _not wrapped_
-        const auto& row0 = tb.GetRowByOffset(0);
-        VERIFY_ARE_EQUAL(isTerminal, row0.GetCharRow().WasWrapForced());
-
-        const auto& row1 = tb.GetRowByOffset(1);
-        VERIFY_IS_FALSE(row1.GetCharRow().WasWrapForced());
->>>>>>> 0e672fac
-
-        TestUtils::VerifyExpectedString(tb, LR"(!"#$%&'()*+,-./0123456789:;<=>?@ABCDEFGHIJKLMNOPQRSTUVWXYZ[\]^_`abcdefghijklmnop)", { 0, 0 });
-        TestUtils::VerifyExpectedString(tb, L"          1234567890", { 0, 1 });
-    };
-
-<<<<<<< HEAD
-    verifyBuffer(hostTb);
-=======
-    verifyBuffer(hostTb, false);
->>>>>>> 0e672fac
-
-    // First write the first 80 characters from the string
-    expectedOutput.push_back(R"(!"#$%&'()*+,-./0123456789:;<=>?@ABCDEFGHIJKLMNOPQRSTUVWXYZ[\]^_`abcdefghijklmnop)");
-
-    // This is the hard line break
-    expectedOutput.push_back("\r\n");
-    // Now write row 2 of the buffer
-    expectedOutput.push_back("          1234567890");
-    // and clear everything after the text, because the buffer is empty.
-    expectedOutput.push_back("\x1b[K");
-    VERIFY_SUCCEEDED(renderer.PaintFrame());
-
-<<<<<<< HEAD
-    verifyBuffer(termTb);
-}
-
-void ConptyRoundtripTests::TestResizeHeight()
-{
-    // This test class is _60_ tests to ensure that resizing the terminal works
-    // with conpty correctly. There's a lot of min/maxing in expressions here,
-    // to account for the sheer number of cases here, and that we have to handle
-    // both resizing larger and smaller all in one test.
-
-    BEGIN_TEST_METHOD_PROPERTIES()
-        TEST_METHOD_PROPERTY(L"IsolationLevel", L"Method")
-        TEST_METHOD_PROPERTY(L"Data:dx", L"{-1, 0, 1}")
-        TEST_METHOD_PROPERTY(L"Data:dy", L"{-10, -1, 0, 1, 10}")
-        TEST_METHOD_PROPERTY(L"Data:printedRows", L"{1, 10, 50, 200}")
-    END_TEST_METHOD_PROPERTIES()
-    int dx, dy;
-    int printedRows;
-    VERIFY_SUCCEEDED(TestData::TryGetValue(L"dx", dx), L"change in width of buffer");
-    VERIFY_SUCCEEDED(TestData::TryGetValue(L"dy", dy), L"change in height of buffer");
-    VERIFY_SUCCEEDED(TestData::TryGetValue(L"printedRows", printedRows), L"Number of rows of text to print");
-
-    _checkConptyOutput = false;
-=======
-    verifyBuffer(termTb, true);
-}
-
-void ConptyRoundtripTests::MoveCursorAtEOL()
-{
-    // This is a test for GH#1245
-    VERIFY_IS_NOT_NULL(_pVtRenderEngine.get());
->>>>>>> 0e672fac
-
-    auto& g = ServiceLocator::LocateGlobals();
-    auto& renderer = *g.pRender;
-    auto& gci = g.getConsoleInformation();
-    auto& si = gci.GetActiveOutputBuffer();
-    auto& hostSm = si.GetStateMachine();
-<<<<<<< HEAD
-    auto* hostTb = &si.GetTextBuffer();
-    auto* termTb = term->_buffer.get();
-    const auto initialHostView = si.GetViewport();
-    const auto initialTermView = term->GetViewport();
-    const auto initialTerminalBufferHeight = term->GetTextBuffer().GetSize().Height();
-
-    VERIFY_ARE_EQUAL(0, initialHostView.Top());
-    VERIFY_ARE_EQUAL(TerminalViewHeight, initialHostView.BottomExclusive());
-    VERIFY_ARE_EQUAL(0, initialTermView.Top());
-    VERIFY_ARE_EQUAL(TerminalViewHeight, initialTermView.BottomExclusive());
-
-    Log::Comment(NoThrowString().Format(
-        L"Print %d lines of output, which will scroll the viewport", printedRows));
-
-    for (auto i = 0; i < printedRows; i++)
-    {
-        // This looks insane, but this expression is carefully crafted to give
-        // us only printable characters, starting with `!` (0n33).
-        // Similar statements are used elsewhere throughout this test.
-        auto wstr = std::wstring(1, static_cast<wchar_t>((i) % 93) + 33);
-        hostSm.ProcessString(wstr);
-        hostSm.ProcessString(L"\r\n");
-    }
-
-    // Conpty doesn't have a scrollback, it's view's origin is always 0,0
-    const auto secondHostView = si.GetViewport();
-    VERIFY_ARE_EQUAL(0, secondHostView.Top());
-    VERIFY_ARE_EQUAL(TerminalViewHeight, secondHostView.BottomExclusive());
-
-    VERIFY_SUCCEEDED(renderer.PaintFrame());
-
-    const auto secondTermView = term->GetViewport();
-    // If we've printed more lines than the height of the buffer, then we're
-    // expecting the viewport to have moved down. Otherwise, the terminal's
-    // viewport will stay at 0,0.
-    const auto expectedTerminalViewBottom = std::max(std::min(gsl::narrow_cast<short>(printedRows + 1),
-                                                              term->GetBufferHeight()),
-                                                     term->GetViewport().Height());
-
-    VERIFY_ARE_EQUAL(expectedTerminalViewBottom, secondTermView.BottomExclusive());
-    VERIFY_ARE_EQUAL(expectedTerminalViewBottom - initialTermView.Height(), secondTermView.Top());
-
-    auto verifyTermData = [&expectedTerminalViewBottom, &printedRows, this, &initialTerminalBufferHeight](TextBuffer& termTb, const int resizeDy = 0) {
-        // Some number of lines of text were lost from the scrollback. The
-        // number of lines lost will be determined by whichever of the initial
-        // or current buffer is smaller.
-        const auto numLostRows = std::max(0,
-                                          printedRows - std::min(term->GetTextBuffer().GetSize().Height(), initialTerminalBufferHeight) + 1);
-
-        const auto rowsWithText = std::min(gsl::narrow_cast<short>(printedRows),
-                                           expectedTerminalViewBottom) -
-                                  1 + std::min(resizeDy, 0);
-
-        for (short row = 0; row < rowsWithText; row++)
-        {
-            SetVerifyOutput settings(VerifyOutputSettings::LogOnlyFailures);
-            auto iter = termTb.GetCellDataAt({ 0, row });
-            const wchar_t expectedChar = static_cast<wchar_t>((row + numLostRows) % 93) + 33;
-
-            auto expectedString = std::wstring(1, expectedChar);
-
-            if (iter->Chars() != expectedString)
-            {
-                Log::Comment(NoThrowString().Format(L"row [%d] was mismatched", row));
-            }
-            VERIFY_ARE_EQUAL(expectedString, (iter++)->Chars());
-            VERIFY_ARE_EQUAL(L" ", (iter)->Chars());
-        }
-    };
-    auto verifyHostData = [&si, &initialHostView, &printedRows](TextBuffer& hostTb, const int resizeDy = 0) {
-        const auto hostView = si.GetViewport();
-
-        // In the host, there are two regions we're interested in:
-
-        // 1. the first section of the buffer with the output in it. Before
-        //    we're resized, this will be filled with one character on each row.
-        // 2. The second area below the first that's empty (filled with spaces).
-        //    Initially, this is only one row.
-        // After we resize, different things will happen.
-        // * If we decrease the height of the buffer, the characters in the
-        //   buffer will all move _up_ the same number of rows. We'll want to
-        //   only check the first initialView+dy rows for characters.
-        // * If we increase the height, rows will be added at the bottom. We'll
-        //   want to check the initial viewport height for the original
-        //   characters, but then we'll want to look for more blank rows at the
-        //   bottom. The characters in the initial viewport won't have moved.
-
-        const short originalViewHeight = gsl::narrow_cast<short>(resizeDy < 0 ?
-                                                                     initialHostView.Height() + resizeDy :
-                                                                     initialHostView.Height());
-        const auto rowsWithText = std::min(originalViewHeight - 1, printedRows);
-        const bool scrolled = printedRows > initialHostView.Height();
-        // The last row of the viewport should be empty
-        // The second last row will have '0'+50
-        // The third last row will have '0'+49
-        // ...
-        // The <height> last row will have '0'+(50-height+1)
-        const auto firstChar = static_cast<wchar_t>(scrolled ?
-                                                        (printedRows - originalViewHeight + 1) :
-                                                        0);
-
-        short row = 0;
-        // Don't include the last row of the viewport in this check, since it'll
-        // be blank. We'll check it in the below loop.
-        for (; row < rowsWithText; row++)
-        {
-            SetVerifyOutput settings(VerifyOutputSettings::LogOnlyFailures);
-            auto iter = hostTb.GetCellDataAt({ 0, row });
-
-            const auto expectedChar = static_cast<wchar_t>(((firstChar + row) % 93) + 33);
-            auto expectedString = std::wstring(1, static_cast<wchar_t>(expectedChar));
-
-            if (iter->Chars() != expectedString)
-            {
-                Log::Comment(NoThrowString().Format(L"row [%d] was mismatched", row));
-            }
-            VERIFY_ARE_EQUAL(expectedString, (iter++)->Chars(), NoThrowString().Format(L"%s", expectedString.data()));
-            VERIFY_ARE_EQUAL(L" ", (iter)->Chars());
-        }
-
-        // Check that the remaining rows in the viewport are empty.
-        for (; row < hostView.Height(); row++)
-        {
-            SetVerifyOutput settings(VerifyOutputSettings::LogOnlyFailures);
-            auto iter = hostTb.GetCellDataAt({ 0, row });
-            VERIFY_ARE_EQUAL(L" ", (iter)->Chars());
-        }
-    };
-
-    verifyHostData(*hostTb);
-    verifyTermData(*termTb);
-
-    const COORD newViewportSize{
-        gsl::narrow_cast<short>(TerminalViewWidth + dx),
-        gsl::narrow_cast<short>(TerminalViewHeight + dy)
-    };
-
-    Log::Comment(NoThrowString().Format(L"Resize the Terminal and conpty here"));
-    auto resizeResult = term->UserResize(newViewportSize);
-    VERIFY_SUCCEEDED(resizeResult);
-    _resizeConpty(newViewportSize.X, newViewportSize.Y);
-
-    // After we resize, make sure to get the new textBuffers
-    hostTb = &si.GetTextBuffer();
-    termTb = term->_buffer.get();
-
-    // Conpty's doesn't have a scrollback, it's view's origin is always 0,0
-    const auto thirdHostView = si.GetViewport();
-    VERIFY_ARE_EQUAL(0, thirdHostView.Top());
-    VERIFY_ARE_EQUAL(newViewportSize.Y, thirdHostView.BottomExclusive());
-
-    // The Terminal should be stuck to the top of the viewport, unless dy<0,
-    // rows=50. In that set of cases, we _didn't_ pin the top of the Terminal to
-    // the old top, we actually shifted it down (because the output was at the
-    // bottom of the window, not empty lines).
-    const auto thirdTermView = term->GetViewport();
-    if (dy < 0 && (printedRows > initialTermView.Height() && printedRows < initialTerminalBufferHeight))
-    {
-        VERIFY_ARE_EQUAL(secondTermView.Top() - dy, thirdTermView.Top());
-        VERIFY_ARE_EQUAL(expectedTerminalViewBottom, thirdTermView.BottomExclusive());
-    }
-    else
-    {
-        VERIFY_ARE_EQUAL(secondTermView.Top(), thirdTermView.Top());
-        VERIFY_ARE_EQUAL(expectedTerminalViewBottom + dy, thirdTermView.BottomExclusive());
-    }
-
-    verifyHostData(*hostTb, dy);
-    // Note that at this point, nothing should have changed with the Terminal.
-    verifyTermData(*termTb, dy);
-
-    Log::Comment(NoThrowString().Format(L"Paint a frame to update the Terminal"));
-    VERIFY_SUCCEEDED(renderer.PaintFrame());
-
-    // Conpty's doesn't have a scrollback, it's view's origin is always 0,0
-    const auto fourthHostView = si.GetViewport();
-    VERIFY_ARE_EQUAL(0, fourthHostView.Top());
-    VERIFY_ARE_EQUAL(newViewportSize.Y, fourthHostView.BottomExclusive());
-
-    // The Terminal should be stuck to the top of the viewport, unless dy<0,
-    // rows=50. In that set of cases, we _didn't_ pin the top of the Terminal to
-    // the old top, we actually shifted it down (because the output was at the
-    // bottom of the window, not empty lines).
-    const auto fourthTermView = term->GetViewport();
-    if (dy < 0 && (printedRows > initialTermView.Height() && printedRows < initialTerminalBufferHeight))
-    {
-        VERIFY_ARE_EQUAL(secondTermView.Top() - dy, thirdTermView.Top());
-        VERIFY_ARE_EQUAL(expectedTerminalViewBottom, thirdTermView.BottomExclusive());
-    }
-    else
-    {
-        VERIFY_ARE_EQUAL(secondTermView.Top(), thirdTermView.Top());
-        VERIFY_ARE_EQUAL(expectedTerminalViewBottom + dy, thirdTermView.BottomExclusive());
-    }
-    verifyHostData(*hostTb, dy);
-    verifyTermData(*termTb, dy);
-=======
-    auto& hostTb = si.GetTextBuffer();
-    auto& termTb = *term->_buffer;
-    _flushFirstFrame();
-
-    Log::Comment(NoThrowString().Format(
-        L"Write exactly a full line of text"));
-    hostSm.ProcessString(std::wstring(TerminalViewWidth, L'A'));
-
-    auto verifyData0 = [](TextBuffer& tb) {
-        auto iter = tb.GetCellDataAt({ 0, 0 });
-        TestUtils::VerifySpanOfText(L"A", iter, 0, TerminalViewWidth);
-        TestUtils::VerifySpanOfText(L" ", iter, 0, TerminalViewWidth);
-    };
-
-    verifyData0(hostTb);
-
-    // TODO: GH#405/#4415 - Before #405 merges, the VT sequences conpty emits
-    // might change, but the buffer contents shouldn't.
-    // If they do change and these tests break, that's to be expected.
-    expectedOutput.push_back(std::string(TerminalViewWidth, 'A'));
-    expectedOutput.push_back("\x1b[1;80H");
-
-    VERIFY_SUCCEEDED(renderer.PaintFrame());
-
-    verifyData0(termTb);
-
-    Log::Comment(NoThrowString().Format(
-        L"Emulate backspacing at a bash prompt when the previous line wrapped.\n"
-        L"We'll move the cursor up to the last char of the prev line, and erase it."));
-    hostSm.ProcessString(L"\x1b[1;80H");
-    hostSm.ProcessString(L"\x1b[K");
-
-    auto verifyData1 = [](TextBuffer& tb) {
-        auto iter = tb.GetCellDataAt({ 0, 0 });
-        // There should be 79 'A's, followed by a space, and the following line should be blank.
-        TestUtils::VerifySpanOfText(L"A", iter, 0, TerminalViewWidth - 1);
-        TestUtils::VerifySpanOfText(L" ", iter, 0, 1);
-        TestUtils::VerifySpanOfText(L" ", iter, 0, TerminalViewWidth);
-
-        auto& cursor = tb.GetCursor();
-        VERIFY_ARE_EQUAL(TerminalViewWidth - 1, cursor.GetPosition().X);
-        VERIFY_ARE_EQUAL(0, cursor.GetPosition().Y);
-    };
-
-    verifyData1(hostTb);
-
-    expectedOutput.push_back(" ");
-    expectedOutput.push_back("\x1b[1;80H");
-    VERIFY_SUCCEEDED(renderer.PaintFrame());
-
-    verifyData1(termTb);
->>>>>>> 0e672fac
-}
-
-void ConptyRoundtripTests::PassthroughClearScrollback()
-{
-    Log::Comment(NoThrowString().Format(
-        L"Write more lines of outout. We should use \r\n to move the cursor"));
-    VERIFY_IS_NOT_NULL(_pVtRenderEngine.get());
-
-    auto& g = ServiceLocator::LocateGlobals();
-    auto& renderer = *g.pRender;
-    auto& gci = g.getConsoleInformation();
-    auto& si = gci.GetActiveOutputBuffer();
-    auto& hostSm = si.GetStateMachine();
-
-    auto& termTb = *term->_buffer;
-
-    _flushFirstFrame();
-
-    _logConpty = true;
-
-    const auto hostView = si.GetViewport();
-    const auto end = 2 * hostView.Height();
-    for (auto i = 0; i < end; i++)
-    {
-        Log::Comment(NoThrowString().Format(L"Writing line %d/%d", i, end));
-        expectedOutput.push_back("X");
-        if (i < hostView.BottomInclusive())
-        {
-            expectedOutput.push_back("\r\n");
-        }
-        else
-        {
-            // After we hit the bottom of the viewport, the newlines come in
-            // seperated for whatever reason.
-            expectedOutput.push_back("\r");
-            expectedOutput.push_back("\n");
-            expectedOutput.push_back("");
-        }
-
-        hostSm.ProcessString(L"X\n");
-
-        VERIFY_SUCCEEDED(renderer.PaintFrame());
-    }
-
-    VERIFY_SUCCEEDED(renderer.PaintFrame());
-
-    // Verify that we've printed height*2 lines of X's to the Terminal
-    const auto termFirstView = term->GetViewport();
-    for (short y = 0; y < 2 * termFirstView.Height(); y++)
-    {
-        TestUtils::VerifyExpectedString(termTb, L"X  ", { 0, y });
-    }
-
-    // Write a Erase Scrollback VT sequence to the host, it should come through to the Terminal
-    expectedOutput.push_back("\x1b[3J");
-    hostSm.ProcessString(L"\x1b[3J");
-
-    _checkConptyOutput = false;
-
-    VERIFY_SUCCEEDED(renderer.PaintFrame());
-
-    const auto termSecondView = term->GetViewport();
-    VERIFY_ARE_EQUAL(0, termSecondView.Top());
-
-    // Verify the top of the Terminal veiwoprt contains the contents of the old viewport
-    for (short y = 0; y < termSecondView.BottomInclusive(); y++)
-    {
-        TestUtils::VerifyExpectedString(termTb, L"X  ", { 0, y });
-    }
-
-    // Verify below the new viewport (the old viewport) has been cleared out
-    for (short y = termSecondView.BottomInclusive(); y < termFirstView.BottomInclusive(); y++)
-    {
-        TestUtils::VerifyExpectedString(termTb, std::wstring(TerminalViewWidth, L' '), { 0, y });
-    }
-}
+// Copyright (c) Microsoft Corporation.
+// Licensed under the MIT license.
+//
+// This test class creates an in-proc conpty host as well as a Terminal, to
+// validate that strings written to the conpty create the same response on the
+// terminal end. Tests can be written that validate both the contents of the
+// host buffer as well as the terminal buffer. Everytime that
+// `renderer.PaintFrame()` is called, the tests will validate the expected
+// output, and then flush the output of the VtEngine straight to the Terminal.
+
+#include "precomp.h"
+#include <wextestclass.h>
+#include "../../inc/consoletaeftemplates.hpp"
+#include "../../types/inc/Viewport.hpp"
+#include "../../types/inc/convert.hpp"
+
+#include "../renderer/inc/DummyRenderTarget.hpp"
+#include "../../renderer/base/Renderer.hpp"
+#include "../../renderer/vt/Xterm256Engine.hpp"
+#include "../../renderer/vt/XtermEngine.hpp"
+#include "../../renderer/vt/WinTelnetEngine.hpp"
+
+class InputBuffer; // This for some reason needs to be fwd-decl'd
+#include "../host/inputBuffer.hpp"
+#include "../host/readDataCooked.hpp"
+#include "test/CommonState.hpp"
+
+#include "../cascadia/TerminalCore/Terminal.hpp"
+
+#include "TestUtils.h"
+
+using namespace WEX::Common;
+using namespace WEX::Logging;
+using namespace WEX::TestExecution;
+using namespace Microsoft::Console::Types;
+using namespace Microsoft::Console::Interactivity;
+using namespace Microsoft::Console::VirtualTerminal;
+
+using namespace Microsoft::Console;
+using namespace Microsoft::Console::Render;
+using namespace Microsoft::Console::Types;
+
+using namespace Microsoft::Terminal::Core;
+
+namespace TerminalCoreUnitTests
+{
+    class ConptyRoundtripTests;
+};
+using namespace TerminalCoreUnitTests;
+
+class TerminalCoreUnitTests::ConptyRoundtripTests final
+{
+    static const SHORT TerminalViewWidth = 80;
+    static const SHORT TerminalViewHeight = 32;
+
+    TEST_CLASS(ConptyRoundtripTests);
+
+    TEST_CLASS_SETUP(ClassSetup)
+    {
+        m_state = std::make_unique<CommonState>();
+
+        m_state->InitEvents();
+        m_state->PrepareGlobalFont();
+        m_state->PrepareGlobalScreenBuffer(TerminalViewWidth, TerminalViewHeight, TerminalViewWidth, TerminalViewHeight);
+        m_state->PrepareGlobalInputBuffer();
+
+        return true;
+    }
+
+    TEST_CLASS_CLEANUP(ClassCleanup)
+    {
+        m_state->CleanupGlobalScreenBuffer();
+        m_state->CleanupGlobalFont();
+        m_state->CleanupGlobalInputBuffer();
+
+        m_state.release();
+
+        return true;
+    }
+
+    TEST_METHOD_SETUP(MethodSetup)
+    {
+        // STEP 1: Set up the Terminal
+        term = std::make_unique<Terminal>();
+        term->Create({ TerminalViewWidth, TerminalViewHeight }, 100, emptyRT);
+
+        // STEP 2: Set up the Conpty
+
+        // Set up some sane defaults
+        auto& g = ServiceLocator::LocateGlobals();
+        auto& gci = g.getConsoleInformation();
+
+        gci.SetDefaultForegroundColor(INVALID_COLOR);
+        gci.SetDefaultBackgroundColor(INVALID_COLOR);
+        gci.SetFillAttribute(0x07); // DARK_WHITE on DARK_BLACK
+
+        m_state->PrepareNewTextBufferInfo(true, TerminalViewWidth, TerminalViewHeight);
+        auto& currentBuffer = gci.GetActiveOutputBuffer();
+        // Make sure a test hasn't left us in the alt buffer on accident
+        VERIFY_IS_FALSE(currentBuffer._IsAltBuffer());
+        VERIFY_SUCCEEDED(currentBuffer.SetViewportOrigin(true, { 0, 0 }, true));
+        VERIFY_ARE_EQUAL(COORD({ 0, 0 }), currentBuffer.GetTextBuffer().GetCursor().GetPosition());
+
+        g.pRender = new Renderer(&gci.renderData, nullptr, 0, nullptr);
+
+        // Set up an xterm-256 renderer for conpty
+        wil::unique_hfile hFile = wil::unique_hfile(INVALID_HANDLE_VALUE);
+        Viewport initialViewport = currentBuffer.GetViewport();
+
+        _pVtRenderEngine = std::make_unique<Xterm256Engine>(std::move(hFile),
+                                                            gci,
+                                                            initialViewport,
+                                                            gci.GetColorTable(),
+                                                            static_cast<WORD>(gci.GetColorTableSize()));
+        auto pfn = std::bind(&ConptyRoundtripTests::_writeCallback, this, std::placeholders::_1, std::placeholders::_2);
+        _pVtRenderEngine->SetTestCallback(pfn);
+
+        // Configure the OutputStateMachine's _pfnFlushToTerminal
+        // Use OutputStateMachineEngine::SetTerminalConnection
+        g.pRender->AddRenderEngine(_pVtRenderEngine.get());
+        gci.GetActiveOutputBuffer().SetTerminalConnection(_pVtRenderEngine.get());
+
+        _pConApi = std::make_unique<ConhostInternalGetSet>(gci);
+
+        // Manually set the console into conpty mode. We're not actually going
+        // to set up the pipes for conpty, but we want the console to behave
+        // like it would in conpty mode.
+        g.EnableConptyModeForTests();
+
+        expectedOutput.clear();
+        _checkConptyOutput = true;
+        _logConpty = false;
+
+        return true;
+    }
+
+    TEST_METHOD_CLEANUP(MethodCleanup)
+    {
+        m_state->CleanupNewTextBufferInfo();
+
+        auto& g = ServiceLocator::LocateGlobals();
+        delete g.pRender;
+
+        VERIFY_ARE_EQUAL(0u, expectedOutput.size(), L"Tests should drain all the output they push into the expected output buffer.");
+
+        term = nullptr;
+
+        return true;
+    }
+
+    TEST_METHOD(ConptyOutputTestCanary);
+    TEST_METHOD(SimpleWriteOutputTest);
+    TEST_METHOD(WriteTwoLinesUsesNewline);
+    TEST_METHOD(WriteAFewSimpleLines);
+
+    TEST_METHOD(PassthroughClearScrollback);
+
+    TEST_METHOD(TestWrappingALongString);
+    TEST_METHOD(TestAdvancedWrapping);
+    TEST_METHOD(TestExactWrappingWithoutSpaces);
+    TEST_METHOD(TestExactWrappingWithSpaces);
+
+    TEST_METHOD(MoveCursorAtEOL);
+
+    TEST_METHOD(TestResizeHeight);
+
+private:
+    bool _writeCallback(const char* const pch, size_t const cch);
+    void _flushFirstFrame();
+    void _resizeConpty(const unsigned short sx, const unsigned short sy);
+    std::deque<std::string> expectedOutput;
+    std::unique_ptr<Microsoft::Console::Render::VtEngine> _pVtRenderEngine;
+    std::unique_ptr<CommonState> m_state;
+    std::unique_ptr<Microsoft::Console::VirtualTerminal::ConGetSet> _pConApi;
+
+    // Tests can set these variables how they link to configure the behavior of the test harness.
+    bool _checkConptyOutput{ true }; // If true, the test class will check that the output from conpty was expected
+    bool _logConpty{ false }; // If true, the test class will log all the output from conpty. Helpful for debugging.
+
+    DummyRenderTarget emptyRT;
+    std::unique_ptr<Terminal> term;
+};
+
+bool ConptyRoundtripTests::_writeCallback(const char* const pch, size_t const cch)
+{
+    std::string actualString = std::string(pch, cch);
+
+    if (_checkConptyOutput)
+    {
+        VERIFY_IS_GREATER_THAN(expectedOutput.size(),
+                               static_cast<size_t>(0),
+                               NoThrowString().Format(L"writing=\"%hs\", expecting %u strings", TestUtils::ReplaceEscapes(actualString).c_str(), expectedOutput.size()));
+
+        std::string first = expectedOutput.front();
+        expectedOutput.pop_front();
+
+        Log::Comment(NoThrowString().Format(L"Expected =\t\"%hs\"", TestUtils::ReplaceEscapes(first).c_str()));
+        Log::Comment(NoThrowString().Format(L"Actual =\t\"%hs\"", TestUtils::ReplaceEscapes(actualString).c_str()));
+
+        VERIFY_ARE_EQUAL(first.length(), cch);
+        VERIFY_ARE_EQUAL(first, actualString);
+    }
+    else if (_logConpty)
+    {
+        Log::Comment(NoThrowString().Format(
+            L"Writing \"%hs\" to Terminal", TestUtils::ReplaceEscapes(actualString).c_str()));
+    }
+
+    // Write the string back to our Terminal
+    const auto converted = ConvertToW(CP_UTF8, actualString);
+    term->Write(converted);
+
+    return true;
+}
+
+void ConptyRoundtripTests::_flushFirstFrame()
+{
+    auto& g = ServiceLocator::LocateGlobals();
+    auto& renderer = *g.pRender;
+
+    expectedOutput.push_back("\x1b[2J");
+    expectedOutput.push_back("\x1b[m");
+    expectedOutput.push_back("\x1b[H"); // Go Home
+    expectedOutput.push_back("\x1b[?25h");
+
+    VERIFY_SUCCEEDED(renderer.PaintFrame());
+}
+
+void ConptyRoundtripTests::_resizeConpty(const unsigned short sx,
+                                         const unsigned short sy)
+{
+    // Largely taken from implementation in PtySignalInputThread::_InputThread
+    if (DispatchCommon::s_ResizeWindow(*_pConApi, sx, sy))
+    {
+        // Instead of going through the VtIo to suppress the resize repaint,
+        // just call the method directly on the renderer. This is implemented in
+        // VtIo::SuppressResizeRepaint
+        VERIFY_SUCCEEDED(_pVtRenderEngine->SuppressResizeRepaint());
+    }
+}
+
+void ConptyRoundtripTests::ConptyOutputTestCanary()
+{
+    Log::Comment(NoThrowString().Format(
+        L"This is a simple test to make sure that everything is working as expected."));
+    VERIFY_IS_NOT_NULL(_pVtRenderEngine.get());
+
+    _flushFirstFrame();
+}
+
+void ConptyRoundtripTests::SimpleWriteOutputTest()
+{
+    Log::Comment(NoThrowString().Format(
+        L"Write some simple output, and make sure it gets rendered largely "
+        L"unmodified to the terminal"));
+    VERIFY_IS_NOT_NULL(_pVtRenderEngine.get());
+
+    auto& g = ServiceLocator::LocateGlobals();
+    auto& renderer = *g.pRender;
+    auto& gci = g.getConsoleInformation();
+    auto& si = gci.GetActiveOutputBuffer();
+    auto& hostSm = si.GetStateMachine();
+    auto& termTb = *term->_buffer;
+
+    _flushFirstFrame();
+
+    expectedOutput.push_back("Hello World");
+    hostSm.ProcessString(L"Hello World");
+
+    VERIFY_SUCCEEDED(renderer.PaintFrame());
+
+    TestUtils::VerifyExpectedString(termTb, L"Hello World ", { 0, 0 });
+}
+
+void ConptyRoundtripTests::WriteTwoLinesUsesNewline()
+{
+    Log::Comment(NoThrowString().Format(
+        L"Write two lines of output. We should use \r\n to move the cursor"));
+    VERIFY_IS_NOT_NULL(_pVtRenderEngine.get());
+
+    auto& g = ServiceLocator::LocateGlobals();
+    auto& renderer = *g.pRender;
+    auto& gci = g.getConsoleInformation();
+    auto& si = gci.GetActiveOutputBuffer();
+    auto& hostSm = si.GetStateMachine();
+    auto& hostTb = si.GetTextBuffer();
+    auto& termTb = *term->_buffer;
+
+    _flushFirstFrame();
+
+    hostSm.ProcessString(L"AAA");
+    hostSm.ProcessString(L"\x1b[2;1H");
+    hostSm.ProcessString(L"BBB");
+
+    auto verifyData = [](TextBuffer& tb) {
+        TestUtils::VerifyExpectedString(tb, L"AAA", { 0, 0 });
+        TestUtils::VerifyExpectedString(tb, L"BBB", { 0, 1 });
+    };
+
+    verifyData(hostTb);
+
+    expectedOutput.push_back("AAA");
+    expectedOutput.push_back("\r\n");
+    expectedOutput.push_back("BBB");
+
+    VERIFY_SUCCEEDED(renderer.PaintFrame());
+
+    verifyData(termTb);
+}
+
+void ConptyRoundtripTests::WriteAFewSimpleLines()
+{
+    Log::Comment(NoThrowString().Format(
+        L"Write more lines of outout. We should use \r\n to move the cursor"));
+    VERIFY_IS_NOT_NULL(_pVtRenderEngine.get());
+
+    auto& g = ServiceLocator::LocateGlobals();
+    auto& renderer = *g.pRender;
+    auto& gci = g.getConsoleInformation();
+    auto& si = gci.GetActiveOutputBuffer();
+    auto& hostSm = si.GetStateMachine();
+    auto& hostTb = si.GetTextBuffer();
+    auto& termTb = *term->_buffer;
+
+    _flushFirstFrame();
+
+    hostSm.ProcessString(L"AAA\n");
+    hostSm.ProcessString(L"BBB\n");
+    hostSm.ProcessString(L"\n");
+    hostSm.ProcessString(L"CCC");
+    auto verifyData = [](TextBuffer& tb) {
+        TestUtils::VerifyExpectedString(tb, L"AAA", { 0, 0 });
+        TestUtils::VerifyExpectedString(tb, L"BBB", { 0, 1 });
+        TestUtils::VerifyExpectedString(tb, L"   ", { 0, 2 });
+        TestUtils::VerifyExpectedString(tb, L"CCC", { 0, 3 });
+    };
+
+    verifyData(hostTb);
+
+    expectedOutput.push_back("AAA");
+    expectedOutput.push_back("\r\n");
+    expectedOutput.push_back("BBB");
+    expectedOutput.push_back("\r\n");
+    // Here, we're going to emit 3 spaces. The region that got invalidated was a
+    // rectangle from 0,0 to 3,3, so the vt renderer will try to render the
+    // region in between BBB and CCC as well, because it got included in the
+    // rectangle Or() operation.
+    // This behavior should not be seen as binding - if a future optimization
+    // breaks this test, it wouldn't be the worst.
+    expectedOutput.push_back("   ");
+    expectedOutput.push_back("\r\n");
+    expectedOutput.push_back("CCC");
+
+    VERIFY_SUCCEEDED(renderer.PaintFrame());
+
+    verifyData(termTb);
+}
+
+void ConptyRoundtripTests::TestWrappingALongString()
+{
+    auto& g = ServiceLocator::LocateGlobals();
+    auto& renderer = *g.pRender;
+    auto& gci = g.getConsoleInformation();
+    auto& si = gci.GetActiveOutputBuffer();
+    auto& hostSm = si.GetStateMachine();
+    auto& hostTb = si.GetTextBuffer();
+    auto& termTb = *term->_buffer;
+
+    _flushFirstFrame();
+    _checkConptyOutput = false;
+
+    const auto initialTermView = term->GetViewport();
+
+    const auto charsToWrite = gsl::narrow_cast<short>(TestUtils::Test100CharsString.size());
+    VERIFY_ARE_EQUAL(100, charsToWrite);
+
+    VERIFY_ARE_EQUAL(0, initialTermView.Top());
+    VERIFY_ARE_EQUAL(32, initialTermView.BottomExclusive());
+
+    hostSm.ProcessString(TestUtils::Test100CharsString);
+
+    const auto secondView = term->GetViewport();
+
+    VERIFY_ARE_EQUAL(0, secondView.Top());
+    VERIFY_ARE_EQUAL(32, secondView.BottomExclusive());
+
+    auto verifyBuffer = [&](const TextBuffer& tb) {
+        auto& cursor = tb.GetCursor();
+        // Verify the cursor wrapped to the second line
+        VERIFY_ARE_EQUAL(charsToWrite % initialTermView.Width(), cursor.GetPosition().X);
+        VERIFY_ARE_EQUAL(1, cursor.GetPosition().Y);
+
+        // Verify that we marked the 0th row as _wrapped_
+        const auto& row0 = tb.GetRowByOffset(0);
+        VERIFY_IS_TRUE(row0.GetCharRow().WasWrapForced());
+
+        const auto& row1 = tb.GetRowByOffset(1);
+        VERIFY_IS_FALSE(row1.GetCharRow().WasWrapForced());
+
+        TestUtils::VerifyExpectedString(tb, TestUtils::Test100CharsString, { 0, 0 });
+    };
+
+    verifyBuffer(hostTb);
+
+    VERIFY_SUCCEEDED(renderer.PaintFrame());
+
+    verifyBuffer(termTb);
+}
+
+void ConptyRoundtripTests::TestAdvancedWrapping()
+{
+    auto& g = ServiceLocator::LocateGlobals();
+    auto& renderer = *g.pRender;
+    auto& gci = g.getConsoleInformation();
+    auto& si = gci.GetActiveOutputBuffer();
+    auto& hostSm = si.GetStateMachine();
+    auto& hostTb = si.GetTextBuffer();
+    auto& termTb = *term->_buffer;
+    const auto initialTermView = term->GetViewport();
+
+    _flushFirstFrame();
+
+    const auto charsToWrite = gsl::narrow_cast<short>(TestUtils::Test100CharsString.size());
+    VERIFY_ARE_EQUAL(100, charsToWrite);
+
+    hostSm.ProcessString(TestUtils::Test100CharsString);
+    hostSm.ProcessString(L"\n");
+    hostSm.ProcessString(L"          ");
+    hostSm.ProcessString(L"1234567890");
+
+    auto verifyBuffer = [&](const TextBuffer& tb) {
+        auto& cursor = tb.GetCursor();
+        // Verify the cursor wrapped to the second line
+        VERIFY_ARE_EQUAL(2, cursor.GetPosition().Y);
+        VERIFY_ARE_EQUAL(20, cursor.GetPosition().X);
+
+        // Verify that we marked the 0th row as _wrapped_
+        const auto& row0 = tb.GetRowByOffset(0);
+        VERIFY_IS_TRUE(row0.GetCharRow().WasWrapForced());
+
+        const auto& row1 = tb.GetRowByOffset(1);
+        VERIFY_IS_FALSE(row1.GetCharRow().WasWrapForced());
+
+        TestUtils::VerifyExpectedString(tb, TestUtils::Test100CharsString, { 0, 0 });
+        TestUtils::VerifyExpectedString(tb, L"          1234567890", { 0, 2 });
+    };
+
+    verifyBuffer(hostTb);
+
+    // First write the first 80 characters from the string
+    expectedOutput.push_back(R"(!"#$%&'()*+,-./0123456789:;<=>?@ABCDEFGHIJKLMNOPQRSTUVWXYZ[\]^_`abcdefghijklmnop)");
+    // Without line breaking, write the remaining 20 chars
+    expectedOutput.push_back(R"(qrstuvwxyz{|}~!"#$%&)");
+    // Clear the rest of row 1
+    expectedOutput.push_back("\x1b[K");
+    // This is the hard line break
+    expectedOutput.push_back("\r\n");
+    // Now write row 2 of the buffer
+    expectedOutput.push_back("          1234567890");
+    // and clear everything after the text, because the buffer is empty.
+    expectedOutput.push_back("\x1b[K");
+    VERIFY_SUCCEEDED(renderer.PaintFrame());
+
+    verifyBuffer(termTb);
+}
+
+void ConptyRoundtripTests::TestExactWrappingWithoutSpaces()
+{
+    // This test (and TestExactWrappingWitSpaces) reveals a bug in the old
+    // implementation.
+    //
+    // If a line _exactly_ wraps to the next line, we can't tell if the line
+    // should really wrap, or manually break. The client app is writing a line
+    // that's exactly the width of the buffer that manually linebreaked at the
+    // end of the line, followed by another line.
+    //
+    // With the old PaintBufferLine interface, there's no way to know if this
+    // case is because the line wrapped or not. Hence, the addition of the
+    // `lineWrapped` parameter
+
+    auto& g = ServiceLocator::LocateGlobals();
+    auto& renderer = *g.pRender;
+    auto& gci = g.getConsoleInformation();
+    auto& si = gci.GetActiveOutputBuffer();
+    auto& hostSm = si.GetStateMachine();
+    auto& hostTb = si.GetTextBuffer();
+    auto& termTb = *term->_buffer;
+
+    const auto initialTermView = term->GetViewport();
+
+    _flushFirstFrame();
+
+    const auto charsToWrite = initialTermView.Width();
+    VERIFY_ARE_EQUAL(80, charsToWrite);
+
+    for (auto i = 0; i < charsToWrite; i++)
+    {
+        // This is a handy way of just printing the printable characters that
+        // _aren't_ the space character.
+        const wchar_t wch = static_cast<wchar_t>(33 + (i % 94));
+        hostSm.ProcessCharacter(wch);
+    }
+
+    hostSm.ProcessString(L"\n");
+    hostSm.ProcessString(L"1234567890");
+
+    auto verifyBuffer = [&](const TextBuffer& tb, const bool isTerminal) {
+        auto& cursor = tb.GetCursor();
+        // Verify the cursor wrapped to the second line
+        VERIFY_ARE_EQUAL(1, cursor.GetPosition().Y);
+        VERIFY_ARE_EQUAL(10, cursor.GetPosition().X);
+
+        // TODO: GH#780 - In the Terminal, neither line should be wrapped.
+        // Unfortunately, until WriteCharsLegacy2ElectricBoogaloo is complete,
+        // the Terminal will still treat the first line as wrapped. When #780 is
+        // implemented, these tests will fail, and should again expect the first
+        // line to not be wrapped.
+
+        // Verify that we marked the 0th row as _not wrapped_
+        const auto& row0 = tb.GetRowByOffset(0);
+        VERIFY_ARE_EQUAL(isTerminal, row0.GetCharRow().WasWrapForced());
+
+        const auto& row1 = tb.GetRowByOffset(1);
+        VERIFY_IS_FALSE(row1.GetCharRow().WasWrapForced());
+
+        TestUtils::VerifyExpectedString(tb, LR"(!"#$%&'()*+,-./0123456789:;<=>?@ABCDEFGHIJKLMNOPQRSTUVWXYZ[\]^_`abcdefghijklmnop)", { 0, 0 });
+        TestUtils::VerifyExpectedString(tb, L"1234567890", { 0, 1 });
+    };
+
+    verifyBuffer(hostTb, false);
+
+    // First write the first 80 characters from the string
+    expectedOutput.push_back(R"(!"#$%&'()*+,-./0123456789:;<=>?@ABCDEFGHIJKLMNOPQRSTUVWXYZ[\]^_`abcdefghijklmnop)");
+
+    // This is the hard line break
+    expectedOutput.push_back("\r\n");
+    // Now write row 2 of the buffer
+    expectedOutput.push_back("1234567890");
+    // and clear everything after the text, because the buffer is empty.
+    expectedOutput.push_back("\x1b[K");
+    VERIFY_SUCCEEDED(renderer.PaintFrame());
+
+    verifyBuffer(termTb, true);
+}
+
+void ConptyRoundtripTests::TestExactWrappingWithSpaces()
+{
+    // This test is also explained by the comment at the top of TestExactWrappingWithoutSpaces
+
+    auto& g = ServiceLocator::LocateGlobals();
+    auto& renderer = *g.pRender;
+    auto& gci = g.getConsoleInformation();
+    auto& si = gci.GetActiveOutputBuffer();
+    auto& hostSm = si.GetStateMachine();
+
+    auto& hostTb = si.GetTextBuffer();
+    auto& termTb = *term->_buffer;
+    const auto initialTermView = term->GetViewport();
+
+    _flushFirstFrame();
+
+    const auto charsToWrite = initialTermView.Width();
+    VERIFY_ARE_EQUAL(80, charsToWrite);
+
+    for (auto i = 0; i < charsToWrite; i++)
+    {
+        // This is a handy way of just printing the printable characters that
+        // _aren't_ the space character.
+        const wchar_t wch = static_cast<wchar_t>(33 + (i % 94));
+        hostSm.ProcessCharacter(wch);
+    }
+
+    hostSm.ProcessString(L"\n");
+    hostSm.ProcessString(L"          ");
+    hostSm.ProcessString(L"1234567890");
+
+    auto verifyBuffer = [&](const TextBuffer& tb, const bool isTerminal) {
+        auto& cursor = tb.GetCursor();
+        // Verify the cursor wrapped to the second line
+        VERIFY_ARE_EQUAL(1, cursor.GetPosition().Y);
+        VERIFY_ARE_EQUAL(20, cursor.GetPosition().X);
+
+        // TODO: GH#780 - In the Terminal, neither line should be wrapped.
+        // Unfortunately, until WriteCharsLegacy2ElectricBoogaloo is complete,
+        // the Terminal will still treat the first line as wrapped. When #780 is
+        // implemented, these tests will fail, and should again expect the first
+        // line to not be wrapped.
+
+        // Verify that we marked the 0th row as _not wrapped_
+        const auto& row0 = tb.GetRowByOffset(0);
+        VERIFY_ARE_EQUAL(isTerminal, row0.GetCharRow().WasWrapForced());
+
+        const auto& row1 = tb.GetRowByOffset(1);
+        VERIFY_IS_FALSE(row1.GetCharRow().WasWrapForced());
+
+        TestUtils::VerifyExpectedString(tb, LR"(!"#$%&'()*+,-./0123456789:;<=>?@ABCDEFGHIJKLMNOPQRSTUVWXYZ[\]^_`abcdefghijklmnop)", { 0, 0 });
+        TestUtils::VerifyExpectedString(tb, L"          1234567890", { 0, 1 });
+    };
+
+    verifyBuffer(hostTb, false);
+
+    // First write the first 80 characters from the string
+    expectedOutput.push_back(R"(!"#$%&'()*+,-./0123456789:;<=>?@ABCDEFGHIJKLMNOPQRSTUVWXYZ[\]^_`abcdefghijklmnop)");
+
+    // This is the hard line break
+    expectedOutput.push_back("\r\n");
+    // Now write row 2 of the buffer
+    expectedOutput.push_back("          1234567890");
+    // and clear everything after the text, because the buffer is empty.
+    expectedOutput.push_back("\x1b[K");
+    VERIFY_SUCCEEDED(renderer.PaintFrame());
+
+    verifyBuffer(termTb, true);
+}
+
+void ConptyRoundtripTests::MoveCursorAtEOL()
+{
+    // This is a test for GH#1245
+    VERIFY_IS_NOT_NULL(_pVtRenderEngine.get());
+
+    auto& g = ServiceLocator::LocateGlobals();
+    auto& renderer = *g.pRender;
+    auto& gci = g.getConsoleInformation();
+    auto& si = gci.GetActiveOutputBuffer();
+    auto& hostSm = si.GetStateMachine();
+
+    auto& hostTb = si.GetTextBuffer();
+    auto& termTb = *term->_buffer;
+    _flushFirstFrame();
+
+    Log::Comment(NoThrowString().Format(
+        L"Write exactly a full line of text"));
+    hostSm.ProcessString(std::wstring(TerminalViewWidth, L'A'));
+
+    auto verifyData0 = [](TextBuffer& tb) {
+        auto iter = tb.GetCellDataAt({ 0, 0 });
+        TestUtils::VerifySpanOfText(L"A", iter, 0, TerminalViewWidth);
+        TestUtils::VerifySpanOfText(L" ", iter, 0, TerminalViewWidth);
+    };
+
+    verifyData0(hostTb);
+
+    // TODO: GH#405/#4415 - Before #405 merges, the VT sequences conpty emits
+    // might change, but the buffer contents shouldn't.
+    // If they do change and these tests break, that's to be expected.
+    expectedOutput.push_back(std::string(TerminalViewWidth, 'A'));
+    expectedOutput.push_back("\x1b[1;80H");
+
+    VERIFY_SUCCEEDED(renderer.PaintFrame());
+
+    verifyData0(termTb);
+
+    Log::Comment(NoThrowString().Format(
+        L"Emulate backspacing at a bash prompt when the previous line wrapped.\n"
+        L"We'll move the cursor up to the last char of the prev line, and erase it."));
+    hostSm.ProcessString(L"\x1b[1;80H");
+    hostSm.ProcessString(L"\x1b[K");
+
+    auto verifyData1 = [](TextBuffer& tb) {
+        auto iter = tb.GetCellDataAt({ 0, 0 });
+        // There should be 79 'A's, followed by a space, and the following line should be blank.
+        TestUtils::VerifySpanOfText(L"A", iter, 0, TerminalViewWidth - 1);
+        TestUtils::VerifySpanOfText(L" ", iter, 0, 1);
+        TestUtils::VerifySpanOfText(L" ", iter, 0, TerminalViewWidth);
+
+        auto& cursor = tb.GetCursor();
+        VERIFY_ARE_EQUAL(TerminalViewWidth - 1, cursor.GetPosition().X);
+        VERIFY_ARE_EQUAL(0, cursor.GetPosition().Y);
+    };
+
+    verifyData1(hostTb);
+
+    expectedOutput.push_back(" ");
+    expectedOutput.push_back("\x1b[1;80H");
+    VERIFY_SUCCEEDED(renderer.PaintFrame());
+
+    verifyData1(termTb);
+}
+
+void ConptyRoundtripTests::TestResizeHeight()
+{
+    // This test class is _60_ tests to ensure that resizing the terminal works
+    // with conpty correctly. There's a lot of min/maxing in expressions here,
+    // to account for the sheer number of cases here, and that we have to handle
+    // both resizing larger and smaller all in one test.
+
+    BEGIN_TEST_METHOD_PROPERTIES()
+        TEST_METHOD_PROPERTY(L"IsolationLevel", L"Method")
+        TEST_METHOD_PROPERTY(L"Data:dx", L"{-1, 0, 1}")
+        TEST_METHOD_PROPERTY(L"Data:dy", L"{-10, -1, 0, 1, 10}")
+        TEST_METHOD_PROPERTY(L"Data:printedRows", L"{1, 10, 50, 200}")
+    END_TEST_METHOD_PROPERTIES()
+    int dx, dy;
+    int printedRows;
+    VERIFY_SUCCEEDED(TestData::TryGetValue(L"dx", dx), L"change in width of buffer");
+    VERIFY_SUCCEEDED(TestData::TryGetValue(L"dy", dy), L"change in height of buffer");
+    VERIFY_SUCCEEDED(TestData::TryGetValue(L"printedRows", printedRows), L"Number of rows of text to print");
+
+    _checkConptyOutput = false;
+
+    auto& g = ServiceLocator::LocateGlobals();
+    auto& renderer = *g.pRender;
+    auto& gci = g.getConsoleInformation();
+    auto& si = gci.GetActiveOutputBuffer();
+    auto& hostSm = si.GetStateMachine();
+    auto* hostTb = &si.GetTextBuffer();
+    auto* termTb = term->_buffer.get();
+    const auto initialHostView = si.GetViewport();
+    const auto initialTermView = term->GetViewport();
+    const auto initialTerminalBufferHeight = term->GetTextBuffer().GetSize().Height();
+
+    VERIFY_ARE_EQUAL(0, initialHostView.Top());
+    VERIFY_ARE_EQUAL(TerminalViewHeight, initialHostView.BottomExclusive());
+    VERIFY_ARE_EQUAL(0, initialTermView.Top());
+    VERIFY_ARE_EQUAL(TerminalViewHeight, initialTermView.BottomExclusive());
+
+    Log::Comment(NoThrowString().Format(
+        L"Print %d lines of output, which will scroll the viewport", printedRows));
+
+    for (auto i = 0; i < printedRows; i++)
+    {
+        // This looks insane, but this expression is carefully crafted to give
+        // us only printable characters, starting with `!` (0n33).
+        // Similar statements are used elsewhere throughout this test.
+        auto wstr = std::wstring(1, static_cast<wchar_t>((i) % 93) + 33);
+        hostSm.ProcessString(wstr);
+        hostSm.ProcessString(L"\r\n");
+    }
+
+    // Conpty doesn't have a scrollback, it's view's origin is always 0,0
+    const auto secondHostView = si.GetViewport();
+    VERIFY_ARE_EQUAL(0, secondHostView.Top());
+    VERIFY_ARE_EQUAL(TerminalViewHeight, secondHostView.BottomExclusive());
+
+    VERIFY_SUCCEEDED(renderer.PaintFrame());
+
+    const auto secondTermView = term->GetViewport();
+    // If we've printed more lines than the height of the buffer, then we're
+    // expecting the viewport to have moved down. Otherwise, the terminal's
+    // viewport will stay at 0,0.
+    const auto expectedTerminalViewBottom = std::max(std::min(gsl::narrow_cast<short>(printedRows + 1),
+                                                              term->GetBufferHeight()),
+                                                     term->GetViewport().Height());
+
+    VERIFY_ARE_EQUAL(expectedTerminalViewBottom, secondTermView.BottomExclusive());
+    VERIFY_ARE_EQUAL(expectedTerminalViewBottom - initialTermView.Height(), secondTermView.Top());
+
+    auto verifyTermData = [&expectedTerminalViewBottom, &printedRows, this, &initialTerminalBufferHeight](TextBuffer& termTb, const int resizeDy = 0) {
+        // Some number of lines of text were lost from the scrollback. The
+        // number of lines lost will be determined by whichever of the initial
+        // or current buffer is smaller.
+        const auto numLostRows = std::max(0,
+                                          printedRows - std::min(term->GetTextBuffer().GetSize().Height(), initialTerminalBufferHeight) + 1);
+
+        const auto rowsWithText = std::min(gsl::narrow_cast<short>(printedRows),
+                                           expectedTerminalViewBottom) -
+                                  1 + std::min(resizeDy, 0);
+
+        for (short row = 0; row < rowsWithText; row++)
+        {
+            SetVerifyOutput settings(VerifyOutputSettings::LogOnlyFailures);
+            auto iter = termTb.GetCellDataAt({ 0, row });
+            const wchar_t expectedChar = static_cast<wchar_t>((row + numLostRows) % 93) + 33;
+
+            auto expectedString = std::wstring(1, expectedChar);
+
+            if (iter->Chars() != expectedString)
+            {
+                Log::Comment(NoThrowString().Format(L"row [%d] was mismatched", row));
+            }
+            VERIFY_ARE_EQUAL(expectedString, (iter++)->Chars());
+            VERIFY_ARE_EQUAL(L" ", (iter)->Chars());
+        }
+    };
+    auto verifyHostData = [&si, &initialHostView, &printedRows](TextBuffer& hostTb, const int resizeDy = 0) {
+        const auto hostView = si.GetViewport();
+
+        // In the host, there are two regions we're interested in:
+
+        // 1. the first section of the buffer with the output in it. Before
+        //    we're resized, this will be filled with one character on each row.
+        // 2. The second area below the first that's empty (filled with spaces).
+        //    Initially, this is only one row.
+        // After we resize, different things will happen.
+        // * If we decrease the height of the buffer, the characters in the
+        //   buffer will all move _up_ the same number of rows. We'll want to
+        //   only check the first initialView+dy rows for characters.
+        // * If we increase the height, rows will be added at the bottom. We'll
+        //   want to check the initial viewport height for the original
+        //   characters, but then we'll want to look for more blank rows at the
+        //   bottom. The characters in the initial viewport won't have moved.
+
+        const short originalViewHeight = gsl::narrow_cast<short>(resizeDy < 0 ?
+                                                                     initialHostView.Height() + resizeDy :
+                                                                     initialHostView.Height());
+        const auto rowsWithText = std::min(originalViewHeight - 1, printedRows);
+        const bool scrolled = printedRows > initialHostView.Height();
+        // The last row of the viewport should be empty
+        // The second last row will have '0'+50
+        // The third last row will have '0'+49
+        // ...
+        // The <height> last row will have '0'+(50-height+1)
+        const auto firstChar = static_cast<wchar_t>(scrolled ?
+                                                        (printedRows - originalViewHeight + 1) :
+                                                        0);
+
+        short row = 0;
+        // Don't include the last row of the viewport in this check, since it'll
+        // be blank. We'll check it in the below loop.
+        for (; row < rowsWithText; row++)
+        {
+            SetVerifyOutput settings(VerifyOutputSettings::LogOnlyFailures);
+            auto iter = hostTb.GetCellDataAt({ 0, row });
+
+            const auto expectedChar = static_cast<wchar_t>(((firstChar + row) % 93) + 33);
+            auto expectedString = std::wstring(1, static_cast<wchar_t>(expectedChar));
+
+            if (iter->Chars() != expectedString)
+            {
+                Log::Comment(NoThrowString().Format(L"row [%d] was mismatched", row));
+            }
+            VERIFY_ARE_EQUAL(expectedString, (iter++)->Chars(), NoThrowString().Format(L"%s", expectedString.data()));
+            VERIFY_ARE_EQUAL(L" ", (iter)->Chars());
+        }
+
+        // Check that the remaining rows in the viewport are empty.
+        for (; row < hostView.Height(); row++)
+        {
+            SetVerifyOutput settings(VerifyOutputSettings::LogOnlyFailures);
+            auto iter = hostTb.GetCellDataAt({ 0, row });
+            VERIFY_ARE_EQUAL(L" ", (iter)->Chars());
+        }
+    };
+
+    verifyHostData(*hostTb);
+    verifyTermData(*termTb);
+
+    const COORD newViewportSize{
+        gsl::narrow_cast<short>(TerminalViewWidth + dx),
+        gsl::narrow_cast<short>(TerminalViewHeight + dy)
+    };
+
+    Log::Comment(NoThrowString().Format(L"Resize the Terminal and conpty here"));
+    auto resizeResult = term->UserResize(newViewportSize);
+    VERIFY_SUCCEEDED(resizeResult);
+    _resizeConpty(newViewportSize.X, newViewportSize.Y);
+
+    // After we resize, make sure to get the new textBuffers
+    hostTb = &si.GetTextBuffer();
+    termTb = term->_buffer.get();
+
+    // Conpty's doesn't have a scrollback, it's view's origin is always 0,0
+    const auto thirdHostView = si.GetViewport();
+    VERIFY_ARE_EQUAL(0, thirdHostView.Top());
+    VERIFY_ARE_EQUAL(newViewportSize.Y, thirdHostView.BottomExclusive());
+
+    // The Terminal should be stuck to the top of the viewport, unless dy<0,
+    // rows=50. In that set of cases, we _didn't_ pin the top of the Terminal to
+    // the old top, we actually shifted it down (because the output was at the
+    // bottom of the window, not empty lines).
+    const auto thirdTermView = term->GetViewport();
+    if (dy < 0 && (printedRows > initialTermView.Height() && printedRows < initialTerminalBufferHeight))
+    {
+        VERIFY_ARE_EQUAL(secondTermView.Top() - dy, thirdTermView.Top());
+        VERIFY_ARE_EQUAL(expectedTerminalViewBottom, thirdTermView.BottomExclusive());
+    }
+    else
+    {
+        VERIFY_ARE_EQUAL(secondTermView.Top(), thirdTermView.Top());
+        VERIFY_ARE_EQUAL(expectedTerminalViewBottom + dy, thirdTermView.BottomExclusive());
+    }
+
+    verifyHostData(*hostTb, dy);
+    // Note that at this point, nothing should have changed with the Terminal.
+    verifyTermData(*termTb, dy);
+
+    Log::Comment(NoThrowString().Format(L"Paint a frame to update the Terminal"));
+    VERIFY_SUCCEEDED(renderer.PaintFrame());
+
+    // Conpty's doesn't have a scrollback, it's view's origin is always 0,0
+    const auto fourthHostView = si.GetViewport();
+    VERIFY_ARE_EQUAL(0, fourthHostView.Top());
+    VERIFY_ARE_EQUAL(newViewportSize.Y, fourthHostView.BottomExclusive());
+
+    // The Terminal should be stuck to the top of the viewport, unless dy<0,
+    // rows=50. In that set of cases, we _didn't_ pin the top of the Terminal to
+    // the old top, we actually shifted it down (because the output was at the
+    // bottom of the window, not empty lines).
+    const auto fourthTermView = term->GetViewport();
+    if (dy < 0 && (printedRows > initialTermView.Height() && printedRows < initialTerminalBufferHeight))
+    {
+        VERIFY_ARE_EQUAL(secondTermView.Top() - dy, thirdTermView.Top());
+        VERIFY_ARE_EQUAL(expectedTerminalViewBottom, thirdTermView.BottomExclusive());
+    }
+    else
+    {
+        VERIFY_ARE_EQUAL(secondTermView.Top(), thirdTermView.Top());
+        VERIFY_ARE_EQUAL(expectedTerminalViewBottom + dy, thirdTermView.BottomExclusive());
+    }
+    verifyHostData(*hostTb, dy);
+    verifyTermData(*termTb, dy);
+}
+
+void ConptyRoundtripTests::PassthroughClearScrollback()
+{
+    Log::Comment(NoThrowString().Format(
+        L"Write more lines of outout. We should use \r\n to move the cursor"));
+    VERIFY_IS_NOT_NULL(_pVtRenderEngine.get());
+
+    auto& g = ServiceLocator::LocateGlobals();
+    auto& renderer = *g.pRender;
+    auto& gci = g.getConsoleInformation();
+    auto& si = gci.GetActiveOutputBuffer();
+    auto& hostSm = si.GetStateMachine();
+
+    auto& termTb = *term->_buffer;
+
+    _flushFirstFrame();
+
+    _logConpty = true;
+
+    const auto hostView = si.GetViewport();
+    const auto end = 2 * hostView.Height();
+    for (auto i = 0; i < end; i++)
+    {
+        Log::Comment(NoThrowString().Format(L"Writing line %d/%d", i, end));
+        expectedOutput.push_back("X");
+        if (i < hostView.BottomInclusive())
+        {
+            expectedOutput.push_back("\r\n");
+        }
+        else
+        {
+            // After we hit the bottom of the viewport, the newlines come in
+            // seperated for whatever reason.
+            expectedOutput.push_back("\r");
+            expectedOutput.push_back("\n");
+            expectedOutput.push_back("");
+        }
+
+        hostSm.ProcessString(L"X\n");
+
+        VERIFY_SUCCEEDED(renderer.PaintFrame());
+    }
+
+    VERIFY_SUCCEEDED(renderer.PaintFrame());
+
+    // Verify that we've printed height*2 lines of X's to the Terminal
+    const auto termFirstView = term->GetViewport();
+    for (short y = 0; y < 2 * termFirstView.Height(); y++)
+    {
+        TestUtils::VerifyExpectedString(termTb, L"X  ", { 0, y });
+    }
+
+    // Write a Erase Scrollback VT sequence to the host, it should come through to the Terminal
+    expectedOutput.push_back("\x1b[3J");
+    hostSm.ProcessString(L"\x1b[3J");
+
+    _checkConptyOutput = false;
+
+    VERIFY_SUCCEEDED(renderer.PaintFrame());
+
+    const auto termSecondView = term->GetViewport();
+    VERIFY_ARE_EQUAL(0, termSecondView.Top());
+
+    // Verify the top of the Terminal veiwoprt contains the contents of the old viewport
+    for (short y = 0; y < termSecondView.BottomInclusive(); y++)
+    {
+        TestUtils::VerifyExpectedString(termTb, L"X  ", { 0, y });
+    }
+
+    // Verify below the new viewport (the old viewport) has been cleared out
+    for (short y = termSecondView.BottomInclusive(); y < termFirstView.BottomInclusive(); y++)
+    {
+        TestUtils::VerifyExpectedString(termTb, std::wstring(TerminalViewWidth, L' '), { 0, y });
+    }
+}