--- conflicted
+++ resolved
@@ -1,1127 +1,1121 @@
-// Copyright (c) Microsoft Corporation.
-// Licensed under the MIT license.
-
-#include "precomp.h"
-
-#include "stateMachine.hpp"
-#include "InputStateMachineEngine.hpp"
-
-#include <til/atomic.h>
-
-#include "../../inc/unicode.hpp"
-#include "../../interactivity/inc/VtApiRedirection.hpp"
-
-using namespace Microsoft::Console::VirtualTerminal;
-
-struct CsiToVkey
-{
-    CsiActionCodes action;
-    short vkey;
-};
-
-static constexpr std::array<CsiToVkey, 10> s_csiMap = {
-    CsiToVkey{ CsiActionCodes::ArrowUp, VK_UP },
-    CsiToVkey{ CsiActionCodes::ArrowDown, VK_DOWN },
-    CsiToVkey{ CsiActionCodes::ArrowRight, VK_RIGHT },
-    CsiToVkey{ CsiActionCodes::ArrowLeft, VK_LEFT },
-    CsiToVkey{ CsiActionCodes::Home, VK_HOME },
-    CsiToVkey{ CsiActionCodes::End, VK_END },
-    CsiToVkey{ CsiActionCodes::CSI_F1, VK_F1 },
-    CsiToVkey{ CsiActionCodes::CSI_F2, VK_F2 },
-    CsiToVkey{ CsiActionCodes::CSI_F3, VK_F3 },
-    CsiToVkey{ CsiActionCodes::CSI_F4, VK_F4 }
-};
-
-static bool operator==(const CsiToVkey& pair, const VTID id) noexcept
-{
-    return pair.action == id;
-}
-
-struct GenericToVkey
-{
-    GenericKeyIdentifiers identifier;
-    short vkey;
-};
-
-static constexpr std::array<GenericToVkey, 14> s_genericMap = {
-    GenericToVkey{ GenericKeyIdentifiers::GenericHome, VK_HOME },
-    GenericToVkey{ GenericKeyIdentifiers::Insert, VK_INSERT },
-    GenericToVkey{ GenericKeyIdentifiers::Delete, VK_DELETE },
-    GenericToVkey{ GenericKeyIdentifiers::GenericEnd, VK_END },
-    GenericToVkey{ GenericKeyIdentifiers::Prior, VK_PRIOR },
-    GenericToVkey{ GenericKeyIdentifiers::Next, VK_NEXT },
-    GenericToVkey{ GenericKeyIdentifiers::F5, VK_F5 },
-    GenericToVkey{ GenericKeyIdentifiers::F6, VK_F6 },
-    GenericToVkey{ GenericKeyIdentifiers::F7, VK_F7 },
-    GenericToVkey{ GenericKeyIdentifiers::F8, VK_F8 },
-    GenericToVkey{ GenericKeyIdentifiers::F9, VK_F9 },
-    GenericToVkey{ GenericKeyIdentifiers::F10, VK_F10 },
-    GenericToVkey{ GenericKeyIdentifiers::F11, VK_F11 },
-    GenericToVkey{ GenericKeyIdentifiers::F12, VK_F12 },
-};
-
-static bool operator==(const GenericToVkey& pair, const GenericKeyIdentifiers identifier) noexcept
-{
-    return pair.identifier == identifier;
-}
-
-struct Ss3ToVkey
-{
-    Ss3ActionCodes action;
-    short vkey;
-};
-
-static constexpr std::array<Ss3ToVkey, 10> s_ss3Map = {
-    Ss3ToVkey{ Ss3ActionCodes::ArrowUp, VK_UP },
-    Ss3ToVkey{ Ss3ActionCodes::ArrowDown, VK_DOWN },
-    Ss3ToVkey{ Ss3ActionCodes::ArrowRight, VK_RIGHT },
-    Ss3ToVkey{ Ss3ActionCodes::ArrowLeft, VK_LEFT },
-    Ss3ToVkey{ Ss3ActionCodes::End, VK_END },
-    Ss3ToVkey{ Ss3ActionCodes::Home, VK_HOME },
-    Ss3ToVkey{ Ss3ActionCodes::SS3_F1, VK_F1 },
-    Ss3ToVkey{ Ss3ActionCodes::SS3_F2, VK_F2 },
-    Ss3ToVkey{ Ss3ActionCodes::SS3_F3, VK_F3 },
-    Ss3ToVkey{ Ss3ActionCodes::SS3_F4, VK_F4 },
-};
-
-static bool operator==(const Ss3ToVkey& pair, const Ss3ActionCodes code) noexcept
-{
-    return pair.action == code;
-}
-
-InputStateMachineEngine::InputStateMachineEngine(std::unique_ptr<IInteractDispatch> pDispatch) :
-    InputStateMachineEngine(std::move(pDispatch), false)
-{
-}
-
-InputStateMachineEngine::InputStateMachineEngine(std::unique_ptr<IInteractDispatch> pDispatch, const bool lookingForDSR) :
-    _pDispatch(std::move(pDispatch)),
-    _lookingForDSR(lookingForDSR),
-    _pfnFlushToInputQueue(nullptr),
-    _doubleClickTime(std::chrono::milliseconds(GetDoubleClickTime()))
-{
-    THROW_HR_IF_NULL(E_INVALIDARG, _pDispatch.get());
-}
-
-void InputStateMachineEngine::WaitUntilDSR(DWORD timeout) const noexcept
-{
-    // Technically we should decrement the timeout with each iteration,
-    // but I suspect infinite spurious wake-ups are a theoretical problem.
-<<<<<<< HEAD
-    while (!_lookingForDSR.load(std::memory_order::relaxed))
-    {
-        til::atomic_wait(_lookingForDSR, false, timeout);
-=======
-    while (_lookingForDSR.load(std::memory_order::relaxed))
-    {
-        til::atomic_wait(_lookingForDSR, true, timeout);
->>>>>>> 1f831466
-    }
-}
-
-bool InputStateMachineEngine::EncounteredWin32InputModeSequence() const noexcept
-{
-    return _encounteredWin32InputModeSequence;
-}
-
-// Method Description:
-// - Triggers the Execute action to indicate that the listener should
-//      immediately respond to a C0 control character.
-// Arguments:
-// - wch - Character to dispatch.
-// Return Value:
-// - true iff we successfully dispatched the sequence.
-bool InputStateMachineEngine::ActionExecute(const wchar_t wch)
-{
-    return _DoControlCharacter(wch, false);
-}
-
-// Routine Description:
-// - Writes a control character into the buffer. Think characters like tab, backspace, etc.
-// Arguments:
-// - wch - The character to write
-// - writeAlt - Pass in the alt-state information here as it's not embedded
-// Return Value:
-// - True if successfully generated and written. False otherwise.
-bool InputStateMachineEngine::_DoControlCharacter(const wchar_t wch, const bool writeAlt)
-{
-    auto success = false;
-    if (wch == UNICODE_ETX && !writeAlt)
-    {
-        // This is Ctrl+C, which is handled specially by the host.
-        static constexpr auto keyDown = SynthesizeKeyEvent(true, 1, L'C', 0, UNICODE_ETX, LEFT_CTRL_PRESSED);
-        static constexpr auto keyUp = SynthesizeKeyEvent(false, 1, L'C', 0, UNICODE_ETX, LEFT_CTRL_PRESSED);
-        _pDispatch->WriteCtrlKey(keyDown);
-        _pDispatch->WriteCtrlKey(keyUp);
-        success = true;
-    }
-    else if (wch >= '\x0' && wch < '\x20')
-    {
-        // This is a C0 Control Character.
-        // This should be translated as Ctrl+(wch+x40)
-        auto actualChar = wch;
-        auto writeCtrl = true;
-
-        short vkey = 0;
-        DWORD modifierState = 0;
-
-        switch (wch)
-        {
-        case L'\b':
-            // Process Ctrl+Bksp to delete whole words
-            actualChar = '\x7f';
-            success = _GenerateKeyFromChar(actualChar, vkey, modifierState);
-            modifierState = 0;
-            break;
-        case L'\r':
-            writeCtrl = false;
-            success = _GenerateKeyFromChar(wch, vkey, modifierState);
-            modifierState = 0;
-            break;
-        case L'\x1b':
-            // Translate escape as the ESC key, NOT C-[.
-            // This means that C-[ won't insert ^[ into the buffer anymore,
-            //      which isn't the worst tradeoff.
-            vkey = VK_ESCAPE;
-            writeCtrl = false;
-            success = true;
-            break;
-        case L'\t':
-            writeCtrl = false;
-            success = _GenerateKeyFromChar(actualChar, vkey, modifierState);
-            break;
-        default:
-            success = _GenerateKeyFromChar(actualChar, vkey, modifierState);
-            break;
-        }
-
-        if (success)
-        {
-            if (writeCtrl)
-            {
-                WI_SetFlag(modifierState, LEFT_CTRL_PRESSED);
-            }
-            if (writeAlt)
-            {
-                WI_SetFlag(modifierState, LEFT_ALT_PRESSED);
-            }
-
-            success = _WriteSingleKey(actualChar, vkey, modifierState);
-        }
-    }
-    else if (wch == '\x7f')
-    {
-        // Note:
-        //  The windows telnet expects to send x7f as DELETE, not backspace.
-        //      However, the windows telnetd also wouldn't let you move the
-        //      cursor back into the input line, so it wasn't possible to
-        //      "delete" any input at all, only backspace.
-        //  Because of this, we're treating x7f as backspace, like most
-        //      terminals do.
-        success = _WriteSingleKey('\x8', VK_BACK, writeAlt ? LEFT_ALT_PRESSED : 0);
-    }
-    else
-    {
-        success = ActionPrint(wch);
-    }
-    return success;
-}
-
-// Routine Description:
-// - Triggers the Execute action to indicate that the listener should
-//      immediately respond to a C0 control character.
-// This is called from the Escape state in the state machine, indicating the
-//      immediately previous character was an 0x1b.
-// We need to override this method to properly treat 0x1b + C0 strings as
-//      Ctrl+Alt+<char> input sequences.
-// Arguments:
-// - wch - Character to dispatch.
-// Return Value:
-// - true iff we successfully dispatched the sequence.
-bool InputStateMachineEngine::ActionExecuteFromEscape(const wchar_t wch)
-{
-    if (_pDispatch->IsVtInputEnabled() && _pfnFlushToInputQueue)
-    {
-        return _pfnFlushToInputQueue();
-    }
-
-    return _DoControlCharacter(wch, true);
-}
-
-// Method Description:
-// - Triggers the Print action to indicate that the listener should render the
-//      character given.
-// Arguments:
-// - wch - Character to dispatch.
-// Return Value:
-// - true iff we successfully dispatched the sequence.
-bool InputStateMachineEngine::ActionPrint(const wchar_t wch)
-{
-    short vkey = 0;
-    DWORD modifierState = 0;
-    auto success = _GenerateKeyFromChar(wch, vkey, modifierState);
-    if (success)
-    {
-        success = _WriteSingleKey(wch, vkey, modifierState);
-    }
-    return success;
-}
-
-// Method Description:
-// - Triggers the Print action to indicate that the listener should render the
-//      string of characters given.
-// Arguments:
-// - string - string to dispatch.
-// Return Value:
-// - true iff we successfully dispatched the sequence.
-bool InputStateMachineEngine::ActionPrintString(const std::wstring_view string)
-{
-    if (string.empty())
-    {
-        return true;
-    }
-    return _pDispatch->WriteString(string);
-}
-
-// Method Description:
-// - Triggers the Print action to indicate that the listener should render the
-//      string of characters given.
-// Arguments:
-// - string - string to dispatch.
-// - flush - not applicable to the input state machine.
-// Return Value:
-// - true iff we successfully dispatched the sequence.
-bool InputStateMachineEngine::ActionPassThroughString(const std::wstring_view string, const bool /*flush*/)
-{
-    if (_pDispatch->IsVtInputEnabled())
-    {
-        // Synthesize string into key events that we'll write to the buffer
-        // similar to TerminalInput::_SendInputSequence
-        if (!string.empty())
-        {
-            InputEventQueue inputEvents;
-            for (const auto& wch : string)
-            {
-                inputEvents.push_back(SynthesizeKeyEvent(true, 1, 0, 0, wch, 0));
-            }
-            return _pDispatch->WriteInput(inputEvents);
-        }
-    }
-    return ActionPrintString(string);
-}
-
-// Method Description:
-// - Triggers the EscDispatch action to indicate that the listener should handle
-//      a simple escape sequence. These sequences traditionally start with ESC
-//      and a simple letter. No complicated parameters.
-// Arguments:
-// - id - Identifier of the escape sequence to dispatch.
-// Return Value:
-// - true iff we successfully dispatched the sequence.
-bool InputStateMachineEngine::ActionEscDispatch(const VTID id)
-{
-    if (_pDispatch->IsVtInputEnabled() && _pfnFlushToInputQueue)
-    {
-        return _pfnFlushToInputQueue();
-    }
-
-    auto success = false;
-
-    // There are no intermediates, so the id is effectively the final char.
-    const auto wch = gsl::narrow_cast<wchar_t>(id);
-
-    // 0x7f is DEL, which we treat effectively the same as a ctrl character.
-    if (wch == 0x7f)
-    {
-        success = _DoControlCharacter(wch, true);
-    }
-    else
-    {
-        DWORD modifierState = 0;
-        short vk = 0;
-        success = _GenerateKeyFromChar(wch, vk, modifierState);
-        if (success)
-        {
-            // Alt is definitely pressed in the esc+key case.
-            modifierState = WI_SetFlag(modifierState, LEFT_ALT_PRESSED);
-
-            success = _WriteSingleKey(wch, vk, modifierState);
-        }
-    }
-
-    return success;
-}
-
-// Method Description:
-// - Triggers the Vt52EscDispatch action to indicate that the listener should handle
-//      a VT52 escape sequence. These sequences start with ESC and a single letter,
-//      sometimes followed by parameters.
-// Arguments:
-// - id - Identifier of the VT52 sequence to dispatch.
-// - parameters - Set of parameters collected while parsing the sequence.
-// Return Value:
-// - true iff we successfully dispatched the sequence.
-bool InputStateMachineEngine::ActionVt52EscDispatch(const VTID /*id*/, const VTParameters /*parameters*/) noexcept
-{
-    // VT52 escape sequences are not used in the input state machine.
-    return false;
-}
-
-// Method Description:
-// - Triggers the CsiDispatch action to indicate that the listener should handle
-//      a control sequence. These sequences perform various API-type commands
-//      that can include many parameters.
-// Arguments:
-// - id - Identifier of the control sequence to dispatch.
-// - parameters - set of numeric parameters collected while parsing the sequence.
-// Return Value:
-// - true iff we successfully dispatched the sequence.
-bool InputStateMachineEngine::ActionCsiDispatch(const VTID id, const VTParameters parameters)
-{
-    // GH#4999 - If the client was in VT input mode, but we received a
-    // win32-input-mode sequence, then _don't_ passthrough the sequence to the
-    // client. It's impossibly unlikely that the client actually wanted
-    // win32-input-mode, and if they did, then we'll just translate the
-    // INPUT_RECORD back to the same sequence we say here later on, when the
-    // client reads it.
-    //
-    // Focus events in conpty are special, so don't flush those through either.
-    // See GH#12799, GH#12900 for details
-    if (_pDispatch->IsVtInputEnabled() &&
-        _pfnFlushToInputQueue &&
-        id != CsiActionCodes::Win32KeyboardInput &&
-        id != CsiActionCodes::FocusIn &&
-        id != CsiActionCodes::FocusOut)
-    {
-        return _pfnFlushToInputQueue();
-    }
-
-    DWORD modifierState = 0;
-    short vkey = 0;
-
-    auto success = false;
-    switch (id)
-    {
-    case CsiActionCodes::MouseDown:
-    case CsiActionCodes::MouseUp:
-    {
-        DWORD buttonState = 0;
-        DWORD eventFlags = 0;
-        const auto firstParameter = parameters.at(0).value_or(0);
-        const til::point uiPos{ parameters.at(1) - 1, parameters.at(2) - 1 };
-
-        modifierState = _GetSGRMouseModifierState(firstParameter);
-        success = _UpdateSGRMouseButtonState(id, firstParameter, buttonState, eventFlags, uiPos);
-        success = success && _WriteMouseEvent(uiPos, buttonState, modifierState, eventFlags);
-        break;
-    }
-    // case CsiActionCodes::DSR_DeviceStatusReportResponse:
-    case CsiActionCodes::CSI_F3:
-        // The F3 case is special - it shares a code with the DeviceStatusResponse.
-        // If we're looking for that response, then do that, and break out.
-        // Else, fall though to the _GetCursorKeysModifierState handler.
-        if (_lookingForDSR.load(std::memory_order::relaxed))
-        {
-            success = _pDispatch->MoveCursor(parameters.at(0), parameters.at(1));
-            // Right now we're only looking for on initial cursor
-            //      position response. After that, only look for F3.
-            _lookingForDSR.store(false, std::memory_order::relaxed);
-            til::atomic_notify_all(_lookingForDSR);
-            break;
-        }
-        [[fallthrough]];
-    case CsiActionCodes::ArrowUp:
-    case CsiActionCodes::ArrowDown:
-    case CsiActionCodes::ArrowRight:
-    case CsiActionCodes::ArrowLeft:
-    case CsiActionCodes::Home:
-    case CsiActionCodes::End:
-    case CsiActionCodes::CSI_F1:
-    case CsiActionCodes::CSI_F2:
-    case CsiActionCodes::CSI_F4:
-        success = _GetCursorKeysVkey(id, vkey);
-        modifierState = _GetCursorKeysModifierState(parameters, id);
-        success = success && _WriteSingleKey(vkey, modifierState);
-        break;
-    case CsiActionCodes::Generic:
-        success = _GetGenericVkey(parameters.at(0), vkey);
-        modifierState = _GetGenericKeysModifierState(parameters);
-        success = success && _WriteSingleKey(vkey, modifierState);
-        break;
-    case CsiActionCodes::CursorBackTab:
-        success = _WriteSingleKey(VK_TAB, SHIFT_PRESSED);
-        break;
-    case CsiActionCodes::DTTERM_WindowManipulation:
-        success = _pDispatch->WindowManipulation(parameters.at(0), parameters.at(1), parameters.at(2));
-        break;
-    case CsiActionCodes::FocusIn:
-        success = _pDispatch->FocusChanged(true);
-        break;
-    case CsiActionCodes::FocusOut:
-        success = _pDispatch->FocusChanged(false);
-        break;
-    case CsiActionCodes::Win32KeyboardInput:
-    {
-        // Use WriteCtrlKey here, even for keys that _aren't_ control keys,
-        // because that will take extra steps to make sure things like
-        // Ctrl+C, Ctrl+Break are handled correctly.
-        const auto key = _GenerateWin32Key(parameters);
-        success = _pDispatch->WriteCtrlKey(key);
-        _encounteredWin32InputModeSequence = true;
-        break;
-    }
-    default:
-        success = false;
-        break;
-    }
-
-    return success;
-}
-
-// Routine Description:
-// - Triggers the DcsDispatch action to indicate that the listener should handle
-//      a control sequence. Returns the handler function that is to be used to
-//      process the subsequent data string characters in the sequence.
-// Arguments:
-// - id - Identifier of the control sequence to dispatch.
-// - parameters - set of numeric parameters collected while parsing the sequence.
-// Return Value:
-// - the data string handler function or nullptr if the sequence is not supported
-IStateMachineEngine::StringHandler InputStateMachineEngine::ActionDcsDispatch(const VTID /*id*/, const VTParameters /*parameters*/) noexcept
-{
-    // DCS escape sequences are not used in the input state machine.
-    return nullptr;
-}
-
-// Routine Description:
-// - Triggers the Ss3Dispatch action to indicate that the listener should handle
-//      a control sequence. These sequences perform various API-type commands
-//      that can include many parameters.
-// Arguments:
-// - wch - Character to dispatch.
-// - parameters - set of numeric parameters collected while parsing the sequence.
-// Return Value:
-// - true iff we successfully dispatched the sequence.
-bool InputStateMachineEngine::ActionSs3Dispatch(const wchar_t wch, const VTParameters /*parameters*/)
-{
-    if (_pDispatch->IsVtInputEnabled() && _pfnFlushToInputQueue)
-    {
-        return _pfnFlushToInputQueue();
-    }
-
-    // Ss3 sequence keys aren't modified.
-    // When F1-F4 *are* modified, they're sent as CSI sequences, not SS3's.
-    const DWORD modifierState = 0;
-    short vkey = 0;
-
-    auto success = _GetSs3KeysVkey(wch, vkey);
-
-    if (success)
-    {
-        success = _WriteSingleKey(vkey, modifierState);
-    }
-
-    return success;
-}
-
-// Method Description:
-// - Triggers the Clear action to indicate that the state machine should erase
-//      all internal state.
-// Arguments:
-// - <none>
-// Return Value:
-// - true iff we successfully dispatched the sequence.
-bool InputStateMachineEngine::ActionClear() noexcept
-{
-    return true;
-}
-
-// Method Description:
-// - Triggers the Ignore action to indicate that the state machine should eat
-//      this character and say nothing.
-// Arguments:
-// - <none>
-// Return Value:
-// - true iff we successfully dispatched the sequence.
-bool InputStateMachineEngine::ActionIgnore() noexcept
-{
-    return true;
-}
-
-// Method Description:
-// - Triggers the OscDispatch action to indicate that the listener should handle a control sequence.
-//   These sequences perform various API-type commands that can include many parameters.
-// Arguments:
-// - parameter - identifier of the OSC action to perform
-// - string - OSC string we've collected. NOT null terminated.
-// Return Value:
-// - true if we handled the dispatch.
-bool InputStateMachineEngine::ActionOscDispatch(const size_t /*parameter*/, const std::wstring_view /*string*/) noexcept
-{
-    return false;
-}
-
-// Method Description:
-// - Writes a sequence of keypresses to the buffer based on the wch,
-//      vkey and modifiers passed in. Will create both the appropriate key downs
-//      and ups for that key for writing to the input. Will also generate
-//      keypresses for pressing the modifier keys while typing that character.
-//  If rgInput isn't big enough, then it will stop writing when it's filled.
-// Arguments:
-// - wch - the character to write to the input callback.
-// - vkey - the VKEY of the key to write to the input callback.
-// - modifierState - the modifier state to write with the key.
-// - input - the buffer of characters to write the keypresses to. Can write
-//      up to 8 records to this buffer.
-// Return Value:
-// - the number of records written, or 0 if the buffer wasn't big enough.
-void InputStateMachineEngine::_GenerateWrappedSequence(const wchar_t wch,
-                                                       const short vkey,
-                                                       const DWORD modifierState,
-                                                       InputEventQueue& input)
-{
-    input.reserve(input.size() + 8);
-
-    // TODO: Reuse the clipboard functions for generating input for characters
-    //       that aren't on the current keyboard.
-    // MSFT:13994942
-
-    const auto shift = WI_IsFlagSet(modifierState, SHIFT_PRESSED);
-    const auto ctrl = WI_IsFlagSet(modifierState, LEFT_CTRL_PRESSED);
-    const auto alt = WI_IsFlagSet(modifierState, LEFT_ALT_PRESSED);
-
-    auto next = SynthesizeKeyEvent(true, 1, 0, 0, 0, 0);
-    DWORD currentModifiers = 0;
-
-    if (shift)
-    {
-        WI_SetFlag(currentModifiers, SHIFT_PRESSED);
-        next.Event.KeyEvent.dwControlKeyState = currentModifiers;
-        next.Event.KeyEvent.wVirtualKeyCode = VK_SHIFT;
-        next.Event.KeyEvent.wVirtualScanCode = gsl::narrow_cast<WORD>(OneCoreSafeMapVirtualKeyW(VK_SHIFT, MAPVK_VK_TO_VSC));
-        input.push_back(next);
-    }
-    if (alt)
-    {
-        WI_SetFlag(currentModifiers, LEFT_ALT_PRESSED);
-        next.Event.KeyEvent.dwControlKeyState = currentModifiers;
-        next.Event.KeyEvent.wVirtualKeyCode = VK_MENU;
-        next.Event.KeyEvent.wVirtualScanCode = gsl::narrow_cast<WORD>(OneCoreSafeMapVirtualKeyW(VK_MENU, MAPVK_VK_TO_VSC));
-        input.push_back(next);
-    }
-    if (ctrl)
-    {
-        WI_SetFlag(currentModifiers, LEFT_CTRL_PRESSED);
-        next.Event.KeyEvent.dwControlKeyState = currentModifiers;
-        next.Event.KeyEvent.wVirtualKeyCode = VK_CONTROL;
-        next.Event.KeyEvent.wVirtualScanCode = gsl::narrow_cast<WORD>(OneCoreSafeMapVirtualKeyW(VK_CONTROL, MAPVK_VK_TO_VSC));
-        input.push_back(next);
-    }
-
-    // Use modifierState instead of currentModifiers here.
-    // This allows other modifiers like ENHANCED_KEY to get
-    //    through on the KeyPress.
-    _GetSingleKeypress(wch, vkey, modifierState, input);
-
-    next.Event.KeyEvent.bKeyDown = FALSE;
-
-    if (ctrl)
-    {
-        WI_ClearFlag(currentModifiers, LEFT_CTRL_PRESSED);
-        next.Event.KeyEvent.dwControlKeyState = currentModifiers;
-        next.Event.KeyEvent.wVirtualKeyCode = VK_CONTROL;
-        next.Event.KeyEvent.wVirtualScanCode = gsl::narrow_cast<WORD>(OneCoreSafeMapVirtualKeyW(VK_CONTROL, MAPVK_VK_TO_VSC));
-        input.push_back(next);
-    }
-    if (alt)
-    {
-        WI_ClearFlag(currentModifiers, LEFT_ALT_PRESSED);
-        next.Event.KeyEvent.dwControlKeyState = currentModifiers;
-        next.Event.KeyEvent.wVirtualKeyCode = VK_MENU;
-        next.Event.KeyEvent.wVirtualScanCode = gsl::narrow_cast<WORD>(OneCoreSafeMapVirtualKeyW(VK_MENU, MAPVK_VK_TO_VSC));
-        input.push_back(next);
-    }
-    if (shift)
-    {
-        WI_ClearFlag(currentModifiers, SHIFT_PRESSED);
-        next.Event.KeyEvent.dwControlKeyState = currentModifiers;
-        next.Event.KeyEvent.wVirtualKeyCode = VK_SHIFT;
-        next.Event.KeyEvent.wVirtualScanCode = gsl::narrow_cast<WORD>(OneCoreSafeMapVirtualKeyW(VK_SHIFT, MAPVK_VK_TO_VSC));
-        input.push_back(next);
-    }
-}
-
-// Method Description:
-// - Writes a single character keypress to the input buffer. This writes both
-//      the keydown and keyup events.
-// Arguments:
-// - wch - the character to write to the buffer.
-// - vkey - the VKEY of the key to write to the buffer.
-// - modifierState - the modifier state to write with the key.
-// - input - the buffer of characters to write the keypress to. Will always
-//      write to the first two positions in the buffer.
-// Return Value:
-// - the number of input records written.
-void InputStateMachineEngine::_GetSingleKeypress(const wchar_t wch,
-                                                 const short vkey,
-                                                 const DWORD modifierState,
-                                                 InputEventQueue& input)
-{
-    input.reserve(input.size() + 2);
-
-    const auto sc = gsl::narrow_cast<WORD>(OneCoreSafeMapVirtualKeyW(vkey, MAPVK_VK_TO_VSC));
-    auto rec = SynthesizeKeyEvent(true, 1, vkey, sc, wch, modifierState);
-
-    input.push_back(rec);
-    rec.Event.KeyEvent.bKeyDown = FALSE;
-    input.push_back(rec);
-}
-
-// Method Description:
-// - Writes a sequence of keypresses to the input callback based on the wch,
-//      vkey and modifiers passed in. Will create both the appropriate key downs
-//      and ups for that key for writing to the input. Will also generate
-//      keypresses for pressing the modifier keys while typing that character.
-// Arguments:
-// - wch - the character to write to the input callback.
-// - vkey - the VKEY of the key to write to the input callback.
-// - modifierState - the modifier state to write with the key.
-// Return Value:
-// - true iff we successfully wrote the keypress to the input callback.
-bool InputStateMachineEngine::_WriteSingleKey(const wchar_t wch, const short vkey, const DWORD modifierState)
-{
-    // At most 8 records - 2 for each of shift,ctrl,alt up and down, and 2 for the actual key up and down.
-    InputEventQueue inputEvents;
-    _GenerateWrappedSequence(wch, vkey, modifierState, inputEvents);
-    return _pDispatch->WriteInput(inputEvents);
-}
-
-// Method Description:
-// - Helper for writing a single key to the input when you only know the vkey.
-//      Will automatically get the wchar_t associated with that vkey.
-// Arguments:
-// - vkey - the VKEY of the key to write to the input callback.
-// - modifierState - the modifier state to write with the key.
-// Return Value:
-// - true iff we successfully wrote the keypress to the input callback.
-bool InputStateMachineEngine::_WriteSingleKey(const short vkey, const DWORD modifierState)
-{
-    const auto wch = gsl::narrow_cast<wchar_t>(OneCoreSafeMapVirtualKeyW(vkey, MAPVK_VK_TO_CHAR));
-    return _WriteSingleKey(wch, vkey, modifierState);
-}
-
-// Method Description:
-// - Writes a Mouse Event Record to the input callback based on the state of the mouse.
-// Arguments:
-// - column - the X/Column position on the viewport (0 = left-most)
-// - line - the Y/Line/Row position on the viewport (0 = top-most)
-// - buttonState - the mouse buttons that are being modified
-// - modifierState - the modifier state to write mouse record.
-// - eventFlags - the type of mouse event to write to the mouse record.
-// Return Value:
-// - true iff we successfully wrote the keypress to the input callback.
-bool InputStateMachineEngine::_WriteMouseEvent(const til::point uiPos, const DWORD buttonState, const DWORD controlKeyState, const DWORD eventFlags)
-{
-    const auto rgInput = SynthesizeMouseEvent(uiPos, buttonState, controlKeyState, eventFlags);
-    return _pDispatch->WriteInput({ &rgInput, 1 });
-}
-
-// Method Description:
-// - Retrieves the modifier state from a set of parameters for a cursor keys
-//      sequence. This is for Arrow keys, Home, End, etc.
-// Arguments:
-// - parameters - the set of parameters to get the modifier state from.
-// - id - the identifier for the sequence we're operating on.
-// Return Value:
-// - the INPUT_RECORD compatible modifier state.
-DWORD InputStateMachineEngine::_GetCursorKeysModifierState(const VTParameters parameters, const VTID id) noexcept
-{
-    auto modifiers = _GetModifier(parameters.at(1));
-
-    // Enhanced Keys (from https://docs.microsoft.com/en-us/windows/console/key-event-record-str):
-    //   Enhanced keys for the IBM 101- and 102-key keyboards are the INS, DEL,
-    //   HOME, END, PAGE UP, PAGE DOWN, and direction keys in the clusters to the left
-    //   of the keypad; and the divide (/) and ENTER keys in the keypad.
-    // This snippet detects the direction keys + HOME + END
-    // actionCode should be one of the above, so just make sure it's not a CSI_F# code
-    if (id < CsiActionCodes::CSI_F1 || id > CsiActionCodes::CSI_F4)
-    {
-        WI_SetFlag(modifiers, ENHANCED_KEY);
-    }
-
-    return modifiers;
-}
-
-// Method Description:
-// - Retrieves the modifier state from a set of parameters for a "Generic"
-//      keypress - one who's sequence is terminated with a '~'.
-// Arguments:
-// - parameters - the set of parameters to get the modifier state from.
-// Return Value:
-// - the INPUT_RECORD compatible modifier state.
-DWORD InputStateMachineEngine::_GetGenericKeysModifierState(const VTParameters parameters) noexcept
-{
-    auto modifiers = _GetModifier(parameters.at(1));
-
-    // Enhanced Keys (from https://docs.microsoft.com/en-us/windows/console/key-event-record-str):
-    //   Enhanced keys for the IBM 101- and 102-key keyboards are the INS, DEL,
-    //   HOME, END, PAGE UP, PAGE DOWN, and direction keys in the clusters to the left
-    //   of the keypad; and the divide (/) and ENTER keys in the keypad.
-    // This snippet detects the non-direction keys
-    const GenericKeyIdentifiers identifier = parameters.at(0);
-    if (identifier <= GenericKeyIdentifiers::Next)
-    {
-        modifiers = WI_SetFlag(modifiers, ENHANCED_KEY);
-    }
-
-    return modifiers;
-}
-
-// Method Description:
-// - Retrieves the modifier state from the first parameter of an SGR
-//      Mouse Sequence - one who's sequence is terminated with an 'M' or 'm'.
-// Arguments:
-// - modifierParam - the first parameter to get the modifier state from.
-// Return Value:
-// - the INPUT_RECORD compatible modifier state.
-DWORD InputStateMachineEngine::_GetSGRMouseModifierState(const size_t modifierParam) noexcept
-{
-    DWORD modifiers = 0;
-    // The first parameter of mouse events is encoded as the following two bytes:
-    // BBDM'MMBB
-    // Where each of the bits mean the following
-    //   BB__'__BB - which button was pressed/released
-    //   MMM - Control, Alt, Shift state (respectively)
-    //   D - flag signifying a drag event
-    // This retrieves the modifier state from bits [5..3] ('M' above)
-    WI_SetFlagIf(modifiers, SHIFT_PRESSED, WI_IsFlagSet(modifierParam, CsiMouseModifierCodes::Shift));
-    WI_SetFlagIf(modifiers, LEFT_ALT_PRESSED, WI_IsFlagSet(modifierParam, CsiMouseModifierCodes::Meta));
-    WI_SetFlagIf(modifiers, LEFT_CTRL_PRESSED, WI_IsFlagSet(modifierParam, CsiMouseModifierCodes::Ctrl));
-    return modifiers;
-}
-
-// Method Description:
-// - Converts a VT encoded modifier param into a INPUT_RECORD compatible one.
-// Arguments:
-// - modifierParam - the VT modifier value to convert
-// Return Value:
-// - The equivalent INPUT_RECORD modifier value.
-DWORD InputStateMachineEngine::_GetModifier(const size_t modifierParam) noexcept
-{
-    // VT Modifiers are 1+(modifier flags)
-    const auto vtParam = modifierParam - 1;
-    DWORD modifierState = 0;
-    WI_SetFlagIf(modifierState, SHIFT_PRESSED, WI_IsFlagSet(vtParam, VT_SHIFT));
-    WI_SetFlagIf(modifierState, LEFT_ALT_PRESSED, WI_IsFlagSet(vtParam, VT_ALT));
-    WI_SetFlagIf(modifierState, LEFT_CTRL_PRESSED, WI_IsFlagSet(vtParam, VT_CTRL));
-    return modifierState;
-}
-
-// Method Description:
-// - Synthesize the button state for the Mouse Input Record from an SGR VT Sequence
-// - Here, we refer to and maintain the global state of our mouse.
-// - Mouse wheel events are added at the end to keep them out of the global state
-// Arguments:
-// - id: the sequence identifier representing whether the button was pressed or released
-// - sgrEncoding: the first parameter, encoding the button and drag state
-// - buttonState: Receives the button state for the record
-// - eventFlags: Receives the special mouse events for the record
-// Return Value:
-// true iff we were able to synthesize buttonState
-bool InputStateMachineEngine::_UpdateSGRMouseButtonState(const VTID id,
-                                                         const size_t sgrEncoding,
-                                                         DWORD& buttonState,
-                                                         DWORD& eventFlags,
-                                                         const til::point uiPos)
-{
-    // Starting with the state from the last mouse event we received
-    buttonState = _mouseButtonState;
-    eventFlags = 0;
-
-    // The first parameter of mouse events is encoded as the following two bytes:
-    // BBDM'MMBB
-    // Where each of the bits mean the following
-    //   BB__'__BB - which button was pressed/released
-    //   MMM - Control, Alt, Shift state (respectively)
-    //   D - flag signifying a drag event
-
-    // This retrieves the 2 MSBs and concatenates them to the 2 LSBs to create BBBB in binary
-    // This represents which button had a change in state
-    const auto buttonID = (sgrEncoding & 0x3) | ((sgrEncoding & 0xC0) >> 4);
-    const auto currentTime = std::chrono::steady_clock::now();
-    // Step 1: Translate which button was affected
-    // NOTE: if scrolled, having buttonFlag = 0 means
-    //       we don't actually update the buttonState
-    DWORD buttonFlag = 0;
-    switch (buttonID)
-    {
-    case CsiMouseButtonCodes::Left:
-        buttonFlag = FROM_LEFT_1ST_BUTTON_PRESSED;
-        break;
-    case CsiMouseButtonCodes::Right:
-        buttonFlag = RIGHTMOST_BUTTON_PRESSED;
-        break;
-    case CsiMouseButtonCodes::Middle:
-        buttonFlag = FROM_LEFT_2ND_BUTTON_PRESSED;
-        break;
-    case CsiMouseButtonCodes::ScrollBack:
-    {
-        // set high word to proper scroll direction
-        // scroll intensity is assumed to be constant value
-        buttonState |= SCROLL_DELTA_BACKWARD;
-        eventFlags |= MOUSE_WHEELED;
-        break;
-    }
-    case CsiMouseButtonCodes::ScrollForward:
-    {
-        // set high word to proper scroll direction
-        // scroll intensity is assumed to be constant value
-        buttonState |= SCROLL_DELTA_FORWARD;
-        eventFlags |= MOUSE_WHEELED;
-        break;
-    }
-    case CsiMouseButtonCodes::Released:
-        // hover event, we still want to send these but we don't
-        // need to do anything special here, so just break
-        break;
-    default:
-        // no detectable buttonID, so we can't update the state
-        return false;
-    }
-
-    // Step 2: Decide whether to set or clear that button's bit
-    // NOTE: WI_SetFlag/WI_ClearFlag can't be used here because buttonFlag would have to be a compile-time constant
-    switch (id)
-    {
-    case CsiActionCodes::MouseDown:
-        // set flag
-        // NOTE: scroll events have buttonFlag = 0
-        //       so this intentionally does nothing
-        buttonState |= buttonFlag;
-        // Check if this mouse down is a double click
-        // and also update our trackers for last clicked position, time and button
-        if (_lastMouseClickPos && _lastMouseClickTime && _lastMouseClickButton &&
-            uiPos == _lastMouseClickPos &&
-            (currentTime - _lastMouseClickTime.value()) < _doubleClickTime &&
-            buttonID == _lastMouseClickButton)
-        {
-            // This was a double click, set the flag and reset our trackers
-            // for last clicked position, time and button (this is so we don't send
-            // another double click on a third click)
-            eventFlags |= DOUBLE_CLICK;
-            _lastMouseClickPos.reset();
-            _lastMouseClickTime.reset();
-            _lastMouseClickButton.reset();
-        }
-        else if (buttonID == CsiMouseButtonCodes::Left ||
-                 buttonID == CsiMouseButtonCodes::Right ||
-                 buttonID == CsiMouseButtonCodes::Middle)
-        {
-            // This was a single click, update our trackers for last
-            // clicked position and time
-            _lastMouseClickPos = uiPos;
-            _lastMouseClickTime = currentTime;
-            _lastMouseClickButton = buttonID;
-        }
-        break;
-    case CsiActionCodes::MouseUp:
-        // clear flag
-        buttonState &= (~buttonFlag);
-        break;
-    default:
-        // no detectable change of state, so we can't update the state
-        return false;
-    }
-
-    // Step 3: check if mouse moved
-    if (WI_IsFlagSet(sgrEncoding, CsiMouseModifierCodes::Drag))
-    {
-        eventFlags |= MOUSE_MOVED;
-    }
-
-    // Step 4: update internal state before returning, even if we couldn't fully understand this
-    // only take LOWORD here because HIWORD is reserved for mouse wheel delta and release events for the wheel buttons are not reported
-    _mouseButtonState = LOWORD(buttonState);
-
-    return true;
-}
-
-// Method Description:
-// - Gets the Vkey form the generic keys table associated with a particular
-//   identifier code.
-// Arguments:
-// - identifier: the identifier of the key we're looking for.
-// - vkey: Receives the vkey
-// Return Value:
-// true iff we found the key
-bool InputStateMachineEngine::_GetGenericVkey(const GenericKeyIdentifiers identifier, short& vkey) const
-{
-    vkey = 0;
-
-    const auto mapping = std::find(s_genericMap.cbegin(), s_genericMap.cend(), identifier);
-    if (mapping != s_genericMap.end())
-    {
-        vkey = mapping->vkey;
-        return true;
-    }
-
-    return false;
-}
-
-// Method Description:
-// - Gets the Vkey from the CSI codes table associated with a particular character.
-// Arguments:
-// - id: the sequence identifier to get the mapped vkey of.
-// - vkey: Receives the vkey
-// Return Value:
-// true iff we found the key
-bool InputStateMachineEngine::_GetCursorKeysVkey(const VTID id, short& vkey) const
-{
-    vkey = 0;
-
-    const auto mapping = std::find(s_csiMap.cbegin(), s_csiMap.cend(), id);
-    if (mapping != s_csiMap.end())
-    {
-        vkey = mapping->vkey;
-        return true;
-    }
-
-    return false;
-}
-
-// Method Description:
-// - Gets the Vkey from the SS3 codes table associated with a particular character.
-// Arguments:
-// - wch: the wchar_t to get the mapped vkey of.
-// - pVkey: Receives the vkey
-// Return Value:
-// true iff we found the key
-bool InputStateMachineEngine::_GetSs3KeysVkey(const wchar_t wch, short& vkey) const
-{
-    vkey = 0;
-
-    const auto mapping = std::find(s_ss3Map.cbegin(), s_ss3Map.cend(), (Ss3ActionCodes)wch);
-    if (mapping != s_ss3Map.end())
-    {
-        vkey = mapping->vkey;
-        return true;
-    }
-
-    return false;
-}
-
-// Method Description:
-// - Gets the Vkey and modifier state that's associated with a particular char.
-// Arguments:
-// - wch: the wchar_t to get the vkey and modifier state of.
-// - vkey: Receives the vkey
-// - modifierState: Receives the modifier state
-// Return Value:
-// <none>
-bool InputStateMachineEngine::_GenerateKeyFromChar(const wchar_t wch,
-                                                   short& vkey,
-                                                   DWORD& modifierState) noexcept
-{
-    // Low order byte is key, high order is modifiers
-    const auto keyscan = OneCoreSafeVkKeyScanW(wch);
-
-    short key = LOBYTE(keyscan);
-
-    const short keyscanModifiers = HIBYTE(keyscan);
-
-    if (key == -1 && keyscanModifiers == -1)
-    {
-        return false;
-    }
-
-    // Because of course, these are not the same flags.
-    short modifierFlags = 0 |
-                          (WI_IsFlagSet(keyscanModifiers, KEYSCAN_SHIFT) ? SHIFT_PRESSED : 0) |
-                          (WI_IsFlagSet(keyscanModifiers, KEYSCAN_CTRL) ? LEFT_CTRL_PRESSED : 0) |
-                          (WI_IsFlagSet(keyscanModifiers, KEYSCAN_ALT) ? LEFT_ALT_PRESSED : 0);
-
-    vkey = key;
-    modifierState = modifierFlags;
-
-    return true;
-}
-
-// Method Description:
-// - Sets us up for vt input passthrough.
-//      We'll set a couple members, and if they aren't null, when we get a
-//      sequence we don't understand, we'll pass it along to the app
-//      instead of eating it ourselves.
-// Arguments:
-// - pfnFlushToInputQueue: This is a callback to the underlying state machine to
-//      trigger it to call ActionPassThroughString with whatever sequence it's
-//      currently processing.
-// Return Value:
-// - <none>
-void InputStateMachineEngine::SetFlushToInputQueueCallback(std::function<bool()> pfnFlushToInputQueue)
-{
-    _pfnFlushToInputQueue = pfnFlushToInputQueue;
-}
-
-// Method Description:
-// - Retrieves the type of window manipulation operation from the parameter pool
-//      stored during Param actions.
-//  This is kept separate from the output version, as there may be
-//      codes that are supported in one direction but not the other.
-// Arguments:
-// - parameters - Array of parameters collected
-// - function - Receives the function type
-// Return Value:
-// - True iff we successfully pulled the function type from the parameters
-bool InputStateMachineEngine::_GetWindowManipulationType(const std::span<const size_t> parameters,
-                                                         unsigned int& function) const noexcept
-{
-    auto success = false;
-    function = DispatchTypes::WindowManipulationType::Invalid;
-
-    if (!parameters.empty())
-    {
-        switch (til::at(parameters, 0))
-        {
-        case DispatchTypes::WindowManipulationType::RefreshWindow:
-            function = DispatchTypes::WindowManipulationType::RefreshWindow;
-            success = true;
-            break;
-        case DispatchTypes::WindowManipulationType::ResizeWindowInCharacters:
-            function = DispatchTypes::WindowManipulationType::ResizeWindowInCharacters;
-            success = true;
-            break;
-        default:
-            success = false;
-        }
-    }
-
-    return success;
-}
-
-// Method Description:
-// - Attempt to parse our parameters into a win32-input-mode serialized KeyEvent.
-// Arguments:
-// - parameters: the list of numbers to parse into values for the KeyEvent.
-// Return Value:
-// - The deserialized KeyEvent.
-INPUT_RECORD InputStateMachineEngine::_GenerateWin32Key(const VTParameters& parameters)
-{
-    // Sequences are formatted as follows:
-    //
-    // ^[ [ Vk ; Sc ; Uc ; Kd ; Cs ; Rc _
-    //
-    //      Vk: the value of wVirtualKeyCode - any number. If omitted, defaults to '0'.
-    //      Sc: the value of wVirtualScanCode - any number. If omitted, defaults to '0'.
-    //      Uc: the decimal value of UnicodeChar - for example, NUL is "0", LF is
-    //          "10", the character 'A' is "65". If omitted, defaults to '0'.
-    //      Kd: the value of bKeyDown - either a '0' or '1'. If omitted, defaults to '0'.
-    //      Cs: the value of dwControlKeyState - any number. If omitted, defaults to '0'.
-    //      Rc: the value of wRepeatCount - any number. If omitted, defaults to '1'.
-    return SynthesizeKeyEvent(
-        parameters.at(3).value_or(0),
-        ::base::saturated_cast<uint16_t>(parameters.at(5).value_or(1)),
-        ::base::saturated_cast<uint16_t>(parameters.at(0).value_or(0)),
-        ::base::saturated_cast<uint16_t>(parameters.at(1).value_or(0)),
-        ::base::saturated_cast<wchar_t>(parameters.at(2).value_or(0)),
-        ::base::saturated_cast<uint32_t>(parameters.at(4).value_or(0)));
-}
+// Copyright (c) Microsoft Corporation.
+// Licensed under the MIT license.
+
+#include "precomp.h"
+
+#include "stateMachine.hpp"
+#include "InputStateMachineEngine.hpp"
+
+#include <til/atomic.h>
+
+#include "../../inc/unicode.hpp"
+#include "../../interactivity/inc/VtApiRedirection.hpp"
+
+using namespace Microsoft::Console::VirtualTerminal;
+
+struct CsiToVkey
+{
+    CsiActionCodes action;
+    short vkey;
+};
+
+static constexpr std::array<CsiToVkey, 10> s_csiMap = {
+    CsiToVkey{ CsiActionCodes::ArrowUp, VK_UP },
+    CsiToVkey{ CsiActionCodes::ArrowDown, VK_DOWN },
+    CsiToVkey{ CsiActionCodes::ArrowRight, VK_RIGHT },
+    CsiToVkey{ CsiActionCodes::ArrowLeft, VK_LEFT },
+    CsiToVkey{ CsiActionCodes::Home, VK_HOME },
+    CsiToVkey{ CsiActionCodes::End, VK_END },
+    CsiToVkey{ CsiActionCodes::CSI_F1, VK_F1 },
+    CsiToVkey{ CsiActionCodes::CSI_F2, VK_F2 },
+    CsiToVkey{ CsiActionCodes::CSI_F3, VK_F3 },
+    CsiToVkey{ CsiActionCodes::CSI_F4, VK_F4 }
+};
+
+static bool operator==(const CsiToVkey& pair, const VTID id) noexcept
+{
+    return pair.action == id;
+}
+
+struct GenericToVkey
+{
+    GenericKeyIdentifiers identifier;
+    short vkey;
+};
+
+static constexpr std::array<GenericToVkey, 14> s_genericMap = {
+    GenericToVkey{ GenericKeyIdentifiers::GenericHome, VK_HOME },
+    GenericToVkey{ GenericKeyIdentifiers::Insert, VK_INSERT },
+    GenericToVkey{ GenericKeyIdentifiers::Delete, VK_DELETE },
+    GenericToVkey{ GenericKeyIdentifiers::GenericEnd, VK_END },
+    GenericToVkey{ GenericKeyIdentifiers::Prior, VK_PRIOR },
+    GenericToVkey{ GenericKeyIdentifiers::Next, VK_NEXT },
+    GenericToVkey{ GenericKeyIdentifiers::F5, VK_F5 },
+    GenericToVkey{ GenericKeyIdentifiers::F6, VK_F6 },
+    GenericToVkey{ GenericKeyIdentifiers::F7, VK_F7 },
+    GenericToVkey{ GenericKeyIdentifiers::F8, VK_F8 },
+    GenericToVkey{ GenericKeyIdentifiers::F9, VK_F9 },
+    GenericToVkey{ GenericKeyIdentifiers::F10, VK_F10 },
+    GenericToVkey{ GenericKeyIdentifiers::F11, VK_F11 },
+    GenericToVkey{ GenericKeyIdentifiers::F12, VK_F12 },
+};
+
+static bool operator==(const GenericToVkey& pair, const GenericKeyIdentifiers identifier) noexcept
+{
+    return pair.identifier == identifier;
+}
+
+struct Ss3ToVkey
+{
+    Ss3ActionCodes action;
+    short vkey;
+};
+
+static constexpr std::array<Ss3ToVkey, 10> s_ss3Map = {
+    Ss3ToVkey{ Ss3ActionCodes::ArrowUp, VK_UP },
+    Ss3ToVkey{ Ss3ActionCodes::ArrowDown, VK_DOWN },
+    Ss3ToVkey{ Ss3ActionCodes::ArrowRight, VK_RIGHT },
+    Ss3ToVkey{ Ss3ActionCodes::ArrowLeft, VK_LEFT },
+    Ss3ToVkey{ Ss3ActionCodes::End, VK_END },
+    Ss3ToVkey{ Ss3ActionCodes::Home, VK_HOME },
+    Ss3ToVkey{ Ss3ActionCodes::SS3_F1, VK_F1 },
+    Ss3ToVkey{ Ss3ActionCodes::SS3_F2, VK_F2 },
+    Ss3ToVkey{ Ss3ActionCodes::SS3_F3, VK_F3 },
+    Ss3ToVkey{ Ss3ActionCodes::SS3_F4, VK_F4 },
+};
+
+static bool operator==(const Ss3ToVkey& pair, const Ss3ActionCodes code) noexcept
+{
+    return pair.action == code;
+}
+
+InputStateMachineEngine::InputStateMachineEngine(std::unique_ptr<IInteractDispatch> pDispatch) :
+    InputStateMachineEngine(std::move(pDispatch), false)
+{
+}
+
+InputStateMachineEngine::InputStateMachineEngine(std::unique_ptr<IInteractDispatch> pDispatch, const bool lookingForDSR) :
+    _pDispatch(std::move(pDispatch)),
+    _lookingForDSR(lookingForDSR),
+    _pfnFlushToInputQueue(nullptr),
+    _doubleClickTime(std::chrono::milliseconds(GetDoubleClickTime()))
+{
+    THROW_HR_IF_NULL(E_INVALIDARG, _pDispatch.get());
+}
+
+void InputStateMachineEngine::WaitUntilDSR(DWORD timeout) const noexcept
+{
+    // Technically we should decrement the timeout with each iteration,
+    // but I suspect infinite spurious wake-ups are a theoretical problem.
+    while (_lookingForDSR.load(std::memory_order::relaxed))
+    {
+        til::atomic_wait(_lookingForDSR, true, timeout);
+    }
+}
+
+bool InputStateMachineEngine::EncounteredWin32InputModeSequence() const noexcept
+{
+    return _encounteredWin32InputModeSequence;
+}
+
+// Method Description:
+// - Triggers the Execute action to indicate that the listener should
+//      immediately respond to a C0 control character.
+// Arguments:
+// - wch - Character to dispatch.
+// Return Value:
+// - true iff we successfully dispatched the sequence.
+bool InputStateMachineEngine::ActionExecute(const wchar_t wch)
+{
+    return _DoControlCharacter(wch, false);
+}
+
+// Routine Description:
+// - Writes a control character into the buffer. Think characters like tab, backspace, etc.
+// Arguments:
+// - wch - The character to write
+// - writeAlt - Pass in the alt-state information here as it's not embedded
+// Return Value:
+// - True if successfully generated and written. False otherwise.
+bool InputStateMachineEngine::_DoControlCharacter(const wchar_t wch, const bool writeAlt)
+{
+    auto success = false;
+    if (wch == UNICODE_ETX && !writeAlt)
+    {
+        // This is Ctrl+C, which is handled specially by the host.
+        static constexpr auto keyDown = SynthesizeKeyEvent(true, 1, L'C', 0, UNICODE_ETX, LEFT_CTRL_PRESSED);
+        static constexpr auto keyUp = SynthesizeKeyEvent(false, 1, L'C', 0, UNICODE_ETX, LEFT_CTRL_PRESSED);
+        _pDispatch->WriteCtrlKey(keyDown);
+        _pDispatch->WriteCtrlKey(keyUp);
+        success = true;
+    }
+    else if (wch >= '\x0' && wch < '\x20')
+    {
+        // This is a C0 Control Character.
+        // This should be translated as Ctrl+(wch+x40)
+        auto actualChar = wch;
+        auto writeCtrl = true;
+
+        short vkey = 0;
+        DWORD modifierState = 0;
+
+        switch (wch)
+        {
+        case L'\b':
+            // Process Ctrl+Bksp to delete whole words
+            actualChar = '\x7f';
+            success = _GenerateKeyFromChar(actualChar, vkey, modifierState);
+            modifierState = 0;
+            break;
+        case L'\r':
+            writeCtrl = false;
+            success = _GenerateKeyFromChar(wch, vkey, modifierState);
+            modifierState = 0;
+            break;
+        case L'\x1b':
+            // Translate escape as the ESC key, NOT C-[.
+            // This means that C-[ won't insert ^[ into the buffer anymore,
+            //      which isn't the worst tradeoff.
+            vkey = VK_ESCAPE;
+            writeCtrl = false;
+            success = true;
+            break;
+        case L'\t':
+            writeCtrl = false;
+            success = _GenerateKeyFromChar(actualChar, vkey, modifierState);
+            break;
+        default:
+            success = _GenerateKeyFromChar(actualChar, vkey, modifierState);
+            break;
+        }
+
+        if (success)
+        {
+            if (writeCtrl)
+            {
+                WI_SetFlag(modifierState, LEFT_CTRL_PRESSED);
+            }
+            if (writeAlt)
+            {
+                WI_SetFlag(modifierState, LEFT_ALT_PRESSED);
+            }
+
+            success = _WriteSingleKey(actualChar, vkey, modifierState);
+        }
+    }
+    else if (wch == '\x7f')
+    {
+        // Note:
+        //  The windows telnet expects to send x7f as DELETE, not backspace.
+        //      However, the windows telnetd also wouldn't let you move the
+        //      cursor back into the input line, so it wasn't possible to
+        //      "delete" any input at all, only backspace.
+        //  Because of this, we're treating x7f as backspace, like most
+        //      terminals do.
+        success = _WriteSingleKey('\x8', VK_BACK, writeAlt ? LEFT_ALT_PRESSED : 0);
+    }
+    else
+    {
+        success = ActionPrint(wch);
+    }
+    return success;
+}
+
+// Routine Description:
+// - Triggers the Execute action to indicate that the listener should
+//      immediately respond to a C0 control character.
+// This is called from the Escape state in the state machine, indicating the
+//      immediately previous character was an 0x1b.
+// We need to override this method to properly treat 0x1b + C0 strings as
+//      Ctrl+Alt+<char> input sequences.
+// Arguments:
+// - wch - Character to dispatch.
+// Return Value:
+// - true iff we successfully dispatched the sequence.
+bool InputStateMachineEngine::ActionExecuteFromEscape(const wchar_t wch)
+{
+    if (_pDispatch->IsVtInputEnabled() && _pfnFlushToInputQueue)
+    {
+        return _pfnFlushToInputQueue();
+    }
+
+    return _DoControlCharacter(wch, true);
+}
+
+// Method Description:
+// - Triggers the Print action to indicate that the listener should render the
+//      character given.
+// Arguments:
+// - wch - Character to dispatch.
+// Return Value:
+// - true iff we successfully dispatched the sequence.
+bool InputStateMachineEngine::ActionPrint(const wchar_t wch)
+{
+    short vkey = 0;
+    DWORD modifierState = 0;
+    auto success = _GenerateKeyFromChar(wch, vkey, modifierState);
+    if (success)
+    {
+        success = _WriteSingleKey(wch, vkey, modifierState);
+    }
+    return success;
+}
+
+// Method Description:
+// - Triggers the Print action to indicate that the listener should render the
+//      string of characters given.
+// Arguments:
+// - string - string to dispatch.
+// Return Value:
+// - true iff we successfully dispatched the sequence.
+bool InputStateMachineEngine::ActionPrintString(const std::wstring_view string)
+{
+    if (string.empty())
+    {
+        return true;
+    }
+    return _pDispatch->WriteString(string);
+}
+
+// Method Description:
+// - Triggers the Print action to indicate that the listener should render the
+//      string of characters given.
+// Arguments:
+// - string - string to dispatch.
+// - flush - not applicable to the input state machine.
+// Return Value:
+// - true iff we successfully dispatched the sequence.
+bool InputStateMachineEngine::ActionPassThroughString(const std::wstring_view string, const bool /*flush*/)
+{
+    if (_pDispatch->IsVtInputEnabled())
+    {
+        // Synthesize string into key events that we'll write to the buffer
+        // similar to TerminalInput::_SendInputSequence
+        if (!string.empty())
+        {
+            InputEventQueue inputEvents;
+            for (const auto& wch : string)
+            {
+                inputEvents.push_back(SynthesizeKeyEvent(true, 1, 0, 0, wch, 0));
+            }
+            return _pDispatch->WriteInput(inputEvents);
+        }
+    }
+    return ActionPrintString(string);
+}
+
+// Method Description:
+// - Triggers the EscDispatch action to indicate that the listener should handle
+//      a simple escape sequence. These sequences traditionally start with ESC
+//      and a simple letter. No complicated parameters.
+// Arguments:
+// - id - Identifier of the escape sequence to dispatch.
+// Return Value:
+// - true iff we successfully dispatched the sequence.
+bool InputStateMachineEngine::ActionEscDispatch(const VTID id)
+{
+    if (_pDispatch->IsVtInputEnabled() && _pfnFlushToInputQueue)
+    {
+        return _pfnFlushToInputQueue();
+    }
+
+    auto success = false;
+
+    // There are no intermediates, so the id is effectively the final char.
+    const auto wch = gsl::narrow_cast<wchar_t>(id);
+
+    // 0x7f is DEL, which we treat effectively the same as a ctrl character.
+    if (wch == 0x7f)
+    {
+        success = _DoControlCharacter(wch, true);
+    }
+    else
+    {
+        DWORD modifierState = 0;
+        short vk = 0;
+        success = _GenerateKeyFromChar(wch, vk, modifierState);
+        if (success)
+        {
+            // Alt is definitely pressed in the esc+key case.
+            modifierState = WI_SetFlag(modifierState, LEFT_ALT_PRESSED);
+
+            success = _WriteSingleKey(wch, vk, modifierState);
+        }
+    }
+
+    return success;
+}
+
+// Method Description:
+// - Triggers the Vt52EscDispatch action to indicate that the listener should handle
+//      a VT52 escape sequence. These sequences start with ESC and a single letter,
+//      sometimes followed by parameters.
+// Arguments:
+// - id - Identifier of the VT52 sequence to dispatch.
+// - parameters - Set of parameters collected while parsing the sequence.
+// Return Value:
+// - true iff we successfully dispatched the sequence.
+bool InputStateMachineEngine::ActionVt52EscDispatch(const VTID /*id*/, const VTParameters /*parameters*/) noexcept
+{
+    // VT52 escape sequences are not used in the input state machine.
+    return false;
+}
+
+// Method Description:
+// - Triggers the CsiDispatch action to indicate that the listener should handle
+//      a control sequence. These sequences perform various API-type commands
+//      that can include many parameters.
+// Arguments:
+// - id - Identifier of the control sequence to dispatch.
+// - parameters - set of numeric parameters collected while parsing the sequence.
+// Return Value:
+// - true iff we successfully dispatched the sequence.
+bool InputStateMachineEngine::ActionCsiDispatch(const VTID id, const VTParameters parameters)
+{
+    // GH#4999 - If the client was in VT input mode, but we received a
+    // win32-input-mode sequence, then _don't_ passthrough the sequence to the
+    // client. It's impossibly unlikely that the client actually wanted
+    // win32-input-mode, and if they did, then we'll just translate the
+    // INPUT_RECORD back to the same sequence we say here later on, when the
+    // client reads it.
+    //
+    // Focus events in conpty are special, so don't flush those through either.
+    // See GH#12799, GH#12900 for details
+    if (_pDispatch->IsVtInputEnabled() &&
+        _pfnFlushToInputQueue &&
+        id != CsiActionCodes::Win32KeyboardInput &&
+        id != CsiActionCodes::FocusIn &&
+        id != CsiActionCodes::FocusOut)
+    {
+        return _pfnFlushToInputQueue();
+    }
+
+    DWORD modifierState = 0;
+    short vkey = 0;
+
+    auto success = false;
+    switch (id)
+    {
+    case CsiActionCodes::MouseDown:
+    case CsiActionCodes::MouseUp:
+    {
+        DWORD buttonState = 0;
+        DWORD eventFlags = 0;
+        const auto firstParameter = parameters.at(0).value_or(0);
+        const til::point uiPos{ parameters.at(1) - 1, parameters.at(2) - 1 };
+
+        modifierState = _GetSGRMouseModifierState(firstParameter);
+        success = _UpdateSGRMouseButtonState(id, firstParameter, buttonState, eventFlags, uiPos);
+        success = success && _WriteMouseEvent(uiPos, buttonState, modifierState, eventFlags);
+        break;
+    }
+    // case CsiActionCodes::DSR_DeviceStatusReportResponse:
+    case CsiActionCodes::CSI_F3:
+        // The F3 case is special - it shares a code with the DeviceStatusResponse.
+        // If we're looking for that response, then do that, and break out.
+        // Else, fall though to the _GetCursorKeysModifierState handler.
+        if (_lookingForDSR.load(std::memory_order::relaxed))
+        {
+            success = _pDispatch->MoveCursor(parameters.at(0), parameters.at(1));
+            // Right now we're only looking for on initial cursor
+            //      position response. After that, only look for F3.
+            _lookingForDSR.store(false, std::memory_order::relaxed);
+            til::atomic_notify_all(_lookingForDSR);
+            break;
+        }
+        [[fallthrough]];
+    case CsiActionCodes::ArrowUp:
+    case CsiActionCodes::ArrowDown:
+    case CsiActionCodes::ArrowRight:
+    case CsiActionCodes::ArrowLeft:
+    case CsiActionCodes::Home:
+    case CsiActionCodes::End:
+    case CsiActionCodes::CSI_F1:
+    case CsiActionCodes::CSI_F2:
+    case CsiActionCodes::CSI_F4:
+        success = _GetCursorKeysVkey(id, vkey);
+        modifierState = _GetCursorKeysModifierState(parameters, id);
+        success = success && _WriteSingleKey(vkey, modifierState);
+        break;
+    case CsiActionCodes::Generic:
+        success = _GetGenericVkey(parameters.at(0), vkey);
+        modifierState = _GetGenericKeysModifierState(parameters);
+        success = success && _WriteSingleKey(vkey, modifierState);
+        break;
+    case CsiActionCodes::CursorBackTab:
+        success = _WriteSingleKey(VK_TAB, SHIFT_PRESSED);
+        break;
+    case CsiActionCodes::DTTERM_WindowManipulation:
+        success = _pDispatch->WindowManipulation(parameters.at(0), parameters.at(1), parameters.at(2));
+        break;
+    case CsiActionCodes::FocusIn:
+        success = _pDispatch->FocusChanged(true);
+        break;
+    case CsiActionCodes::FocusOut:
+        success = _pDispatch->FocusChanged(false);
+        break;
+    case CsiActionCodes::Win32KeyboardInput:
+    {
+        // Use WriteCtrlKey here, even for keys that _aren't_ control keys,
+        // because that will take extra steps to make sure things like
+        // Ctrl+C, Ctrl+Break are handled correctly.
+        const auto key = _GenerateWin32Key(parameters);
+        success = _pDispatch->WriteCtrlKey(key);
+        _encounteredWin32InputModeSequence = true;
+        break;
+    }
+    default:
+        success = false;
+        break;
+    }
+
+    return success;
+}
+
+// Routine Description:
+// - Triggers the DcsDispatch action to indicate that the listener should handle
+//      a control sequence. Returns the handler function that is to be used to
+//      process the subsequent data string characters in the sequence.
+// Arguments:
+// - id - Identifier of the control sequence to dispatch.
+// - parameters - set of numeric parameters collected while parsing the sequence.
+// Return Value:
+// - the data string handler function or nullptr if the sequence is not supported
+IStateMachineEngine::StringHandler InputStateMachineEngine::ActionDcsDispatch(const VTID /*id*/, const VTParameters /*parameters*/) noexcept
+{
+    // DCS escape sequences are not used in the input state machine.
+    return nullptr;
+}
+
+// Routine Description:
+// - Triggers the Ss3Dispatch action to indicate that the listener should handle
+//      a control sequence. These sequences perform various API-type commands
+//      that can include many parameters.
+// Arguments:
+// - wch - Character to dispatch.
+// - parameters - set of numeric parameters collected while parsing the sequence.
+// Return Value:
+// - true iff we successfully dispatched the sequence.
+bool InputStateMachineEngine::ActionSs3Dispatch(const wchar_t wch, const VTParameters /*parameters*/)
+{
+    if (_pDispatch->IsVtInputEnabled() && _pfnFlushToInputQueue)
+    {
+        return _pfnFlushToInputQueue();
+    }
+
+    // Ss3 sequence keys aren't modified.
+    // When F1-F4 *are* modified, they're sent as CSI sequences, not SS3's.
+    const DWORD modifierState = 0;
+    short vkey = 0;
+
+    auto success = _GetSs3KeysVkey(wch, vkey);
+
+    if (success)
+    {
+        success = _WriteSingleKey(vkey, modifierState);
+    }
+
+    return success;
+}
+
+// Method Description:
+// - Triggers the Clear action to indicate that the state machine should erase
+//      all internal state.
+// Arguments:
+// - <none>
+// Return Value:
+// - true iff we successfully dispatched the sequence.
+bool InputStateMachineEngine::ActionClear() noexcept
+{
+    return true;
+}
+
+// Method Description:
+// - Triggers the Ignore action to indicate that the state machine should eat
+//      this character and say nothing.
+// Arguments:
+// - <none>
+// Return Value:
+// - true iff we successfully dispatched the sequence.
+bool InputStateMachineEngine::ActionIgnore() noexcept
+{
+    return true;
+}
+
+// Method Description:
+// - Triggers the OscDispatch action to indicate that the listener should handle a control sequence.
+//   These sequences perform various API-type commands that can include many parameters.
+// Arguments:
+// - parameter - identifier of the OSC action to perform
+// - string - OSC string we've collected. NOT null terminated.
+// Return Value:
+// - true if we handled the dispatch.
+bool InputStateMachineEngine::ActionOscDispatch(const size_t /*parameter*/, const std::wstring_view /*string*/) noexcept
+{
+    return false;
+}
+
+// Method Description:
+// - Writes a sequence of keypresses to the buffer based on the wch,
+//      vkey and modifiers passed in. Will create both the appropriate key downs
+//      and ups for that key for writing to the input. Will also generate
+//      keypresses for pressing the modifier keys while typing that character.
+//  If rgInput isn't big enough, then it will stop writing when it's filled.
+// Arguments:
+// - wch - the character to write to the input callback.
+// - vkey - the VKEY of the key to write to the input callback.
+// - modifierState - the modifier state to write with the key.
+// - input - the buffer of characters to write the keypresses to. Can write
+//      up to 8 records to this buffer.
+// Return Value:
+// - the number of records written, or 0 if the buffer wasn't big enough.
+void InputStateMachineEngine::_GenerateWrappedSequence(const wchar_t wch,
+                                                       const short vkey,
+                                                       const DWORD modifierState,
+                                                       InputEventQueue& input)
+{
+    input.reserve(input.size() + 8);
+
+    // TODO: Reuse the clipboard functions for generating input for characters
+    //       that aren't on the current keyboard.
+    // MSFT:13994942
+
+    const auto shift = WI_IsFlagSet(modifierState, SHIFT_PRESSED);
+    const auto ctrl = WI_IsFlagSet(modifierState, LEFT_CTRL_PRESSED);
+    const auto alt = WI_IsFlagSet(modifierState, LEFT_ALT_PRESSED);
+
+    auto next = SynthesizeKeyEvent(true, 1, 0, 0, 0, 0);
+    DWORD currentModifiers = 0;
+
+    if (shift)
+    {
+        WI_SetFlag(currentModifiers, SHIFT_PRESSED);
+        next.Event.KeyEvent.dwControlKeyState = currentModifiers;
+        next.Event.KeyEvent.wVirtualKeyCode = VK_SHIFT;
+        next.Event.KeyEvent.wVirtualScanCode = gsl::narrow_cast<WORD>(OneCoreSafeMapVirtualKeyW(VK_SHIFT, MAPVK_VK_TO_VSC));
+        input.push_back(next);
+    }
+    if (alt)
+    {
+        WI_SetFlag(currentModifiers, LEFT_ALT_PRESSED);
+        next.Event.KeyEvent.dwControlKeyState = currentModifiers;
+        next.Event.KeyEvent.wVirtualKeyCode = VK_MENU;
+        next.Event.KeyEvent.wVirtualScanCode = gsl::narrow_cast<WORD>(OneCoreSafeMapVirtualKeyW(VK_MENU, MAPVK_VK_TO_VSC));
+        input.push_back(next);
+    }
+    if (ctrl)
+    {
+        WI_SetFlag(currentModifiers, LEFT_CTRL_PRESSED);
+        next.Event.KeyEvent.dwControlKeyState = currentModifiers;
+        next.Event.KeyEvent.wVirtualKeyCode = VK_CONTROL;
+        next.Event.KeyEvent.wVirtualScanCode = gsl::narrow_cast<WORD>(OneCoreSafeMapVirtualKeyW(VK_CONTROL, MAPVK_VK_TO_VSC));
+        input.push_back(next);
+    }
+
+    // Use modifierState instead of currentModifiers here.
+    // This allows other modifiers like ENHANCED_KEY to get
+    //    through on the KeyPress.
+    _GetSingleKeypress(wch, vkey, modifierState, input);
+
+    next.Event.KeyEvent.bKeyDown = FALSE;
+
+    if (ctrl)
+    {
+        WI_ClearFlag(currentModifiers, LEFT_CTRL_PRESSED);
+        next.Event.KeyEvent.dwControlKeyState = currentModifiers;
+        next.Event.KeyEvent.wVirtualKeyCode = VK_CONTROL;
+        next.Event.KeyEvent.wVirtualScanCode = gsl::narrow_cast<WORD>(OneCoreSafeMapVirtualKeyW(VK_CONTROL, MAPVK_VK_TO_VSC));
+        input.push_back(next);
+    }
+    if (alt)
+    {
+        WI_ClearFlag(currentModifiers, LEFT_ALT_PRESSED);
+        next.Event.KeyEvent.dwControlKeyState = currentModifiers;
+        next.Event.KeyEvent.wVirtualKeyCode = VK_MENU;
+        next.Event.KeyEvent.wVirtualScanCode = gsl::narrow_cast<WORD>(OneCoreSafeMapVirtualKeyW(VK_MENU, MAPVK_VK_TO_VSC));
+        input.push_back(next);
+    }
+    if (shift)
+    {
+        WI_ClearFlag(currentModifiers, SHIFT_PRESSED);
+        next.Event.KeyEvent.dwControlKeyState = currentModifiers;
+        next.Event.KeyEvent.wVirtualKeyCode = VK_SHIFT;
+        next.Event.KeyEvent.wVirtualScanCode = gsl::narrow_cast<WORD>(OneCoreSafeMapVirtualKeyW(VK_SHIFT, MAPVK_VK_TO_VSC));
+        input.push_back(next);
+    }
+}
+
+// Method Description:
+// - Writes a single character keypress to the input buffer. This writes both
+//      the keydown and keyup events.
+// Arguments:
+// - wch - the character to write to the buffer.
+// - vkey - the VKEY of the key to write to the buffer.
+// - modifierState - the modifier state to write with the key.
+// - input - the buffer of characters to write the keypress to. Will always
+//      write to the first two positions in the buffer.
+// Return Value:
+// - the number of input records written.
+void InputStateMachineEngine::_GetSingleKeypress(const wchar_t wch,
+                                                 const short vkey,
+                                                 const DWORD modifierState,
+                                                 InputEventQueue& input)
+{
+    input.reserve(input.size() + 2);
+
+    const auto sc = gsl::narrow_cast<WORD>(OneCoreSafeMapVirtualKeyW(vkey, MAPVK_VK_TO_VSC));
+    auto rec = SynthesizeKeyEvent(true, 1, vkey, sc, wch, modifierState);
+
+    input.push_back(rec);
+    rec.Event.KeyEvent.bKeyDown = FALSE;
+    input.push_back(rec);
+}
+
+// Method Description:
+// - Writes a sequence of keypresses to the input callback based on the wch,
+//      vkey and modifiers passed in. Will create both the appropriate key downs
+//      and ups for that key for writing to the input. Will also generate
+//      keypresses for pressing the modifier keys while typing that character.
+// Arguments:
+// - wch - the character to write to the input callback.
+// - vkey - the VKEY of the key to write to the input callback.
+// - modifierState - the modifier state to write with the key.
+// Return Value:
+// - true iff we successfully wrote the keypress to the input callback.
+bool InputStateMachineEngine::_WriteSingleKey(const wchar_t wch, const short vkey, const DWORD modifierState)
+{
+    // At most 8 records - 2 for each of shift,ctrl,alt up and down, and 2 for the actual key up and down.
+    InputEventQueue inputEvents;
+    _GenerateWrappedSequence(wch, vkey, modifierState, inputEvents);
+    return _pDispatch->WriteInput(inputEvents);
+}
+
+// Method Description:
+// - Helper for writing a single key to the input when you only know the vkey.
+//      Will automatically get the wchar_t associated with that vkey.
+// Arguments:
+// - vkey - the VKEY of the key to write to the input callback.
+// - modifierState - the modifier state to write with the key.
+// Return Value:
+// - true iff we successfully wrote the keypress to the input callback.
+bool InputStateMachineEngine::_WriteSingleKey(const short vkey, const DWORD modifierState)
+{
+    const auto wch = gsl::narrow_cast<wchar_t>(OneCoreSafeMapVirtualKeyW(vkey, MAPVK_VK_TO_CHAR));
+    return _WriteSingleKey(wch, vkey, modifierState);
+}
+
+// Method Description:
+// - Writes a Mouse Event Record to the input callback based on the state of the mouse.
+// Arguments:
+// - column - the X/Column position on the viewport (0 = left-most)
+// - line - the Y/Line/Row position on the viewport (0 = top-most)
+// - buttonState - the mouse buttons that are being modified
+// - modifierState - the modifier state to write mouse record.
+// - eventFlags - the type of mouse event to write to the mouse record.
+// Return Value:
+// - true iff we successfully wrote the keypress to the input callback.
+bool InputStateMachineEngine::_WriteMouseEvent(const til::point uiPos, const DWORD buttonState, const DWORD controlKeyState, const DWORD eventFlags)
+{
+    const auto rgInput = SynthesizeMouseEvent(uiPos, buttonState, controlKeyState, eventFlags);
+    return _pDispatch->WriteInput({ &rgInput, 1 });
+}
+
+// Method Description:
+// - Retrieves the modifier state from a set of parameters for a cursor keys
+//      sequence. This is for Arrow keys, Home, End, etc.
+// Arguments:
+// - parameters - the set of parameters to get the modifier state from.
+// - id - the identifier for the sequence we're operating on.
+// Return Value:
+// - the INPUT_RECORD compatible modifier state.
+DWORD InputStateMachineEngine::_GetCursorKeysModifierState(const VTParameters parameters, const VTID id) noexcept
+{
+    auto modifiers = _GetModifier(parameters.at(1));
+
+    // Enhanced Keys (from https://docs.microsoft.com/en-us/windows/console/key-event-record-str):
+    //   Enhanced keys for the IBM 101- and 102-key keyboards are the INS, DEL,
+    //   HOME, END, PAGE UP, PAGE DOWN, and direction keys in the clusters to the left
+    //   of the keypad; and the divide (/) and ENTER keys in the keypad.
+    // This snippet detects the direction keys + HOME + END
+    // actionCode should be one of the above, so just make sure it's not a CSI_F# code
+    if (id < CsiActionCodes::CSI_F1 || id > CsiActionCodes::CSI_F4)
+    {
+        WI_SetFlag(modifiers, ENHANCED_KEY);
+    }
+
+    return modifiers;
+}
+
+// Method Description:
+// - Retrieves the modifier state from a set of parameters for a "Generic"
+//      keypress - one who's sequence is terminated with a '~'.
+// Arguments:
+// - parameters - the set of parameters to get the modifier state from.
+// Return Value:
+// - the INPUT_RECORD compatible modifier state.
+DWORD InputStateMachineEngine::_GetGenericKeysModifierState(const VTParameters parameters) noexcept
+{
+    auto modifiers = _GetModifier(parameters.at(1));
+
+    // Enhanced Keys (from https://docs.microsoft.com/en-us/windows/console/key-event-record-str):
+    //   Enhanced keys for the IBM 101- and 102-key keyboards are the INS, DEL,
+    //   HOME, END, PAGE UP, PAGE DOWN, and direction keys in the clusters to the left
+    //   of the keypad; and the divide (/) and ENTER keys in the keypad.
+    // This snippet detects the non-direction keys
+    const GenericKeyIdentifiers identifier = parameters.at(0);
+    if (identifier <= GenericKeyIdentifiers::Next)
+    {
+        modifiers = WI_SetFlag(modifiers, ENHANCED_KEY);
+    }
+
+    return modifiers;
+}
+
+// Method Description:
+// - Retrieves the modifier state from the first parameter of an SGR
+//      Mouse Sequence - one who's sequence is terminated with an 'M' or 'm'.
+// Arguments:
+// - modifierParam - the first parameter to get the modifier state from.
+// Return Value:
+// - the INPUT_RECORD compatible modifier state.
+DWORD InputStateMachineEngine::_GetSGRMouseModifierState(const size_t modifierParam) noexcept
+{
+    DWORD modifiers = 0;
+    // The first parameter of mouse events is encoded as the following two bytes:
+    // BBDM'MMBB
+    // Where each of the bits mean the following
+    //   BB__'__BB - which button was pressed/released
+    //   MMM - Control, Alt, Shift state (respectively)
+    //   D - flag signifying a drag event
+    // This retrieves the modifier state from bits [5..3] ('M' above)
+    WI_SetFlagIf(modifiers, SHIFT_PRESSED, WI_IsFlagSet(modifierParam, CsiMouseModifierCodes::Shift));
+    WI_SetFlagIf(modifiers, LEFT_ALT_PRESSED, WI_IsFlagSet(modifierParam, CsiMouseModifierCodes::Meta));
+    WI_SetFlagIf(modifiers, LEFT_CTRL_PRESSED, WI_IsFlagSet(modifierParam, CsiMouseModifierCodes::Ctrl));
+    return modifiers;
+}
+
+// Method Description:
+// - Converts a VT encoded modifier param into a INPUT_RECORD compatible one.
+// Arguments:
+// - modifierParam - the VT modifier value to convert
+// Return Value:
+// - The equivalent INPUT_RECORD modifier value.
+DWORD InputStateMachineEngine::_GetModifier(const size_t modifierParam) noexcept
+{
+    // VT Modifiers are 1+(modifier flags)
+    const auto vtParam = modifierParam - 1;
+    DWORD modifierState = 0;
+    WI_SetFlagIf(modifierState, SHIFT_PRESSED, WI_IsFlagSet(vtParam, VT_SHIFT));
+    WI_SetFlagIf(modifierState, LEFT_ALT_PRESSED, WI_IsFlagSet(vtParam, VT_ALT));
+    WI_SetFlagIf(modifierState, LEFT_CTRL_PRESSED, WI_IsFlagSet(vtParam, VT_CTRL));
+    return modifierState;
+}
+
+// Method Description:
+// - Synthesize the button state for the Mouse Input Record from an SGR VT Sequence
+// - Here, we refer to and maintain the global state of our mouse.
+// - Mouse wheel events are added at the end to keep them out of the global state
+// Arguments:
+// - id: the sequence identifier representing whether the button was pressed or released
+// - sgrEncoding: the first parameter, encoding the button and drag state
+// - buttonState: Receives the button state for the record
+// - eventFlags: Receives the special mouse events for the record
+// Return Value:
+// true iff we were able to synthesize buttonState
+bool InputStateMachineEngine::_UpdateSGRMouseButtonState(const VTID id,
+                                                         const size_t sgrEncoding,
+                                                         DWORD& buttonState,
+                                                         DWORD& eventFlags,
+                                                         const til::point uiPos)
+{
+    // Starting with the state from the last mouse event we received
+    buttonState = _mouseButtonState;
+    eventFlags = 0;
+
+    // The first parameter of mouse events is encoded as the following two bytes:
+    // BBDM'MMBB
+    // Where each of the bits mean the following
+    //   BB__'__BB - which button was pressed/released
+    //   MMM - Control, Alt, Shift state (respectively)
+    //   D - flag signifying a drag event
+
+    // This retrieves the 2 MSBs and concatenates them to the 2 LSBs to create BBBB in binary
+    // This represents which button had a change in state
+    const auto buttonID = (sgrEncoding & 0x3) | ((sgrEncoding & 0xC0) >> 4);
+    const auto currentTime = std::chrono::steady_clock::now();
+    // Step 1: Translate which button was affected
+    // NOTE: if scrolled, having buttonFlag = 0 means
+    //       we don't actually update the buttonState
+    DWORD buttonFlag = 0;
+    switch (buttonID)
+    {
+    case CsiMouseButtonCodes::Left:
+        buttonFlag = FROM_LEFT_1ST_BUTTON_PRESSED;
+        break;
+    case CsiMouseButtonCodes::Right:
+        buttonFlag = RIGHTMOST_BUTTON_PRESSED;
+        break;
+    case CsiMouseButtonCodes::Middle:
+        buttonFlag = FROM_LEFT_2ND_BUTTON_PRESSED;
+        break;
+    case CsiMouseButtonCodes::ScrollBack:
+    {
+        // set high word to proper scroll direction
+        // scroll intensity is assumed to be constant value
+        buttonState |= SCROLL_DELTA_BACKWARD;
+        eventFlags |= MOUSE_WHEELED;
+        break;
+    }
+    case CsiMouseButtonCodes::ScrollForward:
+    {
+        // set high word to proper scroll direction
+        // scroll intensity is assumed to be constant value
+        buttonState |= SCROLL_DELTA_FORWARD;
+        eventFlags |= MOUSE_WHEELED;
+        break;
+    }
+    case CsiMouseButtonCodes::Released:
+        // hover event, we still want to send these but we don't
+        // need to do anything special here, so just break
+        break;
+    default:
+        // no detectable buttonID, so we can't update the state
+        return false;
+    }
+
+    // Step 2: Decide whether to set or clear that button's bit
+    // NOTE: WI_SetFlag/WI_ClearFlag can't be used here because buttonFlag would have to be a compile-time constant
+    switch (id)
+    {
+    case CsiActionCodes::MouseDown:
+        // set flag
+        // NOTE: scroll events have buttonFlag = 0
+        //       so this intentionally does nothing
+        buttonState |= buttonFlag;
+        // Check if this mouse down is a double click
+        // and also update our trackers for last clicked position, time and button
+        if (_lastMouseClickPos && _lastMouseClickTime && _lastMouseClickButton &&
+            uiPos == _lastMouseClickPos &&
+            (currentTime - _lastMouseClickTime.value()) < _doubleClickTime &&
+            buttonID == _lastMouseClickButton)
+        {
+            // This was a double click, set the flag and reset our trackers
+            // for last clicked position, time and button (this is so we don't send
+            // another double click on a third click)
+            eventFlags |= DOUBLE_CLICK;
+            _lastMouseClickPos.reset();
+            _lastMouseClickTime.reset();
+            _lastMouseClickButton.reset();
+        }
+        else if (buttonID == CsiMouseButtonCodes::Left ||
+                 buttonID == CsiMouseButtonCodes::Right ||
+                 buttonID == CsiMouseButtonCodes::Middle)
+        {
+            // This was a single click, update our trackers for last
+            // clicked position and time
+            _lastMouseClickPos = uiPos;
+            _lastMouseClickTime = currentTime;
+            _lastMouseClickButton = buttonID;
+        }
+        break;
+    case CsiActionCodes::MouseUp:
+        // clear flag
+        buttonState &= (~buttonFlag);
+        break;
+    default:
+        // no detectable change of state, so we can't update the state
+        return false;
+    }
+
+    // Step 3: check if mouse moved
+    if (WI_IsFlagSet(sgrEncoding, CsiMouseModifierCodes::Drag))
+    {
+        eventFlags |= MOUSE_MOVED;
+    }
+
+    // Step 4: update internal state before returning, even if we couldn't fully understand this
+    // only take LOWORD here because HIWORD is reserved for mouse wheel delta and release events for the wheel buttons are not reported
+    _mouseButtonState = LOWORD(buttonState);
+
+    return true;
+}
+
+// Method Description:
+// - Gets the Vkey form the generic keys table associated with a particular
+//   identifier code.
+// Arguments:
+// - identifier: the identifier of the key we're looking for.
+// - vkey: Receives the vkey
+// Return Value:
+// true iff we found the key
+bool InputStateMachineEngine::_GetGenericVkey(const GenericKeyIdentifiers identifier, short& vkey) const
+{
+    vkey = 0;
+
+    const auto mapping = std::find(s_genericMap.cbegin(), s_genericMap.cend(), identifier);
+    if (mapping != s_genericMap.end())
+    {
+        vkey = mapping->vkey;
+        return true;
+    }
+
+    return false;
+}
+
+// Method Description:
+// - Gets the Vkey from the CSI codes table associated with a particular character.
+// Arguments:
+// - id: the sequence identifier to get the mapped vkey of.
+// - vkey: Receives the vkey
+// Return Value:
+// true iff we found the key
+bool InputStateMachineEngine::_GetCursorKeysVkey(const VTID id, short& vkey) const
+{
+    vkey = 0;
+
+    const auto mapping = std::find(s_csiMap.cbegin(), s_csiMap.cend(), id);
+    if (mapping != s_csiMap.end())
+    {
+        vkey = mapping->vkey;
+        return true;
+    }
+
+    return false;
+}
+
+// Method Description:
+// - Gets the Vkey from the SS3 codes table associated with a particular character.
+// Arguments:
+// - wch: the wchar_t to get the mapped vkey of.
+// - pVkey: Receives the vkey
+// Return Value:
+// true iff we found the key
+bool InputStateMachineEngine::_GetSs3KeysVkey(const wchar_t wch, short& vkey) const
+{
+    vkey = 0;
+
+    const auto mapping = std::find(s_ss3Map.cbegin(), s_ss3Map.cend(), (Ss3ActionCodes)wch);
+    if (mapping != s_ss3Map.end())
+    {
+        vkey = mapping->vkey;
+        return true;
+    }
+
+    return false;
+}
+
+// Method Description:
+// - Gets the Vkey and modifier state that's associated with a particular char.
+// Arguments:
+// - wch: the wchar_t to get the vkey and modifier state of.
+// - vkey: Receives the vkey
+// - modifierState: Receives the modifier state
+// Return Value:
+// <none>
+bool InputStateMachineEngine::_GenerateKeyFromChar(const wchar_t wch,
+                                                   short& vkey,
+                                                   DWORD& modifierState) noexcept
+{
+    // Low order byte is key, high order is modifiers
+    const auto keyscan = OneCoreSafeVkKeyScanW(wch);
+
+    short key = LOBYTE(keyscan);
+
+    const short keyscanModifiers = HIBYTE(keyscan);
+
+    if (key == -1 && keyscanModifiers == -1)
+    {
+        return false;
+    }
+
+    // Because of course, these are not the same flags.
+    short modifierFlags = 0 |
+                          (WI_IsFlagSet(keyscanModifiers, KEYSCAN_SHIFT) ? SHIFT_PRESSED : 0) |
+                          (WI_IsFlagSet(keyscanModifiers, KEYSCAN_CTRL) ? LEFT_CTRL_PRESSED : 0) |
+                          (WI_IsFlagSet(keyscanModifiers, KEYSCAN_ALT) ? LEFT_ALT_PRESSED : 0);
+
+    vkey = key;
+    modifierState = modifierFlags;
+
+    return true;
+}
+
+// Method Description:
+// - Sets us up for vt input passthrough.
+//      We'll set a couple members, and if they aren't null, when we get a
+//      sequence we don't understand, we'll pass it along to the app
+//      instead of eating it ourselves.
+// Arguments:
+// - pfnFlushToInputQueue: This is a callback to the underlying state machine to
+//      trigger it to call ActionPassThroughString with whatever sequence it's
+//      currently processing.
+// Return Value:
+// - <none>
+void InputStateMachineEngine::SetFlushToInputQueueCallback(std::function<bool()> pfnFlushToInputQueue)
+{
+    _pfnFlushToInputQueue = pfnFlushToInputQueue;
+}
+
+// Method Description:
+// - Retrieves the type of window manipulation operation from the parameter pool
+//      stored during Param actions.
+//  This is kept separate from the output version, as there may be
+//      codes that are supported in one direction but not the other.
+// Arguments:
+// - parameters - Array of parameters collected
+// - function - Receives the function type
+// Return Value:
+// - True iff we successfully pulled the function type from the parameters
+bool InputStateMachineEngine::_GetWindowManipulationType(const std::span<const size_t> parameters,
+                                                         unsigned int& function) const noexcept
+{
+    auto success = false;
+    function = DispatchTypes::WindowManipulationType::Invalid;
+
+    if (!parameters.empty())
+    {
+        switch (til::at(parameters, 0))
+        {
+        case DispatchTypes::WindowManipulationType::RefreshWindow:
+            function = DispatchTypes::WindowManipulationType::RefreshWindow;
+            success = true;
+            break;
+        case DispatchTypes::WindowManipulationType::ResizeWindowInCharacters:
+            function = DispatchTypes::WindowManipulationType::ResizeWindowInCharacters;
+            success = true;
+            break;
+        default:
+            success = false;
+        }
+    }
+
+    return success;
+}
+
+// Method Description:
+// - Attempt to parse our parameters into a win32-input-mode serialized KeyEvent.
+// Arguments:
+// - parameters: the list of numbers to parse into values for the KeyEvent.
+// Return Value:
+// - The deserialized KeyEvent.
+INPUT_RECORD InputStateMachineEngine::_GenerateWin32Key(const VTParameters& parameters)
+{
+    // Sequences are formatted as follows:
+    //
+    // ^[ [ Vk ; Sc ; Uc ; Kd ; Cs ; Rc _
+    //
+    //      Vk: the value of wVirtualKeyCode - any number. If omitted, defaults to '0'.
+    //      Sc: the value of wVirtualScanCode - any number. If omitted, defaults to '0'.
+    //      Uc: the decimal value of UnicodeChar - for example, NUL is "0", LF is
+    //          "10", the character 'A' is "65". If omitted, defaults to '0'.
+    //      Kd: the value of bKeyDown - either a '0' or '1'. If omitted, defaults to '0'.
+    //      Cs: the value of dwControlKeyState - any number. If omitted, defaults to '0'.
+    //      Rc: the value of wRepeatCount - any number. If omitted, defaults to '1'.
+    return SynthesizeKeyEvent(
+        parameters.at(3).value_or(0),
+        ::base::saturated_cast<uint16_t>(parameters.at(5).value_or(1)),
+        ::base::saturated_cast<uint16_t>(parameters.at(0).value_or(0)),
+        ::base::saturated_cast<uint16_t>(parameters.at(1).value_or(0)),
+        ::base::saturated_cast<wchar_t>(parameters.at(2).value_or(0)),
+        ::base::saturated_cast<uint32_t>(parameters.at(4).value_or(0)));
+}