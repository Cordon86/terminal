--- conflicted
+++ resolved
@@ -1,2967 +1,2894 @@
-// Copyright (c) Microsoft Corporation.
-// Licensed under the MIT license.
-
-#include "precomp.h"
-
-#include "textBuffer.hpp"
-
-#include <til/hash.h>
-#include <til/unicode.h>
-
-#include "UTextAdapter.h"
-#include "../../types/inc/GlyphWidth.hpp"
-#include "../renderer/base/renderer.hpp"
-#include "../types/inc/convert.hpp"
-#include "../types/inc/utils.hpp"
-
-using namespace Microsoft::Console;
-using namespace Microsoft::Console::Types;
-
-using PointTree = interval_tree::IntervalTree<til::point, size_t>;
-
-constexpr bool allWhitespace(const std::wstring_view& text) noexcept
-{
-    for (const auto ch : text)
-    {
-        if (ch != L' ')
-        {
-            return false;
-        }
-    }
-    return true;
-}
-
-static std::atomic<uint64_t> s_lastMutationIdInitialValue;
-
-// Routine Description:
-// - Creates a new instance of TextBuffer
-// Arguments:
-// - screenBufferSize - The X by Y dimensions of the new screen buffer
-// - defaultAttributes - The attributes with which the buffer will be initialized
-// - cursorSize - The height of the cursor within this buffer
-// - isActiveBuffer - Whether this is the currently active buffer
-// - renderer - The renderer to use for triggering a redraw
-// Return Value:
-// - constructed object
-// Note: may throw exception
-TextBuffer::TextBuffer(til::size screenBufferSize,
-                       const TextAttribute defaultAttributes,
-                       const UINT cursorSize,
-                       const bool isActiveBuffer,
-                       Microsoft::Console::Render::Renderer& renderer) :
-    _renderer{ renderer },
-    _currentAttributes{ defaultAttributes },
-    // This way every TextBuffer will start with a ""unique"" _lastMutationId
-    // and so it'll compare unequal with the counter of other TextBuffers.
-    _lastMutationId{ s_lastMutationIdInitialValue.fetch_add(0x100000000) },
-    _cursor{ cursorSize, *this },
-    _isActiveBuffer{ isActiveBuffer }
-{
-    // Guard against resizing the text buffer to 0 columns/rows, which would break being able to insert text.
-    screenBufferSize.width = std::max(screenBufferSize.width, 1);
-    screenBufferSize.height = std::max(screenBufferSize.height, 1);
-    _reserve(screenBufferSize, defaultAttributes);
-}
-
-TextBuffer::~TextBuffer()
-{
-    if (_buffer)
-    {
-        _destroy();
-    }
-}
-
-// I put these functions in a block at the start of the class, because they're the most
-// fundamental aspect of TextBuffer: It implements the basic gap buffer text storage.
-// It's also fairly tricky code.
-#pragma region buffer management
-#pragma warning(push)
-#pragma warning(disable : 26481) // Don't use pointer arithmetic. Use span instead (bounds.1).
-#pragma warning(disable : 26490) // Don't use reinterpret_cast (type.1).
-
-// MEM_RESERVEs memory sufficient to store height-many ROW structs,
-// as well as their ROW::_chars and ROW::_charOffsets buffers.
-//
-// We use explicit virtual memory allocations to not taint the general purpose allocator
-// with our huge allocation, as well as to be able to reduce the private working set of
-// the application by only committing what we actually need. This reduces conhost's
-// memory usage from ~7MB down to just ~2MB at startup in the general case.
-void TextBuffer::_reserve(til::size screenBufferSize, const TextAttribute& defaultAttributes)
-{
-    const auto w = gsl::narrow<uint16_t>(screenBufferSize.width);
-    const auto h = gsl::narrow<uint16_t>(screenBufferSize.height);
-
-    constexpr auto rowSize = ROW::CalculateRowSize();
-    const auto charsBufferSize = ROW::CalculateCharsBufferSize(w);
-    const auto charOffsetsBufferSize = ROW::CalculateCharOffsetsBufferSize(w);
-    const auto rowStride = rowSize + charsBufferSize + charOffsetsBufferSize;
-    assert(rowStride % alignof(ROW) == 0);
-
-    // 65535*65535 cells would result in a allocSize of 8GiB.
-    // --> Use uint64_t so that we can safely do our calculations even on x86.
-    // We allocate 1 additional row, which will be used for GetScratchpadRow().
-    const auto rowCount = ::base::strict_cast<uint64_t>(h) + 1;
-    const auto allocSize = gsl::narrow<size_t>(rowCount * rowStride);
-
-    // NOTE: Modifications to this block of code might have to be mirrored over to ResizeTraditional().
-    // It constructs a temporary TextBuffer and then extracts the members below, overwriting itself.
-    _buffer = wil::unique_virtualalloc_ptr<std::byte>{
-        static_cast<std::byte*>(THROW_LAST_ERROR_IF_NULL(VirtualAlloc(nullptr, allocSize, MEM_RESERVE, PAGE_READWRITE)))
-    };
-    _bufferEnd = _buffer.get() + allocSize;
-    _commitWatermark = _buffer.get();
-    _initialAttributes = defaultAttributes;
-    _bufferRowStride = rowStride;
-    _bufferOffsetChars = rowSize;
-    _bufferOffsetCharOffsets = rowSize + charsBufferSize;
-    _width = w;
-    _height = h;
-}
-
-// MEM_COMMITs the memory and constructs all ROWs up to and including the given row pointer.
-// It's expected that the caller verifies the parameter. It goes hand in hand with _getRowByOffsetDirect().
-//
-// Declaring this function as noinline allows _getRowByOffsetDirect() to be inlined,
-// which improves overall TextBuffer performance by ~6%. And all it cost is this annotation.
-// The compiler doesn't understand the likelihood of our branches. (PGO does, but that's imperfect.)
-__declspec(noinline) void TextBuffer::_commit(const std::byte* row)
-{
-    const auto rowEnd = row + _bufferRowStride;
-    const auto remaining = gsl::narrow_cast<uintptr_t>(_bufferEnd - _commitWatermark);
-    const auto minimum = gsl::narrow_cast<uintptr_t>(rowEnd - _commitWatermark);
-    const auto ideal = minimum + _bufferRowStride * _commitReadAheadRowCount;
-    const auto size = std::min(remaining, ideal);
-
-    THROW_LAST_ERROR_IF_NULL(VirtualAlloc(_commitWatermark, size, MEM_COMMIT, PAGE_READWRITE));
-
-    _construct(_commitWatermark + size);
-}
-
-// Destructs and MEM_DECOMMITs all previously constructed ROWs.
-// You can use this (or rather the Reset() method) to fully clear the TextBuffer.
-void TextBuffer::_decommit() noexcept
-{
-    _destroy();
-    VirtualFree(_buffer.get(), 0, MEM_DECOMMIT);
-    _commitWatermark = _buffer.get();
-}
-
-// Constructs ROWs up to (excluding) the ROW pointed to by `until`.
-void TextBuffer::_construct(const std::byte* until) noexcept
-{
-    for (; _commitWatermark < until; _commitWatermark += _bufferRowStride)
-    {
-        const auto row = reinterpret_cast<ROW*>(_commitWatermark);
-        const auto chars = reinterpret_cast<wchar_t*>(_commitWatermark + _bufferOffsetChars);
-        const auto indices = reinterpret_cast<uint16_t*>(_commitWatermark + _bufferOffsetCharOffsets);
-        std::construct_at(row, chars, indices, _width, _initialAttributes);
-    }
-}
-
-// Destroys all previously constructed ROWs.
-// Be careful! This doesn't reset any of the members, in particular the _commitWatermark.
-void TextBuffer::_destroy() const noexcept
-{
-    for (auto it = _buffer.get(); it < _commitWatermark; it += _bufferRowStride)
-    {
-        std::destroy_at(reinterpret_cast<ROW*>(it));
-    }
-}
-
-// This function is "direct" because it trusts the caller to properly wrap the "offset"
-// parameter modulo the _height of the buffer, etc. But keep in mind that a offset=0
-// is the GetScratchpadRow() and not the GetRowByOffset(0). That one is offset=1.
-ROW& TextBuffer::_getRowByOffsetDirect(size_t offset)
-{
-    const auto row = _buffer.get() + _bufferRowStride * offset;
-    THROW_HR_IF(E_UNEXPECTED, row < _buffer.get() || row >= _bufferEnd);
-
-    if (row >= _commitWatermark)
-    {
-        _commit(row);
-    }
-
-    return *reinterpret_cast<ROW*>(row);
-}
-
-ROW& TextBuffer::_getRow(til::CoordType y) const
-{
-    // Rows are stored circularly, so the index you ask for is offset by the start position and mod the total of rows.
-    auto offset = (_firstRow + y) % _height;
-
-    // Support negative wrap around. This way an index of -1 will
-    // wrap to _rowCount-1 and make implementing scrolling easier.
-    if (offset < 0)
-    {
-        offset += _height;
-    }
-
-    // We add 1 to the row offset, because row "0" is the one returned by GetScratchpadRow().
-#pragma warning(suppress : 26492) // Don't use const_cast to cast away const or volatile (type.3).
-    return const_cast<TextBuffer*>(this)->_getRowByOffsetDirect(gsl::narrow_cast<size_t>(offset) + 1);
-}
-
-// Returns the "user-visible" index of the last committed row, which can be used
-// to short-circuit some algorithms that try to scan the entire buffer.
-// Returns 0 if no rows are committed in.
-til::CoordType TextBuffer::_estimateOffsetOfLastCommittedRow() const noexcept
-{
-    const auto lastRowOffset = (_commitWatermark - _buffer.get()) / _bufferRowStride;
-    // This subtracts 2 from the offset to account for the:
-    // * scratchpad row at offset 0, whereas regular rows start at offset 1.
-    // * fact that _commitWatermark points _past_ the last committed row,
-    //   but we want to return an index pointing at the last row.
-    return std::max(0, gsl::narrow_cast<til::CoordType>(lastRowOffset - 2));
-}
-
-// Retrieves a row from the buffer by its offset from the first row of the text buffer
-// (what corresponds to the top row of the screen buffer).
-const ROW& TextBuffer::GetRowByOffset(const til::CoordType index) const
-{
-    return _getRow(index);
-}
-
-// Retrieves a row from the buffer by its offset from the first row of the text buffer
-// (what corresponds to the top row of the screen buffer).
-ROW& TextBuffer::GetMutableRowByOffset(const til::CoordType index)
-{
-    _lastMutationId++;
-    return _getRow(index);
-}
-
-// Returns a row filled with whitespace and the current attributes, for you to freely use.
-ROW& TextBuffer::GetScratchpadRow()
-{
-    return GetScratchpadRow(_currentAttributes);
-}
-
-// Returns a row filled with whitespace and the given attributes, for you to freely use.
-ROW& TextBuffer::GetScratchpadRow(const TextAttribute& attributes)
-{
-    auto& r = _getRowByOffsetDirect(0);
-    r.Reset(attributes);
-    return r;
-}
-
-#pragma warning(pop)
-#pragma endregion
-
-// Routine Description:
-// - Copies properties from another text buffer into this one.
-// - This is primarily to copy properties that would otherwise not be specified during CreateInstance
-// Arguments:
-// - OtherBuffer - The text buffer to copy properties from
-// Return Value:
-// - <none>
-void TextBuffer::CopyProperties(const TextBuffer& OtherBuffer) noexcept
-{
-    GetCursor().CopyProperties(OtherBuffer.GetCursor());
-}
-
-// Routine Description:
-// - Gets the number of rows in the buffer
-// Arguments:
-// - <none>
-// Return Value:
-// - Total number of rows in the buffer
-til::CoordType TextBuffer::TotalRowCount() const noexcept
-{
-    return _height;
-}
-
-// Method Description:
-// - Gets the number of glyphs in the buffer between two points.
-// - IMPORTANT: Make sure that start is before end, or this will never return!
-// Arguments:
-// - start - The starting point of the range to get the glyph count for.
-// - end - The ending point of the range to get the glyph count for.
-// Return Value:
-// - The number of glyphs in the buffer between the two points.
-size_t TextBuffer::GetCellDistance(const til::point from, const til::point to) const
-{
-    auto startCell = GetCellDataAt(from);
-    const auto endCell = GetCellDataAt(to);
-    auto delta = 0;
-    while (startCell != endCell)
-    {
-        ++startCell;
-        ++delta;
-    }
-    return delta;
-}
-
-// Routine Description:
-// - Retrieves read-only text iterator at the given buffer location
-// Arguments:
-// - at - X,Y position in buffer for iterator start position
-// Return Value:
-// - Read-only iterator of text data only.
-TextBufferTextIterator TextBuffer::GetTextDataAt(const til::point at) const
-{
-    return TextBufferTextIterator(GetCellDataAt(at));
-}
-
-// Routine Description:
-// - Retrieves read-only cell iterator at the given buffer location
-// Arguments:
-// - at - X,Y position in buffer for iterator start position
-// Return Value:
-// - Read-only iterator of cell data.
-TextBufferCellIterator TextBuffer::GetCellDataAt(const til::point at) const
-{
-    return TextBufferCellIterator(*this, at);
-}
-
-// Routine Description:
-// - Retrieves read-only text iterator at the given buffer location
-//   but restricted to only the specific line (Y coordinate).
-// Arguments:
-// - at - X,Y position in buffer for iterator start position
-// Return Value:
-// - Read-only iterator of text data only.
-TextBufferTextIterator TextBuffer::GetTextLineDataAt(const til::point at) const
-{
-    return TextBufferTextIterator(GetCellLineDataAt(at));
-}
-
-// Routine Description:
-// - Retrieves read-only cell iterator at the given buffer location
-//   but restricted to only the specific line (Y coordinate).
-// Arguments:
-// - at - X,Y position in buffer for iterator start position
-// Return Value:
-// - Read-only iterator of cell data.
-TextBufferCellIterator TextBuffer::GetCellLineDataAt(const til::point at) const
-{
-    til::inclusive_rect limit;
-    limit.top = at.y;
-    limit.bottom = at.y;
-    limit.left = 0;
-    limit.right = GetSize().RightInclusive();
-
-    return TextBufferCellIterator(*this, at, Viewport::FromInclusive(limit));
-}
-
-// Routine Description:
-// - Retrieves read-only text iterator at the given buffer location
-//   but restricted to operate only inside the given viewport.
-// Arguments:
-// - at - X,Y position in buffer for iterator start position
-// - limit - boundaries for the iterator to operate within
-// Return Value:
-// - Read-only iterator of text data only.
-TextBufferTextIterator TextBuffer::GetTextDataAt(const til::point at, const Viewport limit) const
-{
-    return TextBufferTextIterator(GetCellDataAt(at, limit));
-}
-
-// Routine Description:
-// - Retrieves read-only cell iterator at the given buffer location
-//   but restricted to operate only inside the given viewport.
-// Arguments:
-// - at - X,Y position in buffer for iterator start position
-// - limit - boundaries for the iterator to operate within
-// Return Value:
-// - Read-only iterator of cell data.
-TextBufferCellIterator TextBuffer::GetCellDataAt(const til::point at, const Viewport limit) const
-{
-    return TextBufferCellIterator(*this, at, limit);
-}
-
-//Routine Description:
-// - Call before inserting a character into the buffer.
-// - This will ensure a consistent double byte state (KAttrs line) within the text buffer
-// - It will attempt to correct the buffer if we're inserting an unexpected double byte character type
-//   and it will pad out the buffer if we're going to split a double byte sequence across two rows.
-//Arguments:
-// - dbcsAttribute - Double byte information associated with the character about to be inserted into the buffer
-//Return Value:
-// - true if we successfully prepared the buffer and moved the cursor
-// - false otherwise (out of memory)
-void TextBuffer::_PrepareForDoubleByteSequence(const DbcsAttribute dbcsAttribute)
-{
-    // Now compensate if we don't have enough space for the upcoming double byte sequence
-    // We only need to compensate for leading bytes
-    if (dbcsAttribute == DbcsAttribute::Leading)
-    {
-        const auto cursorPosition = GetCursor().GetPosition();
-        const auto lineWidth = GetLineWidth(cursorPosition.y);
-
-        // If we're about to lead on the last column in the row, we need to add a padding space
-        if (cursorPosition.x == lineWidth - 1)
-        {
-            // set that we're wrapping for double byte reasons
-            auto& row = GetMutableRowByOffset(cursorPosition.y);
-            row.SetDoubleBytePadded(true);
-
-            // then move the cursor forward and onto the next row
-            IncrementCursor();
-        }
-    }
-}
-
-// Given the character offset `position` in the `chars` string, this function returns the starting position of the next grapheme.
-// For instance, given a `chars` of L"x\uD83D\uDE42y" and a `position` of 1 it'll return 3.
-// GraphemePrev would do the exact inverse of this operation.
-// In the future, these functions are expected to also deliver information about how many columns a grapheme occupies.
-// (I know that mere UTF-16 code point iteration doesn't handle graphemes, but that's what we're working towards.)
-size_t TextBuffer::GraphemeNext(const std::wstring_view& chars, size_t position) noexcept
-{
-    return til::utf16_iterate_next(chars, position);
-}
-
-// It's the counterpart to GraphemeNext. See GraphemeNext.
-size_t TextBuffer::GraphemePrev(const std::wstring_view& chars, size_t position) noexcept
-{
-    return til::utf16_iterate_prev(chars, position);
-}
-
-// Pretend as if `position` is a regular cursor in the TextBuffer.
-// This function will then pretend as if you pressed the left/right arrow
-// keys `distance` amount of times (negative = left, positive = right).
-til::point TextBuffer::NavigateCursor(til::point position, til::CoordType distance) const
-{
-    const til::CoordType maxX = _width - 1;
-    const til::CoordType maxY = _height - 1;
-    auto x = std::clamp(position.x, 0, maxX);
-    auto y = std::clamp(position.y, 0, maxY);
-    auto row = &GetRowByOffset(y);
-
-    if (distance < 0)
-    {
-        do
-        {
-            if (x > 0)
-            {
-                x = row->NavigateToPrevious(x);
-            }
-            else if (y <= 0)
-            {
-                break;
-            }
-            else
-            {
-                --y;
-                row = &GetRowByOffset(y);
-                x = row->GetReadableColumnCount() - 1;
-            }
-        } while (++distance != 0);
-    }
-    else if (distance > 0)
-    {
-        auto rowWidth = row->GetReadableColumnCount();
-
-        do
-        {
-            if (x < rowWidth)
-            {
-                x = row->NavigateToNext(x);
-            }
-            else if (y >= maxY)
-            {
-                break;
-            }
-            else
-            {
-                ++y;
-                row = &GetRowByOffset(y);
-                rowWidth = row->GetReadableColumnCount();
-                x = 0;
-            }
-        } while (--distance != 0);
-    }
-
-    return { x, y };
-}
-
-// This function is intended for writing regular "lines" of text as it'll set the wrap flag on the given row.
-// You can continue calling the function on the same row as long as state.columnEnd < state.columnLimit.
-void TextBuffer::Write(til::CoordType row, const TextAttribute& attributes, RowWriteState& state)
-{
-    auto& r = GetMutableRowByOffset(row);
-    r.ReplaceText(state);
-    r.ReplaceAttributes(state.columnBegin, state.columnEnd, attributes);
-    TriggerRedraw(Viewport::FromExclusive({ state.columnBeginDirty, row, state.columnEndDirty, row + 1 }));
-}
-
-// Fills an area of the buffer with a given fill character(s) and attributes.
-void TextBuffer::FillRect(const til::rect& rect, const std::wstring_view& fill, const TextAttribute& attributes)
-{
-    if (!rect || fill.empty())
-    {
-        return;
-    }
-
-    auto& scratchpad = GetScratchpadRow(attributes);
-
-    // The scratchpad row gets reset to whitespace by default, so there's no need to
-    // initialize it again. Filling with whitespace is the most common operation by far.
-    if (fill != L" ")
-    {
-        RowWriteState state{
-            .columnLimit = rect.right,
-            .columnEnd = rect.left,
-        };
-
-        // Fill the scratchpad row with consecutive copies of "fill" up to the amount we need.
-        //
-        // We don't just create a single string with N copies of "fill" and write that at once,
-        // because that might join neighboring combining marks unintentionally.
-        //
-        // Building the buffer this way is very wasteful and slow, but it's still 3x
-        // faster than what we had before and no one complained about that either.
-        // It's seldom used code and probably not worth optimizing for.
-        while (state.columnEnd < rect.right)
-        {
-            state.columnBegin = state.columnEnd;
-            state.text = fill;
-            scratchpad.ReplaceText(state);
-        }
-    }
-
-    // Fill the given rows with copies of the scratchpad row. That's a little
-    // slower when filling just a single row, but will be much faster for >1 rows.
-    {
-        RowCopyTextFromState state{
-            .source = scratchpad,
-            .columnBegin = rect.left,
-            .columnLimit = rect.right,
-            .sourceColumnBegin = rect.left,
-        };
-
-        for (auto y = rect.top; y < rect.bottom; ++y)
-        {
-            auto& r = GetMutableRowByOffset(y);
-            r.CopyTextFrom(state);
-            r.ReplaceAttributes(rect.left, rect.right, attributes);
-            TriggerRedraw(Viewport::FromExclusive({ state.columnBeginDirty, y, state.columnEndDirty, y + 1 }));
-        }
-    }
-}
-
-// Routine Description:
-// - Writes cells to the output buffer. Writes at the cursor.
-// Arguments:
-// - givenIt - Iterator representing output cell data to write
-// Return Value:
-// - The final position of the iterator
-OutputCellIterator TextBuffer::Write(const OutputCellIterator givenIt)
-{
-    const auto& cursor = GetCursor();
-    const auto target = cursor.GetPosition();
-
-    const auto finalIt = Write(givenIt, target);
-
-    return finalIt;
-}
-
-// Routine Description:
-// - Writes cells to the output buffer.
-// Arguments:
-// - givenIt - Iterator representing output cell data to write
-// - target - the row/column to start writing the text to
-// - wrap - change the wrap flag if we hit the end of the row while writing and there's still more data
-// Return Value:
-// - The final position of the iterator
-OutputCellIterator TextBuffer::Write(const OutputCellIterator givenIt,
-                                     const til::point target,
-                                     const std::optional<bool> wrap)
-{
-    // Make mutable copy so we can walk.
-    auto it = givenIt;
-
-    // Make mutable target so we can walk down lines.
-    auto lineTarget = target;
-
-    // Get size of the text buffer so we can stay in bounds.
-    const auto size = GetSize();
-
-    // While there's still data in the iterator and we're still targeting in bounds...
-    while (it && size.IsInBounds(lineTarget))
-    {
-        // Attempt to write as much data as possible onto this line.
-        // NOTE: if wrap = true/false, we want to set the line's wrap to true/false (respectively) if we reach the end of the line
-        it = WriteLine(it, lineTarget, wrap);
-
-        // Move to the next line down.
-        lineTarget.x = 0;
-        ++lineTarget.y;
-    }
-
-    return it;
-}
-
-// Routine Description:
-// - Writes one line of text to the output buffer.
-// Arguments:
-// - givenIt - The iterator that will dereference into cell data to insert
-// - target - Coordinate targeted within output buffer
-// - wrap - change the wrap flag if we hit the end of the row while writing and there's still more data in the iterator.
-// - limitRight - Optionally restrict the right boundary for writing (e.g. stop writing earlier than the end of line)
-// Return Value:
-// - The iterator, but advanced to where we stopped writing. Use to find input consumed length or cells written length.
-OutputCellIterator TextBuffer::WriteLine(const OutputCellIterator givenIt,
-                                         const til::point target,
-                                         const std::optional<bool> wrap,
-                                         std::optional<til::CoordType> limitRight)
-{
-    // If we're not in bounds, exit early.
-    if (!GetSize().IsInBounds(target))
-    {
-        return givenIt;
-    }
-
-    //  Get the row and write the cells
-    auto& row = GetMutableRowByOffset(target.y);
-    const auto newIt = row.WriteCells(givenIt, target.x, wrap, limitRight);
-
-    // Take the cell distance written and notify that it needs to be repainted.
-    const auto written = newIt.GetCellDistance(givenIt);
-    const auto paint = Viewport::FromDimensions(target, { written, 1 });
-    TriggerRedraw(paint);
-
-    return newIt;
-}
-
-//Routine Description:
-// - Inserts one codepoint into the buffer at the current cursor position and advances the cursor as appropriate.
-//Arguments:
-// - chars - The codepoint to insert
-// - dbcsAttribute - Double byte information associated with the codepoint
-// - bAttr - Color data associated with the character
-//Return Value:
-// - true if we successfully inserted the character
-// - false otherwise (out of memory)
-void TextBuffer::InsertCharacter(const std::wstring_view chars,
-                                 const DbcsAttribute dbcsAttribute,
-                                 const TextAttribute attr)
-{
-    // Ensure consistent buffer state for double byte characters based on the character type we're about to insert
-    _PrepareForDoubleByteSequence(dbcsAttribute);
-
-    // Get the current cursor position
-    const auto iRow = GetCursor().GetPosition().y; // row stored as logical position, not array position
-    const auto iCol = GetCursor().GetPosition().x; // column logical and array positions are equal.
-
-    // Get the row associated with the given logical position
-    auto& Row = GetMutableRowByOffset(iRow);
-
-    // Store character and double byte data
-    switch (dbcsAttribute)
-    {
-    case DbcsAttribute::Leading:
-        Row.ReplaceCharacters(iCol, 2, chars);
-        break;
-    case DbcsAttribute::Trailing:
-        Row.ReplaceCharacters(iCol - 1, 2, chars);
-        break;
-    default:
-        Row.ReplaceCharacters(iCol, 1, chars);
-        break;
-    }
-
-    // Store color data
-    Row.SetAttrToEnd(iCol, attr);
-    IncrementCursor();
-}
-
-//Routine Description:
-// - Inserts one ucs2 codepoint into the buffer at the current cursor position and advances the cursor as appropriate.
-//Arguments:
-// - wch - The codepoint to insert
-// - dbcsAttribute - Double byte information associated with the codepoint
-// - bAttr - Color data associated with the character
-//Return Value:
-// - true if we successfully inserted the character
-// - false otherwise (out of memory)
-void TextBuffer::InsertCharacter(const wchar_t wch, const DbcsAttribute dbcsAttribute, const TextAttribute attr)
-{
-    InsertCharacter({ &wch, 1 }, dbcsAttribute, attr);
-}
-
-//Routine Description:
-// - Finds the current row in the buffer (as indicated by the cursor position)
-//   and specifies that we have forced a line wrap on that row
-//Arguments:
-// - <none> - Always sets to wrap
-//Return Value:
-// - <none>
-void TextBuffer::_SetWrapOnCurrentRow()
-{
-    _AdjustWrapOnCurrentRow(true);
-}
-
-//Routine Description:
-// - Finds the current row in the buffer (as indicated by the cursor position)
-//   and specifies whether or not it should have a line wrap flag.
-//Arguments:
-// - fSet - True if this row has a wrap. False otherwise.
-//Return Value:
-// - <none>
-void TextBuffer::_AdjustWrapOnCurrentRow(const bool fSet)
-{
-    // The vertical position of the cursor represents the current row we're manipulating.
-    const auto uiCurrentRowOffset = GetCursor().GetPosition().y;
-
-    // Set the wrap status as appropriate
-    GetMutableRowByOffset(uiCurrentRowOffset).SetWrapForced(fSet);
-}
-
-//Routine Description:
-// - Increments the cursor one position in the buffer as if text is being typed into the buffer.
-// - NOTE: Will introduce a wrap marker if we run off the end of the current row
-//Arguments:
-// - <none>
-//Return Value:
-// - true if we successfully moved the cursor.
-// - false otherwise (out of memory)
-void TextBuffer::IncrementCursor()
-{
-    // Cursor position is stored as logical array indices (starts at 0) for the window
-    // Buffer Size is specified as the "length" of the array. It would say 80 for valid values of 0-79.
-    // So subtract 1 from buffer size in each direction to find the index of the final column in the buffer
-    const auto iFinalColumnIndex = GetLineWidth(GetCursor().GetPosition().y) - 1;
-
-    // Move the cursor one position to the right
-    GetCursor().IncrementXPosition(1);
-
-    // If we've passed the final valid column...
-    if (GetCursor().GetPosition().x > iFinalColumnIndex)
-    {
-        // Then mark that we've been forced to wrap
-        _SetWrapOnCurrentRow();
-
-        // Then move the cursor to a new line
-        NewlineCursor();
-    }
-}
-
-//Routine Description:
-// - Increments the cursor one line down in the buffer and to the beginning of the line
-//Arguments:
-// - <none>
-//Return Value:
-// - true if we successfully moved the cursor.
-void TextBuffer::NewlineCursor()
-{
-    const auto iFinalRowIndex = GetSize().BottomInclusive();
-
-    // Reset the cursor position to 0 and move down one line
-    GetCursor().SetXPosition(0);
-    GetCursor().IncrementYPosition(1);
-
-    // If we've passed the final valid row...
-    if (GetCursor().GetPosition().y > iFinalRowIndex)
-    {
-        // Stay on the final logical/offset row of the buffer.
-        GetCursor().SetYPosition(iFinalRowIndex);
-
-        // Instead increment the circular buffer to move us into the "oldest" row of the backing buffer
-        IncrementCircularBuffer();
-    }
-}
-
-//Routine Description:
-// - Increments the circular buffer by one. Circular buffer is represented by FirstRow variable.
-//Arguments:
-// - fillAttributes - the attributes with which the recycled row will be initialized.
-//Return Value:
-// - true if we successfully incremented the buffer.
-void TextBuffer::IncrementCircularBuffer(const TextAttribute& fillAttributes)
-{
-    // FirstRow is at any given point in time the array index in the circular buffer that corresponds
-    // to the logical position 0 in the window (cursor coordinates and all other coordinates).
-    if (_isActiveBuffer)
-    {
-        _renderer.TriggerFlush(true);
-    }
-
-    // Prune hyperlinks to delete obsolete references
-    _PruneHyperlinks();
-
-    // Second, clean out the old "first row" as it will become the "last row" of the buffer after the circle is performed.
-    GetMutableRowByOffset(0).Reset(fillAttributes);
-    {
-        // Now proceed to increment.
-        // Incrementing it will cause the next line down to become the new "top" of the window (the new "0" in logical coordinates)
-        _firstRow++;
-
-        // If we pass up the height of the buffer, loop back to 0.
-        if (_firstRow >= GetSize().Height())
-        {
-            _firstRow = 0;
-        }
-    }
-}
-
-//Routine Description:
-// - Retrieves the position of the last non-space character in the given
-//   viewport
-// - By default, we search the entire buffer to find the last non-space
-//   character.
-// - If we know the last character is within the given viewport (so we don't
-//   need to check the entire buffer), we can provide a value in viewOptional
-//   that we'll use to search for the last character in.
-//Arguments:
-// - The viewport
-//Return value:
-// - Coordinate position (relative to the text buffer)
-til::point TextBuffer::GetLastNonSpaceCharacter(const Viewport* viewOptional) const
-{
-    const auto viewport = viewOptional ? *viewOptional : GetSize();
-
-    til::point coordEndOfText;
-    // Search the given viewport by starting at the bottom.
-    coordEndOfText.y = std::min(viewport.BottomInclusive(), _estimateOffsetOfLastCommittedRow());
-
-    const auto& currRow = GetRowByOffset(coordEndOfText.y);
-    // The X position of the end of the valid text is the Right draw boundary (which is one beyond the final valid character)
-    coordEndOfText.x = currRow.MeasureRight() - 1;
-
-    // If the X coordinate turns out to be -1, the row was empty, we need to search backwards for the real end of text.
-    const auto viewportTop = viewport.Top();
-    auto fDoBackUp = (coordEndOfText.x < 0 && coordEndOfText.y > viewportTop); // this row is empty, and we're not at the top
-    while (fDoBackUp)
-    {
-        coordEndOfText.y--;
-        const auto& backupRow = GetRowByOffset(coordEndOfText.y);
-        // We need to back up to the previous row if this line is empty, AND there are more rows
-
-        coordEndOfText.x = backupRow.MeasureRight() - 1;
-        fDoBackUp = (coordEndOfText.x < 0 && coordEndOfText.y > viewportTop);
-    }
-
-    // don't allow negative results
-    coordEndOfText.y = std::max(coordEndOfText.y, 0);
-    coordEndOfText.x = std::max(coordEndOfText.x, 0);
-
-    return coordEndOfText;
-}
-
-// Routine Description:
-// - Retrieves the position of the previous character relative to the current cursor position
-// Arguments:
-// - <none>
-// Return Value:
-// - Coordinate position in screen coordinates of the character just before the cursor.
-// - NOTE: Will return 0,0 if already in the top left corner
-til::point TextBuffer::_GetPreviousFromCursor() const
-{
-    auto coordPosition = GetCursor().GetPosition();
-
-    // If we're not at the left edge, simply move the cursor to the left by one
-    if (coordPosition.x > 0)
-    {
-        coordPosition.x--;
-    }
-    else
-    {
-        // Otherwise, only if we're not on the top row (e.g. we don't move anywhere in the top left corner. there is no previous)
-        if (coordPosition.y > 0)
-        {
-            // move the cursor up one line
-            coordPosition.y--;
-
-            // and to the right edge
-            coordPosition.x = GetLineWidth(coordPosition.y) - 1;
-        }
-    }
-
-    return coordPosition;
-}
-
-const til::CoordType TextBuffer::GetFirstRowIndex() const noexcept
-{
-    return _firstRow;
-}
-
-const Viewport TextBuffer::GetSize() const noexcept
-{
-    return Viewport::FromDimensions({ _width, _height });
-}
-
-void TextBuffer::_SetFirstRowIndex(const til::CoordType FirstRowIndex) noexcept
-{
-    _firstRow = FirstRowIndex;
-}
-
-void TextBuffer::ScrollRows(const til::CoordType firstRow, til::CoordType size, const til::CoordType delta)
-{
-    if (delta == 0)
-    {
-        return;
-    }
-
-    // Since the for() loop uses !=, we must ensure that size is positive.
-    // A negative size doesn't make any sense anyways.
-    size = std::max(0, size);
-
-    til::CoordType y = 0;
-    til::CoordType end = 0;
-    til::CoordType step = 0;
-
-    if (delta < 0)
-    {
-        // The layout is like this:
-        // delta is -2, size is 3, firstRow is 5
-        // We want 3 rows from 5 (5, 6, and 7) to move up 2 spots.
-        // --- (storage) ----
-        // | 0 begin
-        // | 1
-        // | 2
-        // | 3 A. firstRow + delta (because delta is negative)
-        // | 4
-        // | 5 B. firstRow
-        // | 6
-        // | 7
-        // | 8 C. firstRow + size
-        // | 9
-        // | 10
-        // | 11
-        // - end
-        // We want B to slide up to A (the negative delta) and everything from [B,C) to slide up with it.
-        y = firstRow;
-        end = firstRow + size;
-        step = 1;
-    }
-    else
-    {
-        // The layout is like this:
-        // delta is 2, size is 3, firstRow is 5
-        // We want 3 rows from 5 (5, 6, and 7) to move down 2 spots.
-        // --- (storage) ----
-        // | 0 begin
-        // | 1
-        // | 2
-        // | 3
-        // | 4
-        // | 5 A. firstRow
-        // | 6
-        // | 7
-        // | 8 B. firstRow + size
-        // | 9
-        // | 10 C. firstRow + size + delta
-        // | 11
-        // - end
-        // We want B-1 to slide down to C-1 (the positive delta) and everything from [A, B) to slide down with it.
-        y = firstRow + size - 1;
-        end = firstRow - 1;
-        step = -1;
-    }
-
-    for (; y != end; y += step)
-    {
-        GetMutableRowByOffset(y + delta).CopyFrom(GetRowByOffset(y));
-    }
-}
-
-Cursor& TextBuffer::GetCursor() noexcept
-{
-    return _cursor;
-}
-
-const Cursor& TextBuffer::GetCursor() const noexcept
-{
-    return _cursor;
-}
-
-uint64_t TextBuffer::GetLastMutationId() const noexcept
-{
-    return _lastMutationId;
-}
-
-const TextAttribute& TextBuffer::GetCurrentAttributes() const noexcept
-{
-    return _currentAttributes;
-}
-
-void TextBuffer::SetCurrentAttributes(const TextAttribute& currentAttributes) noexcept
-{
-    _currentAttributes = currentAttributes;
-}
-
-void TextBuffer::SetWrapForced(const til::CoordType y, bool wrap)
-{
-    GetMutableRowByOffset(y).SetWrapForced(wrap);
-}
-
-void TextBuffer::SetCurrentLineRendition(const LineRendition lineRendition, const TextAttribute& fillAttributes)
-{
-    const auto cursorPosition = GetCursor().GetPosition();
-    const auto rowIndex = cursorPosition.y;
-    auto& row = GetMutableRowByOffset(rowIndex);
-    if (row.GetLineRendition() != lineRendition)
-    {
-        row.SetLineRendition(lineRendition);
-        // If the line rendition has changed, the row can no longer be wrapped.
-        row.SetWrapForced(false);
-        // And if it's no longer single width, the right half of the row should be erased.
-        if (lineRendition != LineRendition::SingleWidth)
-        {
-            const auto fillChar = L' ';
-            const auto fillOffset = GetLineWidth(rowIndex);
-            const auto fillLength = gsl::narrow<size_t>(GetSize().Width() - fillOffset);
-            const OutputCellIterator fillData{ fillChar, fillAttributes, fillLength };
-            row.WriteCells(fillData, fillOffset, false);
-            // We also need to make sure the cursor is clamped within the new width.
-            GetCursor().SetPosition(ClampPositionWithinLine(cursorPosition));
-        }
-        TriggerRedraw(Viewport::FromDimensions({ 0, rowIndex }, { GetSize().Width(), 1 }));
-    }
-}
-
-void TextBuffer::ResetLineRenditionRange(const til::CoordType startRow, const til::CoordType endRow)
-{
-    for (auto row = startRow; row < endRow; row++)
-    {
-        GetMutableRowByOffset(row).SetLineRendition(LineRendition::SingleWidth);
-    }
-}
-
-LineRendition TextBuffer::GetLineRendition(const til::CoordType row) const
-{
-    return GetRowByOffset(row).GetLineRendition();
-}
-
-bool TextBuffer::IsDoubleWidthLine(const til::CoordType row) const
-{
-    return GetLineRendition(row) != LineRendition::SingleWidth;
-}
-
-til::CoordType TextBuffer::GetLineWidth(const til::CoordType row) const
-{
-    // Use shift right to quickly divide the width by 2 for double width lines.
-    const auto scale = IsDoubleWidthLine(row) ? 1 : 0;
-    return GetSize().Width() >> scale;
-}
-
-til::point TextBuffer::ClampPositionWithinLine(const til::point position) const
-{
-    const auto rightmostColumn = GetLineWidth(position.y) - 1;
-    return { std::min(position.x, rightmostColumn), position.y };
-}
-
-til::point TextBuffer::ScreenToBufferPosition(const til::point position) const
-{
-    // Use shift right to quickly divide the X pos by 2 for double width lines.
-    const auto scale = IsDoubleWidthLine(position.y) ? 1 : 0;
-    return { position.x >> scale, position.y };
-}
-
-til::point TextBuffer::BufferToScreenPosition(const til::point position) const
-{
-    // Use shift left to quickly multiply the X pos by 2 for double width lines.
-    const auto scale = IsDoubleWidthLine(position.y) ? 1 : 0;
-    return { position.x << scale, position.y };
-}
-
-// Routine Description:
-// - Resets the text contents of this buffer with the default character
-//   and the default current color attributes
-void TextBuffer::Reset() noexcept
-{
-    _decommit();
-    _initialAttributes = _currentAttributes;
-}
-
-// Routine Description:
-// - This is the legacy screen resize with minimal changes
-// Arguments:
-// - newSize - new size of screen.
-// Return Value:
-// - Success if successful. Invalid parameter if screen buffer size is unexpected. No memory if allocation failed.
-void TextBuffer::ResizeTraditional(til::size newSize)
-{
-    // Guard against resizing the text buffer to 0 columns/rows, which would break being able to insert text.
-    newSize.width = std::max(newSize.width, 1);
-    newSize.height = std::max(newSize.height, 1);
-
-    TextBuffer newBuffer{ newSize, _currentAttributes, 0, false, _renderer };
-    const auto cursorRow = GetCursor().GetPosition().y;
-    const auto copyableRows = std::min<til::CoordType>(_height, newSize.height);
-    til::CoordType srcRow = 0;
-    til::CoordType dstRow = 0;
-
-    if (cursorRow >= newSize.height)
-    {
-        srcRow = cursorRow - newSize.height + 1;
-    }
-
-    for (; dstRow < copyableRows; ++dstRow, ++srcRow)
-    {
-        newBuffer.GetMutableRowByOffset(dstRow).CopyFrom(GetRowByOffset(srcRow));
-    }
-
-    // NOTE: Keep this in sync with _reserve().
-    _buffer = std::move(newBuffer._buffer);
-    _bufferEnd = newBuffer._bufferEnd;
-    _commitWatermark = newBuffer._commitWatermark;
-    _initialAttributes = newBuffer._initialAttributes;
-    _bufferRowStride = newBuffer._bufferRowStride;
-    _bufferOffsetChars = newBuffer._bufferOffsetChars;
-    _bufferOffsetCharOffsets = newBuffer._bufferOffsetCharOffsets;
-    _width = newBuffer._width;
-    _height = newBuffer._height;
-
-    _SetFirstRowIndex(0);
-}
-
-void TextBuffer::SetAsActiveBuffer(const bool isActiveBuffer) noexcept
-{
-    _isActiveBuffer = isActiveBuffer;
-}
-
-bool TextBuffer::IsActiveBuffer() const noexcept
-{
-    return _isActiveBuffer;
-}
-
-Microsoft::Console::Render::Renderer& TextBuffer::GetRenderer() noexcept
-{
-    return _renderer;
-}
-
-void TextBuffer::TriggerRedraw(const Viewport& viewport)
-{
-    if (_isActiveBuffer)
-    {
-        _renderer.TriggerRedraw(viewport);
-    }
-}
-
-void TextBuffer::TriggerRedrawCursor(const til::point position)
-{
-    if (_isActiveBuffer)
-    {
-        _renderer.TriggerRedrawCursor(&position);
-    }
-}
-
-void TextBuffer::TriggerRedrawAll()
-{
-    if (_isActiveBuffer)
-    {
-        _renderer.TriggerRedrawAll();
-    }
-}
-
-void TextBuffer::TriggerScroll()
-{
-    if (_isActiveBuffer)
-    {
-        _renderer.TriggerScroll();
-    }
-}
-
-void TextBuffer::TriggerScroll(const til::point delta)
-{
-    if (_isActiveBuffer)
-    {
-        _renderer.TriggerScroll(&delta);
-    }
-}
-
-void TextBuffer::TriggerNewTextNotification(const std::wstring_view newText)
-{
-    if (_isActiveBuffer)
-    {
-        _renderer.TriggerNewTextNotification(newText);
-    }
-}
-
-<<<<<<< HEAD
-// Routine Description:
-// - Method to help refresh all the Row IDs after manipulating the row
-//   by shuffling pointers around.
-// - This will also update parent pointers that are stored in depth within the buffer
-//   (e.g. it will update CharRow parents pointing at Rows that might have been moved around)
-// - Optionally takes a new row width if we're resizing to perform a resize operation and cleanup
-//   any high unicode (UnicodeStorage) runs while we're already looping through the rows.
-// Arguments:
-// - newRowWidth - Optional new value for the row width.
-void TextBuffer::_RefreshRowIDs(std::optional<til::CoordType> newRowWidth)
-{
-    std::unordered_map<til::CoordType, til::CoordType> rowMap;
-    til::CoordType i = 0;
-    til::CoordType newWidth = newRowWidth.value_or(_storage.at(0).size());
-    for (auto& it : _storage)
-    {
-        // Build a map so we can update Unicode Storage
-        rowMap.emplace(it.GetId(), i);
-
-        // Update the IDs
-        it.SetId(i++);
-
-        // Also update the char row parent pointers as they can get shuffled up in the rotates.
-        it.GetCharRow().UpdateParent(&it);
-
-        // Realloc in the X direction
-        // BODGY: We unpack the optional early and resize here unconditionally
-        // due to a codegen issue in LKG14. We used to check the optional in
-        // every iteration of the loop, but that resulted in the optimizer
-        // emitting a copy of the loop, used when the optional was empty, that
-        // never exited. Oops.
-        THROW_IF_FAILED(it.Resize(newWidth));
-    }
-
-    // Give the new mapping to Unicode Storage
-    _unicodeStorage.Remap(rowMap, newRowWidth);
-}
-
-// Routine Description:
-// - Retrieves the first row from the underlying buffer.
-// Arguments:
-// - <none>
-// Return Value:
-//  - reference to the first row.
-ROW& TextBuffer::_GetFirstRow() noexcept
-{
-    return GetRowByOffset(0);
-}
-
-// Routine Description:
-// - Retrieves the row that comes before the given row.
-// - Does not wrap around the screen buffer.
-// Arguments:
-// - The current row.
-// Return Value:
-// - reference to the previous row
-// Note:
-// - will throw exception if called with the first row of the text buffer
-ROW& TextBuffer::_GetPrevRowNoWrap(const ROW& Row)
-{
-    auto prevRowIndex = Row.GetId() - 1;
-    if (prevRowIndex < 0)
-    {
-        prevRowIndex = TotalRowCount() - 1;
-    }
-
-    THROW_HR_IF(E_FAIL, Row.GetId() == _firstRow);
-    return _storage.at(prevRowIndex);
-}
-
-=======
->>>>>>> 145c4d36
-// Method Description:
-// - get delimiter class for buffer cell position
-// - used for double click selection and uia word navigation
-// Arguments:
-// - pos: the buffer cell under observation
-// - wordDelimiters: the delimiters defined as a part of the DelimiterClass::DelimiterChar
-// Return Value:
-// - the delimiter class for the given char
-DelimiterClass TextBuffer::_GetDelimiterClassAt(const til::point pos, const std::wstring_view wordDelimiters) const
-{
-    return GetRowByOffset(pos.y).DelimiterClassAt(pos.x, wordDelimiters);
-}
-
-// Method Description:
-// - Get the til::point for the beginning of the word you are on
-// Arguments:
-// - target - a til::point on the word you are currently on
-// - wordDelimiters - what characters are we considering for the separation of words
-// - accessibilityMode - when enabled, we continue expanding left until we are at the beginning of a readable word.
-//                        Otherwise, expand left until a character of a new delimiter class is found
-//                        (or a row boundary is encountered)
-// - limitOptional - (optional) the last possible position in the buffer that can be explored. This can be used to improve performance.
-// Return Value:
-// - The til::point for the first character on the "word" (inclusive)
-til::point TextBuffer::GetWordStart(const til::point target, const std::wstring_view wordDelimiters, bool accessibilityMode, std::optional<til::point> limitOptional) const
-{
-    // Consider a buffer with this text in it:
-    // "  word   other  "
-    // In selection (accessibilityMode = false),
-    //  a "word" is defined as the range between two delimiters
-    //  so the words in the example include ["  ", "word", "   ", "other", "  "]
-    // In accessibility (accessibilityMode = true),
-    //  a "word" includes the delimiters after a range of readable characters
-    //  so the words in the example include ["word   ", "other  "]
-    // NOTE: the start anchor (this one) is inclusive, whereas the end anchor (GetWordEnd) is exclusive
-
-#pragma warning(suppress : 26496)
-    auto copy{ target };
-    const auto bufferSize{ GetSize() };
-    const auto limit{ limitOptional.value_or(bufferSize.EndExclusive()) };
-    if (target == bufferSize.Origin())
-    {
-        // can't expand left
-        return target;
-    }
-    else if (target == bufferSize.EndExclusive())
-    {
-        // GH#7664: Treat EndExclusive as EndInclusive so
-        // that it actually points to a space in the buffer
-        copy = bufferSize.BottomRightInclusive();
-    }
-    else if (bufferSize.CompareInBounds(target, limit, true) >= 0)
-    {
-        // if at/past the limit --> clamp to limit
-        copy = limitOptional.value_or(bufferSize.BottomRightInclusive());
-    }
-
-    if (accessibilityMode)
-    {
-        return _GetWordStartForAccessibility(copy, wordDelimiters);
-    }
-    else
-    {
-        return _GetWordStartForSelection(copy, wordDelimiters);
-    }
-}
-
-// Method Description:
-// - Helper method for GetWordStart(). Get the til::point for the beginning of the word (accessibility definition) you are on
-// Arguments:
-// - target - a til::point on the word you are currently on
-// - wordDelimiters - what characters are we considering for the separation of words
-// Return Value:
-// - The til::point for the first character on the current/previous READABLE "word" (inclusive)
-til::point TextBuffer::_GetWordStartForAccessibility(const til::point target, const std::wstring_view wordDelimiters) const
-{
-    auto result = target;
-    const auto bufferSize = GetSize();
-    auto stayAtOrigin = false;
-
-    // ignore left boundary. Continue until readable text found
-    while (_GetDelimiterClassAt(result, wordDelimiters) != DelimiterClass::RegularChar)
-    {
-        if (!bufferSize.DecrementInBounds(result))
-        {
-            // first char in buffer is a DelimiterChar or ControlChar
-            // we can't move any further back
-            stayAtOrigin = true;
-            break;
-        }
-    }
-
-    // make sure we expand to the left boundary or the beginning of the word
-    while (_GetDelimiterClassAt(result, wordDelimiters) == DelimiterClass::RegularChar)
-    {
-        if (!bufferSize.DecrementInBounds(result))
-        {
-            // first char in buffer is a RegularChar
-            // we can't move any further back
-            break;
-        }
-    }
-
-    // move off of delimiter and onto word start
-    if (!stayAtOrigin && _GetDelimiterClassAt(result, wordDelimiters) != DelimiterClass::RegularChar)
-    {
-        bufferSize.IncrementInBounds(result);
-    }
-
-    return result;
-}
-
-// Method Description:
-// - Helper method for GetWordStart(). Get the til::point for the beginning of the word (selection definition) you are on
-// Arguments:
-// - target - a til::point on the word you are currently on
-// - wordDelimiters - what characters are we considering for the separation of words
-// Return Value:
-// - The til::point for the first character on the current word or delimiter run (stopped by the left margin)
-til::point TextBuffer::_GetWordStartForSelection(const til::point target, const std::wstring_view wordDelimiters) const
-{
-    auto result = target;
-    const auto bufferSize = GetSize();
-
-    const auto initialDelimiter = _GetDelimiterClassAt(result, wordDelimiters);
-
-    // expand left until we hit the left boundary or a different delimiter class
-    while (result.x > bufferSize.Left() && (_GetDelimiterClassAt(result, wordDelimiters) == initialDelimiter))
-    {
-        bufferSize.DecrementInBounds(result);
-    }
-
-    if (_GetDelimiterClassAt(result, wordDelimiters) != initialDelimiter)
-    {
-        // move off of delimiter
-        bufferSize.IncrementInBounds(result);
-    }
-
-    return result;
-}
-
-// Method Description:
-// - Get the til::point for the beginning of the NEXT word
-// Arguments:
-// - target - a til::point on the word you are currently on
-// - wordDelimiters - what characters are we considering for the separation of words
-// - accessibilityMode - when enabled, we continue expanding right until we are at the beginning of the next READABLE word
-//                        Otherwise, expand right until a character of a new delimiter class is found
-//                        (or a row boundary is encountered)
-// - limitOptional - (optional) the last possible position in the buffer that can be explored. This can be used to improve performance.
-// Return Value:
-// - The til::point for the last character on the "word" (inclusive)
-til::point TextBuffer::GetWordEnd(const til::point target, const std::wstring_view wordDelimiters, bool accessibilityMode, std::optional<til::point> limitOptional) const
-{
-    // Consider a buffer with this text in it:
-    // "  word   other  "
-    // In selection (accessibilityMode = false),
-    //  a "word" is defined as the range between two delimiters
-    //  so the words in the example include ["  ", "word", "   ", "other", "  "]
-    // In accessibility (accessibilityMode = true),
-    //  a "word" includes the delimiters after a range of readable characters
-    //  so the words in the example include ["word   ", "other  "]
-    // NOTE: the end anchor (this one) is exclusive, whereas the start anchor (GetWordStart) is inclusive
-
-    // Already at/past the limit. Can't move forward.
-    const auto bufferSize{ GetSize() };
-    const auto limit{ limitOptional.value_or(bufferSize.EndExclusive()) };
-    if (bufferSize.CompareInBounds(target, limit, true) >= 0)
-    {
-        return target;
-    }
-
-    if (accessibilityMode)
-    {
-        return _GetWordEndForAccessibility(target, wordDelimiters, limit);
-    }
-    else
-    {
-        return _GetWordEndForSelection(target, wordDelimiters);
-    }
-}
-
-// Method Description:
-// - Helper method for GetWordEnd(). Get the til::point for the beginning of the next READABLE word
-// Arguments:
-// - target - a til::point on the word you are currently on
-// - wordDelimiters - what characters are we considering for the separation of words
-// - limit - the last "valid" position in the text buffer (to improve performance)
-// Return Value:
-// - The til::point for the first character of the next readable "word". If no next word, return one past the end of the buffer
-til::point TextBuffer::_GetWordEndForAccessibility(const til::point target, const std::wstring_view wordDelimiters, const til::point limit) const
-{
-    const auto bufferSize{ GetSize() };
-    auto result{ target };
-
-    if (bufferSize.CompareInBounds(target, limit, true) >= 0)
-    {
-        // if we're already on/past the last RegularChar,
-        // clamp result to that position
-        result = limit;
-
-        // make the result exclusive
-        bufferSize.IncrementInBounds(result, true);
-    }
-    else
-    {
-        auto iter{ GetCellDataAt(result, bufferSize) };
-        while (iter && iter.Pos() != limit && _GetDelimiterClassAt(iter.Pos(), wordDelimiters) == DelimiterClass::RegularChar)
-        {
-            // Iterate through readable text
-            ++iter;
-        }
-
-        while (iter && iter.Pos() != limit && _GetDelimiterClassAt(iter.Pos(), wordDelimiters) != DelimiterClass::RegularChar)
-        {
-            // expand to the beginning of the NEXT word
-            ++iter;
-        }
-
-        result = iter.Pos();
-
-        // Special case: we tried to move one past the end of the buffer,
-        // but iter prevented that (because that pos doesn't exist).
-        // Manually increment onto the EndExclusive point.
-        if (!iter)
-        {
-            bufferSize.IncrementInBounds(result, true);
-        }
-    }
-
-    return result;
-}
-
-// Method Description:
-// - Helper method for GetWordEnd(). Get the til::point for the beginning of the NEXT word
-// Arguments:
-// - target - a til::point on the word you are currently on
-// - wordDelimiters - what characters are we considering for the separation of words
-// Return Value:
-// - The til::point for the last character of the current word or delimiter run (stopped by right margin)
-til::point TextBuffer::_GetWordEndForSelection(const til::point target, const std::wstring_view wordDelimiters) const
-{
-    const auto bufferSize = GetSize();
-
-    // can't expand right
-    if (target.x == bufferSize.RightInclusive())
-    {
-        return target;
-    }
-
-    auto result = target;
-    const auto initialDelimiter = _GetDelimiterClassAt(result, wordDelimiters);
-
-    // expand right until we hit the right boundary or a different delimiter class
-    while (result.x < bufferSize.RightInclusive() && (_GetDelimiterClassAt(result, wordDelimiters) == initialDelimiter))
-    {
-        bufferSize.IncrementInBounds(result);
-    }
-
-    if (_GetDelimiterClassAt(result, wordDelimiters) != initialDelimiter)
-    {
-        // move off of delimiter
-        bufferSize.DecrementInBounds(result);
-    }
-
-    return result;
-}
-
-void TextBuffer::_PruneHyperlinks()
-{
-    // Check the old first row for hyperlink references
-    // If there are any, search the entire buffer for the same reference
-    // If the buffer does not contain the same reference, we can remove that hyperlink from our map
-    // This way, obsolete hyperlink references are cleared from our hyperlink map instead of hanging around
-    // Get all the hyperlink references in the row we're erasing
-    const auto hyperlinks = GetRowByOffset(0).GetHyperlinks();
-
-    if (!hyperlinks.empty())
-    {
-        // Move to unordered set so we can use hashed lookup of IDs instead of linear search.
-        // Only make it an unordered set now because set always heap allocates but vector
-        // doesn't when the set is empty (saving an allocation in the common case of no links.)
-        std::unordered_set<uint16_t> firstRowRefs{ hyperlinks.cbegin(), hyperlinks.cend() };
-
-        const auto total = TotalRowCount();
-        // Loop through all the rows in the buffer except the first row -
-        // we have found all hyperlink references in the first row and put them in refs,
-        // now we need to search the rest of the buffer (i.e. all the rows except the first)
-        // to see if those references are anywhere else
-        for (til::CoordType i = 1; i < total; ++i)
-        {
-            const auto nextRowRefs = GetRowByOffset(i).GetHyperlinks();
-            for (auto id : nextRowRefs)
-            {
-                if (firstRowRefs.find(id) != firstRowRefs.end())
-                {
-                    firstRowRefs.erase(id);
-                }
-            }
-            if (firstRowRefs.empty())
-            {
-                // No more hyperlink references left to search for, terminate early
-                break;
-            }
-        }
-
-        // Now delete obsolete references from our map
-        for (auto hyperlinkReference : firstRowRefs)
-        {
-            RemoveHyperlinkFromMap(hyperlinkReference);
-        }
-    }
-}
-
-// Method Description:
-// - Update pos to be the position of the first character of the next word. This is used for accessibility
-// Arguments:
-// - pos - a til::point on the word you are currently on
-// - wordDelimiters - what characters are we considering for the separation of words
-// - limitOptional - (optional) the last possible position in the buffer that can be explored. This can be used to improve performance.
-// Return Value:
-// - true, if successfully updated pos. False, if we are unable to move (usually due to a buffer boundary)
-// - pos - The til::point for the first character on the "word" (inclusive)
-bool TextBuffer::MoveToNextWord(til::point& pos, const std::wstring_view wordDelimiters, std::optional<til::point> limitOptional) const
-{
-    // move to the beginning of the next word
-    // NOTE: _GetWordEnd...() returns the exclusive position of the "end of the word"
-    //       This is also the inclusive start of the next word.
-    const auto bufferSize{ GetSize() };
-    const auto limit{ limitOptional.value_or(bufferSize.EndExclusive()) };
-    const auto copy{ _GetWordEndForAccessibility(pos, wordDelimiters, limit) };
-
-    if (bufferSize.CompareInBounds(copy, limit, true) >= 0)
-    {
-        return false;
-    }
-
-    pos = copy;
-    return true;
-}
-
-// Method Description:
-// - Update pos to be the position of the first character of the previous word. This is used for accessibility
-// Arguments:
-// - pos - a til::point on the word you are currently on
-// - wordDelimiters - what characters are we considering for the separation of words
-// Return Value:
-// - true, if successfully updated pos. False, if we are unable to move (usually due to a buffer boundary)
-// - pos - The til::point for the first character on the "word" (inclusive)
-bool TextBuffer::MoveToPreviousWord(til::point& pos, std::wstring_view wordDelimiters) const
-{
-    // move to the beginning of the current word
-    auto copy{ GetWordStart(pos, wordDelimiters, true) };
-
-    if (!GetSize().DecrementInBounds(copy, true))
-    {
-        // can't move behind current word
-        return false;
-    }
-
-    // move to the beginning of the previous word
-    pos = GetWordStart(copy, wordDelimiters, true);
-    return true;
-}
-
-// Method Description:
-// - Update pos to be the beginning of the current glyph/character. This is used for accessibility
-// Arguments:
-// - pos - a til::point on the word you are currently on
-// - limitOptional - (optional) the last possible position in the buffer that can be explored. This can be used to improve performance.
-// Return Value:
-// - pos - The til::point for the first cell of the current glyph (inclusive)
-til::point TextBuffer::GetGlyphStart(const til::point pos, std::optional<til::point> limitOptional) const
-{
-    auto resultPos = pos;
-    const auto bufferSize = GetSize();
-    const auto limit{ limitOptional.value_or(bufferSize.EndExclusive()) };
-
-    // Clamp pos to limit
-    if (bufferSize.CompareInBounds(resultPos, limit, true) > 0)
-    {
-        resultPos = limit;
-    }
-
-    // limit is exclusive, so we need to move back to be within valid bounds
-    if (resultPos != limit && GetCellDataAt(resultPos)->DbcsAttr() == DbcsAttribute::Trailing)
-    {
-        bufferSize.DecrementInBounds(resultPos, true);
-    }
-
-    return resultPos;
-}
-
-// Method Description:
-// - Update pos to be the end of the current glyph/character.
-// Arguments:
-// - pos - a til::point on the word you are currently on
-// - accessibilityMode - this is being used for accessibility; make the end exclusive.
-// Return Value:
-// - pos - The til::point for the last cell of the current glyph (exclusive)
-til::point TextBuffer::GetGlyphEnd(const til::point pos, bool accessibilityMode, std::optional<til::point> limitOptional) const
-{
-    auto resultPos = pos;
-    const auto bufferSize = GetSize();
-    const auto limit{ limitOptional.value_or(bufferSize.EndExclusive()) };
-
-    // Clamp pos to limit
-    if (bufferSize.CompareInBounds(resultPos, limit, true) > 0)
-    {
-        resultPos = limit;
-    }
-
-    if (resultPos != limit && GetCellDataAt(resultPos)->DbcsAttr() == DbcsAttribute::Leading)
-    {
-        bufferSize.IncrementInBounds(resultPos, true);
-    }
-
-    // increment one more time to become exclusive
-    if (accessibilityMode)
-    {
-        bufferSize.IncrementInBounds(resultPos, true);
-    }
-    return resultPos;
-}
-
-// Method Description:
-// - Update pos to be the beginning of the next glyph/character. This is used for accessibility
-// Arguments:
-// - pos - a til::point on the word you are currently on
-// - allowExclusiveEnd - allow result to be the exclusive limit (one past limit)
-// - limit - boundaries for the iterator to operate within
-// Return Value:
-// - true, if successfully updated pos. False, if we are unable to move (usually due to a buffer boundary)
-// - pos - The til::point for the first cell of the current glyph (inclusive)
-bool TextBuffer::MoveToNextGlyph(til::point& pos, bool allowExclusiveEnd, std::optional<til::point> limitOptional) const
-{
-    const auto bufferSize = GetSize();
-    const auto limit{ limitOptional.value_or(bufferSize.EndExclusive()) };
-
-    const auto distanceToLimit{ bufferSize.CompareInBounds(pos, limit, true) };
-    if (distanceToLimit >= 0)
-    {
-        // Corner Case: we're on/past the limit
-        // Clamp us to the limit
-        pos = limit;
-        return false;
-    }
-    else if (!allowExclusiveEnd && distanceToLimit == -1)
-    {
-        // Corner Case: we're just before the limit
-        // and we are not allowed onto the exclusive end.
-        // Fail to move.
-        return false;
-    }
-
-    // Try to move forward, but if we hit the buffer boundary, we fail to move.
-    auto iter{ GetCellDataAt(pos, bufferSize) };
-    const bool success{ ++iter };
-
-    // Move again if we're on a wide glyph
-    if (success && iter->DbcsAttr() == DbcsAttribute::Trailing)
-    {
-        ++iter;
-    }
-
-    pos = iter.Pos();
-    return success;
-}
-
-// Method Description:
-// - Update pos to be the beginning of the previous glyph/character. This is used for accessibility
-// Arguments:
-// - pos - a til::point on the word you are currently on
-// Return Value:
-// - true, if successfully updated pos. False, if we are unable to move (usually due to a buffer boundary)
-// - pos - The til::point for the first cell of the previous glyph (inclusive)
-bool TextBuffer::MoveToPreviousGlyph(til::point& pos, std::optional<til::point> limitOptional) const
-{
-    auto resultPos = pos;
-    const auto bufferSize = GetSize();
-    const auto limit{ limitOptional.value_or(bufferSize.EndExclusive()) };
-
-    if (bufferSize.CompareInBounds(pos, limit, true) > 0)
-    {
-        // we're past the end
-        // clamp us to the limit
-        pos = limit;
-        return true;
-    }
-
-    // try to move. If we can't, we're done.
-    const auto success = bufferSize.DecrementInBounds(resultPos, true);
-    if (resultPos != bufferSize.EndExclusive() && GetCellDataAt(resultPos)->DbcsAttr() == DbcsAttribute::Leading)
-    {
-        bufferSize.DecrementInBounds(resultPos, true);
-    }
-
-    pos = resultPos;
-    return success;
-}
-
-// Method Description:
-// - Determines the line-by-line rectangles based on two COORDs
-// - expands the rectangles to support wide glyphs
-// - used for selection rects and UIA bounding rects
-// Arguments:
-// - start: a corner of the text region of interest (inclusive)
-// - end: the other corner of the text region of interest (inclusive)
-// - blockSelection: when enabled, only get the rectangular text region,
-//                   as opposed to the text extending to the left/right
-//                   buffer margins
-// - bufferCoordinates: when enabled, treat the coordinates as relative to
-//                      the buffer rather than the screen.
-// Return Value:
-// - One or more rects corresponding to the selection area
-const std::vector<til::inclusive_rect> TextBuffer::GetTextRects(til::point start, til::point end, bool blockSelection, bool bufferCoordinates) const
-{
-    std::vector<til::inclusive_rect> textRects;
-
-    const auto bufferSize = GetSize();
-
-    // (0,0) is the top-left of the screen
-    // the physically "higher" coordinate is closer to the top-left
-    // the physically "lower" coordinate is closer to the bottom-right
-    const auto [higherCoord, lowerCoord] = bufferSize.CompareInBounds(start, end) <= 0 ?
-                                               std::make_tuple(start, end) :
-                                               std::make_tuple(end, start);
-
-    const auto textRectSize = 1 + lowerCoord.y - higherCoord.y;
-    textRects.reserve(textRectSize);
-    for (auto row = higherCoord.y; row <= lowerCoord.y; row++)
-    {
-        til::inclusive_rect textRow;
-
-        textRow.top = row;
-        textRow.bottom = row;
-
-        if (blockSelection || higherCoord.y == lowerCoord.y)
-        {
-            // set the left and right margin to the left-/right-most respectively
-            textRow.left = std::min(higherCoord.x, lowerCoord.x);
-            textRow.right = std::max(higherCoord.x, lowerCoord.x);
-        }
-        else
-        {
-            textRow.left = (row == higherCoord.y) ? higherCoord.x : bufferSize.Left();
-            textRow.right = (row == lowerCoord.y) ? lowerCoord.x : bufferSize.RightInclusive();
-        }
-
-        // If we were passed screen coordinates, convert the given range into
-        // equivalent buffer offsets, taking line rendition into account.
-        if (!bufferCoordinates)
-        {
-            textRow = ScreenToBufferLine(textRow, GetLineRendition(row));
-        }
-
-        _ExpandTextRow(textRow);
-        textRects.emplace_back(textRow);
-    }
-
-    return textRects;
-}
-
-// Method Description:
-// - Computes the span(s) for the given selection
-// - If not a blockSelection, returns a single span (start - end)
-// - Else if a blockSelection, returns spans corresponding to each line in the block selection
-// Arguments:
-// - start: beginning of the text region of interest (inclusive)
-// - end: the other end of the text region of interest (inclusive)
-// - blockSelection: when enabled, get spans for each line covered by the block
-// - bufferCoordinates: when enabled, treat the coordinates as relative to
-//                      the buffer rather than the screen.
-// Return Value:
-// - one or more sets of start-end coordinates, representing spans of text in the buffer
-std::vector<til::point_span> TextBuffer::GetTextSpans(til::point start, til::point end, bool blockSelection, bool bufferCoordinates) const
-{
-    std::vector<til::point_span> textSpans;
-    if (blockSelection)
-    {
-        // If blockSelection, this is effectively the same operation as GetTextRects, but
-        // expressed in til::point coordinates.
-        const auto rects = GetTextRects(start, end, /*blockSelection*/ true, bufferCoordinates);
-        textSpans.reserve(rects.size());
-
-        for (auto rect : rects)
-        {
-            const til::point first = { rect.left, rect.top };
-            const til::point second = { rect.right, rect.bottom };
-            textSpans.emplace_back(first, second);
-        }
-    }
-    else
-    {
-        const auto bufferSize = GetSize();
-
-        // (0,0) is the top-left of the screen
-        // the physically "higher" coordinate is closer to the top-left
-        // the physically "lower" coordinate is closer to the bottom-right
-        auto [higherCoord, lowerCoord] = start <= end ?
-                                             std::make_tuple(start, end) :
-                                             std::make_tuple(end, start);
-
-        textSpans.reserve(1);
-
-        // If we were passed screen coordinates, convert the given range into
-        // equivalent buffer offsets, taking line rendition into account.
-        if (!bufferCoordinates)
-        {
-            higherCoord = ScreenToBufferLine(higherCoord, GetLineRendition(higherCoord.y));
-            lowerCoord = ScreenToBufferLine(lowerCoord, GetLineRendition(lowerCoord.y));
-        }
-
-        til::inclusive_rect asRect = { higherCoord.x, higherCoord.y, lowerCoord.x, lowerCoord.y };
-        _ExpandTextRow(asRect);
-        higherCoord.x = asRect.left;
-        higherCoord.y = asRect.top;
-        lowerCoord.x = asRect.right;
-        lowerCoord.y = asRect.bottom;
-
-        textSpans.emplace_back(higherCoord, lowerCoord);
-    }
-
-    return textSpans;
-}
-
-// Method Description:
-// - Expand the selection row according to include wide glyphs fully
-// - this is particularly useful for box selections (ALT + selection)
-// Arguments:
-// - selectionRow: the selection row to be expanded
-// Return Value:
-// - modifies selectionRow's Left and Right values to expand properly
-void TextBuffer::_ExpandTextRow(til::inclusive_rect& textRow) const
-{
-    const auto bufferSize = GetSize();
-
-    // expand left side of rect
-    til::point targetPoint{ textRow.left, textRow.top };
-    if (GetCellDataAt(targetPoint)->DbcsAttr() == DbcsAttribute::Trailing)
-    {
-        if (targetPoint.x == bufferSize.Left())
-        {
-            bufferSize.IncrementInBounds(targetPoint);
-        }
-        else
-        {
-            bufferSize.DecrementInBounds(targetPoint);
-        }
-        textRow.left = targetPoint.x;
-    }
-
-    // expand right side of rect
-    targetPoint = { textRow.right, textRow.bottom };
-    if (GetCellDataAt(targetPoint)->DbcsAttr() == DbcsAttribute::Leading)
-    {
-        if (targetPoint.x == bufferSize.RightInclusive())
-        {
-            bufferSize.DecrementInBounds(targetPoint);
-        }
-        else
-        {
-            bufferSize.IncrementInBounds(targetPoint);
-        }
-        textRow.right = targetPoint.x;
-    }
-}
-
-// Routine Description:
-// - Retrieves the text data from the selected region and presents it in a clipboard-ready format (given little post-processing).
-// Arguments:
-// - includeCRLF - inject CRLF pairs to the end of each line
-// - trimTrailingWhitespace - remove the trailing whitespace at the end of each line
-// - textRects - the rectangular regions from which the data will be extracted from the buffer (i.e.: selection rects)
-// - GetAttributeColors - function used to map TextAttribute to RGB COLORREFs. If null, only extract the text.
-// - formatWrappedRows - if set we will apply formatting (CRLF inclusion and whitespace trimming) on wrapped rows
-// Return Value:
-// - The text, background color, and foreground color data of the selected region of the text buffer.
-const TextBuffer::TextAndColor TextBuffer::GetText(const bool includeCRLF,
-                                                   const bool trimTrailingWhitespace,
-                                                   const std::vector<til::inclusive_rect>& selectionRects,
-                                                   std::function<std::pair<COLORREF, COLORREF>(const TextAttribute&)> GetAttributeColors,
-                                                   const bool formatWrappedRows) const
-{
-    TextAndColor data;
-    const auto copyTextColor = GetAttributeColors != nullptr;
-
-    // preallocate our vectors to reduce reallocs
-    const auto rows = selectionRects.size();
-    data.text.reserve(rows);
-    if (copyTextColor)
-    {
-        data.FgAttr.reserve(rows);
-        data.BkAttr.reserve(rows);
-    }
-
-    // for each row in the selection
-    for (size_t i = 0; i < rows; i++)
-    {
-        const auto iRow = selectionRects.at(i).top;
-
-        const auto highlight = Viewport::FromInclusive(selectionRects.at(i));
-
-        // retrieve the data from the screen buffer
-        auto it = GetCellDataAt(highlight.Origin(), highlight);
-
-        // allocate a string buffer
-        std::wstring selectionText;
-        std::vector<COLORREF> selectionFgAttr;
-        std::vector<COLORREF> selectionBkAttr;
-
-        // preallocate to avoid reallocs
-        selectionText.reserve(gsl::narrow<size_t>(highlight.Width()) + 2); // + 2 for \r\n if we munged it
-        if (copyTextColor)
-        {
-            selectionFgAttr.reserve(gsl::narrow<size_t>(highlight.Width()) + 2);
-            selectionBkAttr.reserve(gsl::narrow<size_t>(highlight.Width()) + 2);
-        }
-
-        // copy char data into the string buffer, skipping trailing bytes
-        while (it)
-        {
-            const auto& cell = *it;
-
-            if (cell.DbcsAttr() != DbcsAttribute::Trailing)
-            {
-                const auto chars = cell.Chars();
-                selectionText.append(chars);
-
-                if (copyTextColor)
-                {
-                    const auto cellData = cell.TextAttr();
-                    const auto [CellFgAttr, CellBkAttr] = GetAttributeColors(cellData);
-                    for (size_t j = 0; j < chars.size(); ++j)
-                    {
-                        selectionFgAttr.push_back(CellFgAttr);
-                        selectionBkAttr.push_back(CellBkAttr);
-                    }
-                }
-            }
-
-            ++it;
-        }
-
-        // We apply formatting to rows if the row was NOT wrapped or formatting of wrapped rows is allowed
-        const auto shouldFormatRow = formatWrappedRows || !GetRowByOffset(iRow).WasWrapForced();
-
-        if (trimTrailingWhitespace)
-        {
-            if (shouldFormatRow)
-            {
-                // remove the spaces at the end (aka trim the trailing whitespace)
-                while (!selectionText.empty() && selectionText.back() == UNICODE_SPACE)
-                {
-                    selectionText.pop_back();
-                    if (copyTextColor)
-                    {
-                        selectionFgAttr.pop_back();
-                        selectionBkAttr.pop_back();
-                    }
-                }
-            }
-        }
-
-        // apply CR/LF to the end of the final string, unless we're the last line.
-        // a.k.a if we're earlier than the bottom, then apply CR/LF.
-        if (includeCRLF && i < selectionRects.size() - 1)
-        {
-            if (shouldFormatRow)
-            {
-                // then we can assume a CR/LF is proper
-                selectionText.push_back(UNICODE_CARRIAGERETURN);
-                selectionText.push_back(UNICODE_LINEFEED);
-
-                if (copyTextColor)
-                {
-                    // can't see CR/LF so just use black FG & BK
-                    const auto Blackness = RGB(0x00, 0x00, 0x00);
-                    selectionFgAttr.push_back(Blackness);
-                    selectionFgAttr.push_back(Blackness);
-                    selectionBkAttr.push_back(Blackness);
-                    selectionBkAttr.push_back(Blackness);
-                }
-            }
-        }
-
-        data.text.emplace_back(std::move(selectionText));
-        if (copyTextColor)
-        {
-            data.FgAttr.emplace_back(std::move(selectionFgAttr));
-            data.BkAttr.emplace_back(std::move(selectionBkAttr));
-        }
-    }
-
-    return data;
-}
-
-size_t TextBuffer::SpanLength(const til::point coordStart, const til::point coordEnd) const
-{
-    const auto bufferSize = GetSize();
-    // The coords are inclusive, so to get the (inclusive) length we add 1.
-    const auto length = bufferSize.CompareInBounds(coordEnd, coordStart) + 1;
-    return gsl::narrow<size_t>(length);
-}
-
-// Routine Description:
-// - Retrieves the plain text data between the specified coordinates.
-// Arguments:
-// - trimTrailingWhitespace - remove the trailing whitespace at the end of the result.
-// - start - where to start getting text (should be at or prior to "end")
-// - end - where to end getting text
-// Return Value:
-// - Just the text.
-std::wstring TextBuffer::GetPlainText(const til::point& start, const til::point& end) const
-{
-    std::wstring text;
-    auto spanLength = SpanLength(start, end);
-    text.reserve(spanLength);
-
-    auto it = GetCellDataAt(start);
-
-    for (; it && spanLength > 0; ++it, --spanLength)
-    {
-        const auto& cell = *it;
-        if (cell.DbcsAttr() != DbcsAttribute::Trailing)
-        {
-            const auto chars = cell.Chars();
-            text.append(chars);
-        }
-    }
-
-    return text;
-}
-
-// Routine Description:
-// - Generates a CF_HTML compliant structure based on the passed in text and color data
-// Arguments:
-// - rows - the text and color data we will format & encapsulate
-// - backgroundColor - default background color for characters, also used in padding
-// - fontHeightPoints - the unscaled font height
-// - fontFaceName - the name of the font used
-// Return Value:
-// - string containing the generated HTML
-std::string TextBuffer::GenHTML(const TextAndColor& rows,
-                                const int fontHeightPoints,
-                                const std::wstring_view fontFaceName,
-                                const COLORREF backgroundColor)
-{
-    try
-    {
-        std::ostringstream htmlBuilder;
-
-        // First we have to add some standard
-        // HTML boiler plate required for CF_HTML
-        // as part of the HTML Clipboard format
-        const std::string htmlHeader =
-            "<!DOCTYPE><HTML><HEAD></HEAD><BODY>";
-        htmlBuilder << htmlHeader;
-
-        htmlBuilder << "<!--StartFragment -->";
-
-        // apply global style in div element
-        {
-            htmlBuilder << "<DIV STYLE=\"";
-            htmlBuilder << "display:inline-block;";
-            htmlBuilder << "white-space:pre;";
-
-            htmlBuilder << "background-color:";
-            htmlBuilder << Utils::ColorToHexString(backgroundColor);
-            htmlBuilder << ";";
-
-            htmlBuilder << "font-family:";
-            htmlBuilder << "'";
-            htmlBuilder << ConvertToA(CP_UTF8, fontFaceName);
-            htmlBuilder << "',";
-            // even with different font, add monospace as fallback
-            htmlBuilder << "monospace;";
-
-            htmlBuilder << "font-size:";
-            htmlBuilder << fontHeightPoints;
-            htmlBuilder << "pt;";
-
-            // note: MS Word doesn't support padding (in this way at least)
-            htmlBuilder << "padding:";
-            htmlBuilder << 4; // todo: customizable padding
-            htmlBuilder << "px;";
-
-            htmlBuilder << "\">";
-        }
-
-        // copy text and info color from buffer
-        auto hasWrittenAnyText = false;
-        std::optional<COLORREF> fgColor = std::nullopt;
-        std::optional<COLORREF> bkColor = std::nullopt;
-        for (size_t row = 0; row < rows.text.size(); row++)
-        {
-            size_t startOffset = 0;
-
-            if (row != 0)
-            {
-                htmlBuilder << "<BR>";
-            }
-
-            for (size_t col = 0; col < rows.text.at(row).length(); col++)
-            {
-                const auto writeAccumulatedChars = [&](bool includeCurrent) {
-                    if (col >= startOffset)
-                    {
-                        const auto unescapedText = ConvertToA(CP_UTF8, std::wstring_view(rows.text.at(row)).substr(startOffset, col - startOffset + includeCurrent));
-                        for (const auto c : unescapedText)
-                        {
-                            switch (c)
-                            {
-                            case '<':
-                                htmlBuilder << "&lt;";
-                                break;
-                            case '>':
-                                htmlBuilder << "&gt;";
-                                break;
-                            case '&':
-                                htmlBuilder << "&amp;";
-                                break;
-                            default:
-                                htmlBuilder << c;
-                            }
-                        }
-
-                        startOffset = col;
-                    }
-                };
-
-                if (rows.text.at(row).at(col) == '\r' || rows.text.at(row).at(col) == '\n')
-                {
-                    // do not include \r nor \n as they don't have color attributes
-                    // and are not HTML friendly. For line break use '<BR>' instead.
-                    writeAccumulatedChars(false);
-                    break;
-                }
-
-                auto colorChanged = false;
-                if (!fgColor.has_value() || rows.FgAttr.at(row).at(col) != fgColor.value())
-                {
-                    fgColor = rows.FgAttr.at(row).at(col);
-                    colorChanged = true;
-                }
-
-                if (!bkColor.has_value() || rows.BkAttr.at(row).at(col) != bkColor.value())
-                {
-                    bkColor = rows.BkAttr.at(row).at(col);
-                    colorChanged = true;
-                }
-
-                if (colorChanged)
-                {
-                    writeAccumulatedChars(false);
-
-                    if (hasWrittenAnyText)
-                    {
-                        htmlBuilder << "</SPAN>";
-                    }
-
-                    htmlBuilder << "<SPAN STYLE=\"";
-                    htmlBuilder << "color:";
-                    htmlBuilder << Utils::ColorToHexString(fgColor.value());
-                    htmlBuilder << ";";
-                    htmlBuilder << "background-color:";
-                    htmlBuilder << Utils::ColorToHexString(bkColor.value());
-                    htmlBuilder << ";";
-                    htmlBuilder << "\">";
-                }
-
-                hasWrittenAnyText = true;
-
-                // if this is the last character in the row, flush the whole row
-                if (col == rows.text.at(row).length() - 1)
-                {
-                    writeAccumulatedChars(true);
-                }
-            }
-        }
-
-        if (hasWrittenAnyText)
-        {
-            // last opened span wasn't closed in loop above, so close it now
-            htmlBuilder << "</SPAN>";
-        }
-
-        htmlBuilder << "</DIV>";
-
-        htmlBuilder << "<!--EndFragment -->";
-
-        constexpr std::string_view HtmlFooter = "</BODY></HTML>";
-        htmlBuilder << HtmlFooter;
-
-        // once filled with values, there will be exactly 157 bytes in the clipboard header
-        constexpr size_t ClipboardHeaderSize = 157;
-
-        // these values are byte offsets from start of clipboard
-        const auto htmlStartPos = ClipboardHeaderSize;
-        const auto htmlEndPos = ClipboardHeaderSize + gsl::narrow<size_t>(htmlBuilder.tellp());
-        const auto fragStartPos = ClipboardHeaderSize + gsl::narrow<size_t>(htmlHeader.length());
-        const auto fragEndPos = htmlEndPos - HtmlFooter.length();
-
-        // header required by HTML 0.9 format
-        std::ostringstream clipHeaderBuilder;
-        clipHeaderBuilder << "Version:0.9\r\n";
-        clipHeaderBuilder << std::setfill('0');
-        clipHeaderBuilder << "StartHTML:" << std::setw(10) << htmlStartPos << "\r\n";
-        clipHeaderBuilder << "EndHTML:" << std::setw(10) << htmlEndPos << "\r\n";
-        clipHeaderBuilder << "StartFragment:" << std::setw(10) << fragStartPos << "\r\n";
-        clipHeaderBuilder << "EndFragment:" << std::setw(10) << fragEndPos << "\r\n";
-        clipHeaderBuilder << "StartSelection:" << std::setw(10) << fragStartPos << "\r\n";
-        clipHeaderBuilder << "EndSelection:" << std::setw(10) << fragEndPos << "\r\n";
-
-        return clipHeaderBuilder.str() + htmlBuilder.str();
-    }
-    catch (...)
-    {
-        LOG_HR(wil::ResultFromCaughtException());
-        return {};
-    }
-}
-
-// Routine Description:
-// - Generates an RTF document based on the passed in text and color data
-//   RTF 1.5 Spec: https://www.biblioscape.com/rtf15_spec.htm
-// Arguments:
-// - rows - the text and color data we will format & encapsulate
-// - backgroundColor - default background color for characters, also used in padding
-// - fontHeightPoints - the unscaled font height
-// - fontFaceName - the name of the font used
-// - htmlTitle - value used in title tag of html header. Used to name the application
-// Return Value:
-// - string containing the generated RTF
-std::string TextBuffer::GenRTF(const TextAndColor& rows, const int fontHeightPoints, const std::wstring_view fontFaceName, const COLORREF backgroundColor)
-{
-    try
-    {
-        std::ostringstream rtfBuilder;
-
-        // start rtf
-        rtfBuilder << "{";
-
-        // Standard RTF header.
-        // This is similar to the header generated by WordPad.
-        // \ansi - specifies that the ANSI char set is used in the current doc
-        // \ansicpg1252 - represents the ANSI code page which is used to perform the Unicode to ANSI conversion when writing RTF text
-        // \deff0 - specifies that the default font for the document is the one at index 0 in the font table
-        // \nouicompat - ?
-        rtfBuilder << "\\rtf1\\ansi\\ansicpg1252\\deff0\\nouicompat";
-
-        // font table
-        rtfBuilder << "{\\fonttbl{\\f0\\fmodern\\fcharset0 " << ConvertToA(CP_UTF8, fontFaceName) << ";}}";
-
-        // map to keep track of colors:
-        // keys are colors represented by COLORREF
-        // values are indices of the corresponding colors in the color table
-        std::unordered_map<COLORREF, int> colorMap;
-        auto nextColorIndex = 1; // leave 0 for the default color and start from 1.
-
-        // RTF color table
-        std::ostringstream colorTableBuilder;
-        colorTableBuilder << "{\\colortbl ;";
-        colorTableBuilder << "\\red" << static_cast<int>(GetRValue(backgroundColor))
-                          << "\\green" << static_cast<int>(GetGValue(backgroundColor))
-                          << "\\blue" << static_cast<int>(GetBValue(backgroundColor))
-                          << ";";
-        colorMap[backgroundColor] = nextColorIndex++;
-
-        // content
-        std::ostringstream contentBuilder;
-        contentBuilder << "\\viewkind4\\uc4";
-
-        // paragraph styles
-        // \fs specifies font size in half-points i.e. \fs20 results in a font size
-        // of 10 pts. That's why, font size is multiplied by 2 here.
-        contentBuilder << "\\pard\\slmult1\\f0\\fs" << std::to_string(2 * fontHeightPoints)
-                       << "\\highlight1"
-                       << " ";
-
-        std::optional<COLORREF> fgColor = std::nullopt;
-        std::optional<COLORREF> bkColor = std::nullopt;
-        for (size_t row = 0; row < rows.text.size(); ++row)
-        {
-            size_t startOffset = 0;
-
-            if (row != 0)
-            {
-                contentBuilder << "\\line "; // new line
-            }
-
-            for (size_t col = 0; col < rows.text.at(row).length(); ++col)
-            {
-                const auto writeAccumulatedChars = [&](bool includeCurrent) {
-                    if (col >= startOffset)
-                    {
-                        const auto text = std::wstring_view{ rows.text.at(row) }.substr(startOffset, col - startOffset + includeCurrent);
-                        _AppendRTFText(contentBuilder, text);
-
-                        startOffset = col;
-                    }
-                };
-
-                if (rows.text.at(row).at(col) == '\r' || rows.text.at(row).at(col) == '\n')
-                {
-                    // do not include \r nor \n as they don't have color attributes.
-                    // For line break use \line instead.
-                    writeAccumulatedChars(false);
-                    break;
-                }
-
-                auto colorChanged = false;
-                if (!fgColor.has_value() || rows.FgAttr.at(row).at(col) != fgColor.value())
-                {
-                    fgColor = rows.FgAttr.at(row).at(col);
-                    colorChanged = true;
-                }
-
-                if (!bkColor.has_value() || rows.BkAttr.at(row).at(col) != bkColor.value())
-                {
-                    bkColor = rows.BkAttr.at(row).at(col);
-                    colorChanged = true;
-                }
-
-                if (colorChanged)
-                {
-                    writeAccumulatedChars(false);
-
-                    auto bkColorIndex = 0;
-                    if (colorMap.find(bkColor.value()) != colorMap.end())
-                    {
-                        // color already exists in the map, just retrieve the index
-                        bkColorIndex = colorMap[bkColor.value()];
-                    }
-                    else
-                    {
-                        // color not present in the map, so add it
-                        colorTableBuilder << "\\red" << static_cast<int>(GetRValue(bkColor.value()))
-                                          << "\\green" << static_cast<int>(GetGValue(bkColor.value()))
-                                          << "\\blue" << static_cast<int>(GetBValue(bkColor.value()))
-                                          << ";";
-                        colorMap[bkColor.value()] = nextColorIndex;
-                        bkColorIndex = nextColorIndex++;
-                    }
-
-                    auto fgColorIndex = 0;
-                    if (colorMap.find(fgColor.value()) != colorMap.end())
-                    {
-                        // color already exists in the map, just retrieve the index
-                        fgColorIndex = colorMap[fgColor.value()];
-                    }
-                    else
-                    {
-                        // color not present in the map, so add it
-                        colorTableBuilder << "\\red" << static_cast<int>(GetRValue(fgColor.value()))
-                                          << "\\green" << static_cast<int>(GetGValue(fgColor.value()))
-                                          << "\\blue" << static_cast<int>(GetBValue(fgColor.value()))
-                                          << ";";
-                        colorMap[fgColor.value()] = nextColorIndex;
-                        fgColorIndex = nextColorIndex++;
-                    }
-
-                    contentBuilder << "\\highlight" << bkColorIndex
-                                   << "\\cf" << fgColorIndex
-                                   << " ";
-                }
-
-                // if this is the last character in the row, flush the whole row
-                if (col == rows.text.at(row).length() - 1)
-                {
-                    writeAccumulatedChars(true);
-                }
-            }
-        }
-
-        // end colortbl
-        colorTableBuilder << "}";
-
-        // add color table to the final RTF
-        rtfBuilder << colorTableBuilder.str();
-
-        // add the text content to the final RTF
-        rtfBuilder << contentBuilder.str();
-
-        // end rtf
-        rtfBuilder << "}";
-
-        return rtfBuilder.str();
-    }
-    catch (...)
-    {
-        LOG_HR(wil::ResultFromCaughtException());
-        return {};
-    }
-}
-
-void TextBuffer::_AppendRTFText(std::ostringstream& contentBuilder, const std::wstring_view& text)
-{
-    for (const auto codeUnit : text)
-    {
-        if (codeUnit <= 127)
-        {
-            switch (codeUnit)
-            {
-            case L'\\':
-            case L'{':
-            case L'}':
-                contentBuilder << "\\" << gsl::narrow<char>(codeUnit);
-                break;
-            default:
-                contentBuilder << gsl::narrow<char>(codeUnit);
-            }
-        }
-        else
-        {
-            // Windows uses unsigned wchar_t - RTF uses signed ones.
-            contentBuilder << "\\u" << std::to_string(til::bit_cast<int16_t>(codeUnit)) << "?";
-        }
-    }
-}
-
-// Function Description:
-// - Reflow the contents from the old buffer into the new buffer. The new buffer
-//   can have different dimensions than the old buffer. If it does, then this
-//   function will attempt to maintain the logical contents of the old buffer,
-//   by continuing wrapped lines onto the next line in the new buffer.
-// Arguments:
-// - oldBuffer - the text buffer to copy the contents FROM
-// - newBuffer - the text buffer to copy the contents TO
-// - lastCharacterViewport - Optional. If the caller knows that the last
-//   nonspace character is in a particular Viewport, the caller can provide this
-//   parameter as an optimization, as opposed to searching the entire buffer.
-// - positionInfo - Optional. The caller can provide a pair of rows in this
-//   parameter and we'll calculate the position of the _end_ of those rows in
-//   the new buffer. The rows's new value is placed back into this parameter.
-// Return Value:
-// - S_OK if we successfully copied the contents to the new buffer, otherwise an appropriate HRESULT.
-void TextBuffer::Reflow(TextBuffer& oldBuffer, TextBuffer& newBuffer, const Viewport* lastCharacterViewport, PositionInformation* positionInfo)
-{
-    const auto& oldCursor = oldBuffer.GetCursor();
-    auto& newCursor = newBuffer.GetCursor();
-
-    til::point oldCursorPos = oldCursor.GetPosition();
-    til::point newCursorPos;
-
-    // BODGY: We use oldCursorPos in two critical places below:
-    // * To compute an oldHeight that includes at a minimum the cursor row
-    // * For REFLOW_JANK_CURSOR_WRAP (see comment below)
-    // Both of these would break the reflow algorithm, but the latter of the two in particular
-    // would cause the main copy loop below to deadlock. In other words, these two lines
-    // protect this function against yet-unknown bugs in other parts of the code base.
-    oldCursorPos.x = std::clamp(oldCursorPos.x, 0, oldBuffer._width - 1);
-    oldCursorPos.y = std::clamp(oldCursorPos.y, 0, oldBuffer._height - 1);
-
-    const auto lastRowWithText = oldBuffer.GetLastNonSpaceCharacter(lastCharacterViewport).y;
-
-    auto mutableViewportTop = positionInfo ? positionInfo->mutableViewportTop : til::CoordTypeMax;
-    auto visibleViewportTop = positionInfo ? positionInfo->visibleViewportTop : til::CoordTypeMax;
-
-    til::CoordType oldY = 0;
-    til::CoordType newY = 0;
-    til::CoordType newX = 0;
-    til::CoordType newWidth = newBuffer.GetSize().Width();
-    til::CoordType newYLimit = til::CoordTypeMax;
-
-    const auto oldHeight = std::max(lastRowWithText, oldCursorPos.y) + 1;
-    const auto newHeight = newBuffer.GetSize().Height();
-    const auto newWidthU16 = gsl::narrow_cast<uint16_t>(newWidth);
-
-    // Copy oldBuffer into newBuffer until oldBuffer has been fully consumed.
-    for (; oldY < oldHeight && newY < newYLimit; ++oldY)
-    {
-        const auto& oldRow = oldBuffer.GetRowByOffset(oldY);
-
-        // A pair of double height rows should optimally wrap as a union (i.e. after wrapping there should be 4 lines).
-        // But for this initial implementation I chose the alternative approach: Just truncate them.
-        if (oldRow.GetLineRendition() != LineRendition::SingleWidth)
-        {
-            // Since rows with a non-standard line rendition should be truncated it's important
-            // that we pretend as if the previous row ended in a newline, even if it didn't.
-            // This is what this if does: It newlines.
-            if (newX)
-            {
-                newX = 0;
-                newY++;
-            }
-
-            auto& newRow = newBuffer.GetMutableRowByOffset(newY);
-
-            // See the comment marked with "REFLOW_RESET".
-            if (newY >= newHeight)
-            {
-                newRow.Reset(newBuffer._initialAttributes);
-            }
-
-            newRow.CopyFrom(oldRow);
-            newRow.SetWrapForced(false);
-
-            if (oldY == oldCursorPos.y)
-            {
-                newCursorPos = { newRow.AdjustToGlyphStart(oldCursorPos.x), newY };
-            }
-            if (oldY >= mutableViewportTop)
-            {
-                positionInfo->mutableViewportTop = newY;
-                mutableViewportTop = til::CoordTypeMax;
-            }
-            if (oldY >= visibleViewportTop)
-            {
-                positionInfo->visibleViewportTop = newY;
-                visibleViewportTop = til::CoordTypeMax;
-            }
-
-            newY++;
-            continue;
-        }
-
-        // Rows don't store any information for what column the last written character is in.
-        // We simply truncate all trailing whitespace in this implementation.
-        auto oldRowLimit = oldRow.MeasureRight();
-        if (oldY == oldCursorPos.y)
-        {
-            // REFLOW_JANK_CURSOR_WRAP:
-            // Pretending as if there's always at least whitespace in front of the cursor has the benefit that
-            // * the cursor retains its distance from any preceding text.
-            // * when a client application starts writing on this new, empty line,
-            //   enlarging the buffer unwraps the text onto the preceding line.
-            oldRowLimit = std::max(oldRowLimit, oldCursorPos.x + 1);
-        }
-
-        til::CoordType oldX = 0;
-
-        // Copy oldRow into newBuffer until oldRow has been fully consumed.
-        // We use a do-while loop to ensure that line wrapping occurs and
-        // that attributes are copied over even for seemingly empty rows.
-        do
-        {
-            // This if condition handles line wrapping.
-            // Only if we write past the last column we should wrap and as such this if
-            // condition is in front of the text insertion code instead of behind it.
-            // A SetWrapForced of false implies an explicit newline, which is the default.
-            if (newX >= newWidth)
-            {
-                newBuffer.GetMutableRowByOffset(newY).SetWrapForced(true);
-                newX = 0;
-                newY++;
-            }
-
-            // REFLOW_RESET:
-            // If we shrink the buffer vertically, for instance from 100 rows to 90 rows, we will write 10 rows in the
-            // new buffer twice. We need to reset them before copying text, or otherwise we'll see the previous contents.
-            // We don't need to be smart about this. Reset() is fast and shrinking doesn't occur often.
-            if (newY >= newHeight && newX == 0)
-            {
-                // We need to ensure not to overwrite the row the cursor is on.
-                if (newY >= newYLimit)
-                {
-                    break;
-                }
-                newBuffer.GetMutableRowByOffset(newY).Reset(newBuffer._initialAttributes);
-            }
-
-            auto& newRow = newBuffer.GetMutableRowByOffset(newY);
-
-            RowCopyTextFromState state{
-                .source = oldRow,
-                .columnBegin = newX,
-                .columnLimit = til::CoordTypeMax,
-                .sourceColumnBegin = oldX,
-                .sourceColumnLimit = oldRowLimit,
-            };
-            newRow.CopyTextFrom(state);
-
-            const auto& oldAttr = oldRow.Attributes();
-            auto& newAttr = newRow.Attributes();
-            const auto attributes = oldAttr.slice(gsl::narrow_cast<uint16_t>(oldX), oldAttr.size());
-            newAttr.replace(gsl::narrow_cast<uint16_t>(newX), newAttr.size(), attributes);
-            newAttr.resize_trailing_extent(newWidthU16);
-
-            if (oldY == oldCursorPos.y && oldCursorPos.x >= oldX)
-            {
-                // In theory AdjustToGlyphStart ensures we don't put the cursor on a trailing wide glyph.
-                // In practice I don't think that this can possibly happen. Better safe than sorry.
-                newCursorPos = { newRow.AdjustToGlyphStart(oldCursorPos.x - oldX + newX), newY };
-                // If there's so much text past the old cursor position that it doesn't fit into new buffer,
-                // then the new cursor position will be "lost", because it's overwritten by unrelated text.
-                // We have two choices how can handle this:
-                // * If the new cursor is at an y < 0, just put the cursor at (0,0)
-                // * Stop writing into the new buffer before we overwrite the new cursor position
-                // This implements the second option. There's no fundamental reason why this is better.
-                newYLimit = newY + newHeight;
-            }
-            if (oldY >= mutableViewportTop)
-            {
-                positionInfo->mutableViewportTop = newY;
-                mutableViewportTop = til::CoordTypeMax;
-            }
-            if (oldY >= visibleViewportTop)
-            {
-                positionInfo->visibleViewportTop = newY;
-                visibleViewportTop = til::CoordTypeMax;
-            }
-
-            oldX = state.sourceColumnEnd;
-            newX = state.columnEnd;
-        } while (oldX < oldRowLimit);
-
-        // If the row had an explicit newline we also need to newline. :)
-        if (!oldRow.WasWrapForced())
-        {
-            newX = 0;
-            newY++;
-        }
-    }
-
-    // Finish copying buffer attributes to remaining rows below the last
-    // printable character. This is to fix the `color 2f` scenario, where you
-    // change the buffer colors then resize and everything below the last
-    // printable char gets reset. See GH #12567
-    const auto initializedRowsEnd = oldBuffer._estimateOffsetOfLastCommittedRow() + 1;
-    for (; oldY < initializedRowsEnd && newY < newHeight; oldY++, newY++)
-    {
-        auto& oldRow = oldBuffer.GetRowByOffset(oldY);
-        auto& newRow = newBuffer.GetMutableRowByOffset(newY);
-        auto& newAttr = newRow.Attributes();
-        newAttr = oldRow.Attributes();
-        newAttr.resize_trailing_extent(newWidthU16);
-    }
-
-    // Since we didn't use IncrementCircularBuffer() we need to compute the proper
-    // _firstRow offset now, in a way that replicates IncrementCircularBuffer().
-    // We need to do the same for newCursorPos.y for basically the same reason.
-    if (newY > newHeight)
-    {
-        newBuffer._firstRow = newY % newHeight;
-        // _firstRow maps from API coordinates that always start at 0,0 in the top left corner of the
-        // terminal's scrollback, to the underlying buffer Y coordinate via `(y + _firstRow) % height`.
-        // Here, we need to un-map the `newCursorPos.y` from the underlying Y coordinate to the API coordinate
-        // and so we do `(y - _firstRow) % height`, but we add `+ newHeight` to avoid getting negative results.
-        newCursorPos.y = (newCursorPos.y - newBuffer._firstRow + newHeight) % newHeight;
-    }
-
-    newBuffer.CopyProperties(oldBuffer);
-    newBuffer.CopyHyperlinkMaps(oldBuffer);
-
-    assert(newCursorPos.x >= 0 && newCursorPos.x < newWidth);
-    assert(newCursorPos.y >= 0 && newCursorPos.y < newHeight);
-    newCursor.SetSize(oldCursor.GetSize());
-    newCursor.SetPosition(newCursorPos);
-
-    newBuffer._marks = oldBuffer._marks;
-    newBuffer._trimMarksOutsideBuffer();
-}
-
-// Method Description:
-// - Adds or updates a hyperlink in our hyperlink table
-// Arguments:
-// - The hyperlink URI, the hyperlink id (could be new or old)
-void TextBuffer::AddHyperlinkToMap(std::wstring_view uri, uint16_t id)
-{
-    _hyperlinkMap[id] = uri;
-}
-
-// Method Description:
-// - Retrieves the URI associated with a particular hyperlink ID
-// Arguments:
-// - The hyperlink ID
-// Return Value:
-// - The URI
-std::wstring TextBuffer::GetHyperlinkUriFromId(uint16_t id) const
-{
-    return _hyperlinkMap.at(id);
-}
-
-// Method description:
-// - Provides the hyperlink ID to be assigned as a text attribute, based on the optional custom id provided
-// Arguments:
-// - The user-defined id
-// Return value:
-// - The internal hyperlink ID
-uint16_t TextBuffer::GetHyperlinkId(std::wstring_view uri, std::wstring_view id)
-{
-    uint16_t numericId = 0;
-    if (id.empty())
-    {
-        // no custom id specified, return our internal count
-        numericId = _currentHyperlinkId;
-        ++_currentHyperlinkId;
-    }
-    else
-    {
-        // assign _currentHyperlinkId if the custom id does not already exist
-        std::wstring newId{ id };
-        // hash the URL and add it to the custom ID - GH#7698
-        newId += L"%" + std::to_wstring(til::hash(uri));
-        const auto result = _hyperlinkCustomIdMap.emplace(newId, _currentHyperlinkId);
-        if (result.second)
-        {
-            // the custom id did not already exist
-            ++_currentHyperlinkId;
-        }
-        numericId = (*(result.first)).second;
-    }
-    // _currentHyperlinkId could overflow, make sure its not 0
-    if (_currentHyperlinkId == 0)
-    {
-        ++_currentHyperlinkId;
-    }
-    return numericId;
-}
-
-// Method Description:
-// - Removes a hyperlink from the hyperlink map and the associated
-//   user defined id from the custom id map (if there is one)
-// Arguments:
-// - The ID of the hyperlink to be removed
-void TextBuffer::RemoveHyperlinkFromMap(uint16_t id) noexcept
-{
-    _hyperlinkMap.erase(id);
-    for (const auto& customIdPair : _hyperlinkCustomIdMap)
-    {
-        if (customIdPair.second == id)
-        {
-            _hyperlinkCustomIdMap.erase(customIdPair.first);
-            break;
-        }
-    }
-}
-
-// Method Description:
-// - Obtains the custom ID, if there was one, associated with the
-//   uint16_t id of a hyperlink
-// Arguments:
-// - The uint16_t id of the hyperlink
-// Return Value:
-// - The custom ID if there was one, empty string otherwise
-std::wstring TextBuffer::GetCustomIdFromId(uint16_t id) const
-{
-    for (auto customIdPair : _hyperlinkCustomIdMap)
-    {
-        if (customIdPair.second == id)
-        {
-            return customIdPair.first;
-        }
-    }
-    return {};
-}
-
-// Method Description:
-// - Copies the hyperlink/customID maps of the old buffer into this one,
-//   also copies currentHyperlinkId
-// Arguments:
-// - The other buffer
-void TextBuffer::CopyHyperlinkMaps(const TextBuffer& other)
-{
-    _hyperlinkMap = other._hyperlinkMap;
-    _hyperlinkCustomIdMap = other._hyperlinkCustomIdMap;
-    _currentHyperlinkId = other._currentHyperlinkId;
-}
-
-// Searches through the entire (committed) text buffer for `needle` and returns the coordinates in absolute coordinates.
-// The end coordinates of the returned ranges are considered inclusive.
-std::vector<til::point_span> TextBuffer::SearchText(const std::wstring_view& needle, bool caseInsensitive) const
-{
-    return SearchText(needle, caseInsensitive, 0, til::CoordTypeMax);
-}
-
-// Searches through the given rows [rowBeg,rowEnd) for `needle` and returns the coordinates in absolute coordinates.
-// While the end coordinates of the returned ranges are considered inclusive, the [rowBeg,rowEnd) range is half-open.
-std::vector<til::point_span> TextBuffer::SearchText(const std::wstring_view& needle, bool caseInsensitive, til::CoordType rowBeg, til::CoordType rowEnd) const
-{
-    rowEnd = std::min(rowEnd, _estimateOffsetOfLastCommittedRow() + 1);
-
-    std::vector<til::point_span> results;
-
-    // All whitespace strings would match the not-yet-written parts of the TextBuffer which would be weird.
-    if (allWhitespace(needle) || rowBeg >= rowEnd)
-    {
-        return results;
-    }
-
-    auto text = ICU::UTextFromTextBuffer(*this, rowBeg, rowEnd);
-
-    uint32_t flags = UREGEX_LITERAL;
-    WI_SetFlagIf(flags, UREGEX_CASE_INSENSITIVE, caseInsensitive);
-
-    UErrorCode status = U_ZERO_ERROR;
-    const auto re = ICU::CreateRegex(needle, flags, &status);
-    uregex_setUText(re.get(), &text, &status);
-
-    if (uregex_find(re.get(), -1, &status))
-    {
-        do
-        {
-            results.emplace_back(ICU::BufferRangeFromMatch(&text, re.get()));
-        } while (uregex_findNext(re.get(), &status));
-    }
-
-    return results;
-}
-
-const std::vector<ScrollMark>& TextBuffer::GetMarks() const noexcept
-{
-    return _marks;
-}
-
-// Remove all marks between `start` & `end`, inclusive.
-void TextBuffer::ClearMarksInRange(
-    const til::point start,
-    const til::point end)
-{
-    auto inRange = [&start, &end](const ScrollMark& m) {
-        return (m.start >= start && m.start <= end) ||
-               (m.end >= start && m.end <= end);
-    };
-
-    _marks.erase(std::remove_if(_marks.begin(),
-                                _marks.end(),
-                                inRange),
-                 _marks.end());
-}
-void TextBuffer::ClearAllMarks() noexcept
-{
-    _marks.clear();
-}
-
-// Adjust all the marks in the y-direction by `delta`. Positive values move the
-// marks down (the positive y direction). Negative values move up. This will
-// trim marks that are no longer have a start in the bounds of the buffer
-void TextBuffer::ScrollMarks(const int delta)
-{
-    for (auto& mark : _marks)
-    {
-        mark.start.y += delta;
-
-        // If the mark had sub-regions, then move those pointers too
-        if (mark.commandEnd.has_value())
-        {
-            (*mark.commandEnd).y += delta;
-        }
-        if (mark.outputEnd.has_value())
-        {
-            (*mark.outputEnd).y += delta;
-        }
-    }
-    _trimMarksOutsideBuffer();
-}
-
-// Method Description:
-// - Add a mark to our list of marks, and treat it as the active "prompt". For
-//   the sake of shell integration, we need to know which mark represents the
-//   current prompt/command/output. Internally, we'll always treat the _last_
-//   mark in the list as the current prompt.
-// Arguments:
-// - m: the mark to add.
-void TextBuffer::StartPromptMark(const ScrollMark& m)
-{
-    _marks.push_back(m);
-}
-// Method Description:
-// - Add a mark to our list of marks. Don't treat this as the active prompt.
-//   This should be used for marks created by the UI or from other user input.
-//   By inserting at the start of the list, we can separate out marks that were
-//   generated by client programs vs ones created by the user.
-// Arguments:
-// - m: the mark to add.
-void TextBuffer::AddMark(const ScrollMark& m)
-{
-    _marks.insert(_marks.begin(), m);
-}
-
-void TextBuffer::_trimMarksOutsideBuffer()
-{
-    const til::CoordType height = _height;
-    std::erase_if(_marks, [height](const auto& m) {
-        return (m.start.y < 0) || (m.start.y >= height);
-    });
-}
-
-std::wstring_view TextBuffer::CurrentCommand() const
-{
-    if (_marks.size() == 0)
-    {
-        return L"";
-    }
-
-    const auto& curr{ _marks.back() };
-    const auto& start{ curr.end };
-    const auto& end{ GetCursor().GetPosition() };
-
-    const auto line = start.y;
-    const auto& row = GetRowByOffset(line);
-    return row.GetText(start.x, end.x);
-}
-
-void TextBuffer::SetCurrentPromptEnd(const til::point pos) noexcept
-{
-    if (_marks.empty())
-    {
-        return;
-    }
-    auto& curr{ _marks.back() };
-    curr.end = pos;
-}
-void TextBuffer::SetCurrentCommandEnd(const til::point pos) noexcept
-{
-    if (_marks.empty())
-    {
-        return;
-    }
-    auto& curr{ _marks.back() };
-    curr.commandEnd = pos;
-}
-void TextBuffer::SetCurrentOutputEnd(const til::point pos, ::MarkCategory category) noexcept
-{
-    if (_marks.empty())
-    {
-        return;
-    }
-    auto& curr{ _marks.back() };
-    curr.outputEnd = pos;
-    curr.category = category;
-}
+// Copyright (c) Microsoft Corporation.
+// Licensed under the MIT license.
+
+#include "precomp.h"
+
+#include "textBuffer.hpp"
+
+#include <til/hash.h>
+#include <til/unicode.h>
+
+#include "UTextAdapter.h"
+#include "../../types/inc/GlyphWidth.hpp"
+#include "../renderer/base/renderer.hpp"
+#include "../types/inc/convert.hpp"
+#include "../types/inc/utils.hpp"
+
+using namespace Microsoft::Console;
+using namespace Microsoft::Console::Types;
+
+using PointTree = interval_tree::IntervalTree<til::point, size_t>;
+
+constexpr bool allWhitespace(const std::wstring_view& text) noexcept
+{
+    for (const auto ch : text)
+    {
+        if (ch != L' ')
+        {
+            return false;
+        }
+    }
+    return true;
+}
+
+static std::atomic<uint64_t> s_lastMutationIdInitialValue;
+
+// Routine Description:
+// - Creates a new instance of TextBuffer
+// Arguments:
+// - screenBufferSize - The X by Y dimensions of the new screen buffer
+// - defaultAttributes - The attributes with which the buffer will be initialized
+// - cursorSize - The height of the cursor within this buffer
+// - isActiveBuffer - Whether this is the currently active buffer
+// - renderer - The renderer to use for triggering a redraw
+// Return Value:
+// - constructed object
+// Note: may throw exception
+TextBuffer::TextBuffer(til::size screenBufferSize,
+                       const TextAttribute defaultAttributes,
+                       const UINT cursorSize,
+                       const bool isActiveBuffer,
+                       Microsoft::Console::Render::Renderer& renderer) :
+    _renderer{ renderer },
+    _currentAttributes{ defaultAttributes },
+    // This way every TextBuffer will start with a ""unique"" _lastMutationId
+    // and so it'll compare unequal with the counter of other TextBuffers.
+    _lastMutationId{ s_lastMutationIdInitialValue.fetch_add(0x100000000) },
+    _cursor{ cursorSize, *this },
+    _isActiveBuffer{ isActiveBuffer }
+{
+    // Guard against resizing the text buffer to 0 columns/rows, which would break being able to insert text.
+    screenBufferSize.width = std::max(screenBufferSize.width, 1);
+    screenBufferSize.height = std::max(screenBufferSize.height, 1);
+    _reserve(screenBufferSize, defaultAttributes);
+}
+
+TextBuffer::~TextBuffer()
+{
+    if (_buffer)
+    {
+        _destroy();
+    }
+}
+
+// I put these functions in a block at the start of the class, because they're the most
+// fundamental aspect of TextBuffer: It implements the basic gap buffer text storage.
+// It's also fairly tricky code.
+#pragma region buffer management
+#pragma warning(push)
+#pragma warning(disable : 26481) // Don't use pointer arithmetic. Use span instead (bounds.1).
+#pragma warning(disable : 26490) // Don't use reinterpret_cast (type.1).
+
+// MEM_RESERVEs memory sufficient to store height-many ROW structs,
+// as well as their ROW::_chars and ROW::_charOffsets buffers.
+//
+// We use explicit virtual memory allocations to not taint the general purpose allocator
+// with our huge allocation, as well as to be able to reduce the private working set of
+// the application by only committing what we actually need. This reduces conhost's
+// memory usage from ~7MB down to just ~2MB at startup in the general case.
+void TextBuffer::_reserve(til::size screenBufferSize, const TextAttribute& defaultAttributes)
+{
+    const auto w = gsl::narrow<uint16_t>(screenBufferSize.width);
+    const auto h = gsl::narrow<uint16_t>(screenBufferSize.height);
+
+    constexpr auto rowSize = ROW::CalculateRowSize();
+    const auto charsBufferSize = ROW::CalculateCharsBufferSize(w);
+    const auto charOffsetsBufferSize = ROW::CalculateCharOffsetsBufferSize(w);
+    const auto rowStride = rowSize + charsBufferSize + charOffsetsBufferSize;
+    assert(rowStride % alignof(ROW) == 0);
+
+    // 65535*65535 cells would result in a allocSize of 8GiB.
+    // --> Use uint64_t so that we can safely do our calculations even on x86.
+    // We allocate 1 additional row, which will be used for GetScratchpadRow().
+    const auto rowCount = ::base::strict_cast<uint64_t>(h) + 1;
+    const auto allocSize = gsl::narrow<size_t>(rowCount * rowStride);
+
+    // NOTE: Modifications to this block of code might have to be mirrored over to ResizeTraditional().
+    // It constructs a temporary TextBuffer and then extracts the members below, overwriting itself.
+    _buffer = wil::unique_virtualalloc_ptr<std::byte>{
+        static_cast<std::byte*>(THROW_LAST_ERROR_IF_NULL(VirtualAlloc(nullptr, allocSize, MEM_RESERVE, PAGE_READWRITE)))
+    };
+    _bufferEnd = _buffer.get() + allocSize;
+    _commitWatermark = _buffer.get();
+    _initialAttributes = defaultAttributes;
+    _bufferRowStride = rowStride;
+    _bufferOffsetChars = rowSize;
+    _bufferOffsetCharOffsets = rowSize + charsBufferSize;
+    _width = w;
+    _height = h;
+}
+
+// MEM_COMMITs the memory and constructs all ROWs up to and including the given row pointer.
+// It's expected that the caller verifies the parameter. It goes hand in hand with _getRowByOffsetDirect().
+//
+// Declaring this function as noinline allows _getRowByOffsetDirect() to be inlined,
+// which improves overall TextBuffer performance by ~6%. And all it cost is this annotation.
+// The compiler doesn't understand the likelihood of our branches. (PGO does, but that's imperfect.)
+__declspec(noinline) void TextBuffer::_commit(const std::byte* row)
+{
+    const auto rowEnd = row + _bufferRowStride;
+    const auto remaining = gsl::narrow_cast<uintptr_t>(_bufferEnd - _commitWatermark);
+    const auto minimum = gsl::narrow_cast<uintptr_t>(rowEnd - _commitWatermark);
+    const auto ideal = minimum + _bufferRowStride * _commitReadAheadRowCount;
+    const auto size = std::min(remaining, ideal);
+
+    THROW_LAST_ERROR_IF_NULL(VirtualAlloc(_commitWatermark, size, MEM_COMMIT, PAGE_READWRITE));
+
+    _construct(_commitWatermark + size);
+}
+
+// Destructs and MEM_DECOMMITs all previously constructed ROWs.
+// You can use this (or rather the Reset() method) to fully clear the TextBuffer.
+void TextBuffer::_decommit() noexcept
+{
+    _destroy();
+    VirtualFree(_buffer.get(), 0, MEM_DECOMMIT);
+    _commitWatermark = _buffer.get();
+}
+
+// Constructs ROWs up to (excluding) the ROW pointed to by `until`.
+void TextBuffer::_construct(const std::byte* until) noexcept
+{
+    for (; _commitWatermark < until; _commitWatermark += _bufferRowStride)
+    {
+        const auto row = reinterpret_cast<ROW*>(_commitWatermark);
+        const auto chars = reinterpret_cast<wchar_t*>(_commitWatermark + _bufferOffsetChars);
+        const auto indices = reinterpret_cast<uint16_t*>(_commitWatermark + _bufferOffsetCharOffsets);
+        std::construct_at(row, chars, indices, _width, _initialAttributes);
+    }
+}
+
+// Destroys all previously constructed ROWs.
+// Be careful! This doesn't reset any of the members, in particular the _commitWatermark.
+void TextBuffer::_destroy() const noexcept
+{
+    for (auto it = _buffer.get(); it < _commitWatermark; it += _bufferRowStride)
+    {
+        std::destroy_at(reinterpret_cast<ROW*>(it));
+    }
+}
+
+// This function is "direct" because it trusts the caller to properly wrap the "offset"
+// parameter modulo the _height of the buffer, etc. But keep in mind that a offset=0
+// is the GetScratchpadRow() and not the GetRowByOffset(0). That one is offset=1.
+ROW& TextBuffer::_getRowByOffsetDirect(size_t offset)
+{
+    const auto row = _buffer.get() + _bufferRowStride * offset;
+    THROW_HR_IF(E_UNEXPECTED, row < _buffer.get() || row >= _bufferEnd);
+
+    if (row >= _commitWatermark)
+    {
+        _commit(row);
+    }
+
+    return *reinterpret_cast<ROW*>(row);
+}
+
+ROW& TextBuffer::_getRow(til::CoordType y) const
+{
+    // Rows are stored circularly, so the index you ask for is offset by the start position and mod the total of rows.
+    auto offset = (_firstRow + y) % _height;
+
+    // Support negative wrap around. This way an index of -1 will
+    // wrap to _rowCount-1 and make implementing scrolling easier.
+    if (offset < 0)
+    {
+        offset += _height;
+    }
+
+    // We add 1 to the row offset, because row "0" is the one returned by GetScratchpadRow().
+#pragma warning(suppress : 26492) // Don't use const_cast to cast away const or volatile (type.3).
+    return const_cast<TextBuffer*>(this)->_getRowByOffsetDirect(gsl::narrow_cast<size_t>(offset) + 1);
+}
+
+// Returns the "user-visible" index of the last committed row, which can be used
+// to short-circuit some algorithms that try to scan the entire buffer.
+// Returns 0 if no rows are committed in.
+til::CoordType TextBuffer::_estimateOffsetOfLastCommittedRow() const noexcept
+{
+    const auto lastRowOffset = (_commitWatermark - _buffer.get()) / _bufferRowStride;
+    // This subtracts 2 from the offset to account for the:
+    // * scratchpad row at offset 0, whereas regular rows start at offset 1.
+    // * fact that _commitWatermark points _past_ the last committed row,
+    //   but we want to return an index pointing at the last row.
+    return std::max(0, gsl::narrow_cast<til::CoordType>(lastRowOffset - 2));
+}
+
+// Retrieves a row from the buffer by its offset from the first row of the text buffer
+// (what corresponds to the top row of the screen buffer).
+const ROW& TextBuffer::GetRowByOffset(const til::CoordType index) const
+{
+    return _getRow(index);
+}
+
+// Retrieves a row from the buffer by its offset from the first row of the text buffer
+// (what corresponds to the top row of the screen buffer).
+ROW& TextBuffer::GetMutableRowByOffset(const til::CoordType index)
+{
+    _lastMutationId++;
+    return _getRow(index);
+}
+
+// Returns a row filled with whitespace and the current attributes, for you to freely use.
+ROW& TextBuffer::GetScratchpadRow()
+{
+    return GetScratchpadRow(_currentAttributes);
+}
+
+// Returns a row filled with whitespace and the given attributes, for you to freely use.
+ROW& TextBuffer::GetScratchpadRow(const TextAttribute& attributes)
+{
+    auto& r = _getRowByOffsetDirect(0);
+    r.Reset(attributes);
+    return r;
+}
+
+#pragma warning(pop)
+#pragma endregion
+
+// Routine Description:
+// - Copies properties from another text buffer into this one.
+// - This is primarily to copy properties that would otherwise not be specified during CreateInstance
+// Arguments:
+// - OtherBuffer - The text buffer to copy properties from
+// Return Value:
+// - <none>
+void TextBuffer::CopyProperties(const TextBuffer& OtherBuffer) noexcept
+{
+    GetCursor().CopyProperties(OtherBuffer.GetCursor());
+}
+
+// Routine Description:
+// - Gets the number of rows in the buffer
+// Arguments:
+// - <none>
+// Return Value:
+// - Total number of rows in the buffer
+til::CoordType TextBuffer::TotalRowCount() const noexcept
+{
+    return _height;
+}
+
+// Method Description:
+// - Gets the number of glyphs in the buffer between two points.
+// - IMPORTANT: Make sure that start is before end, or this will never return!
+// Arguments:
+// - start - The starting point of the range to get the glyph count for.
+// - end - The ending point of the range to get the glyph count for.
+// Return Value:
+// - The number of glyphs in the buffer between the two points.
+size_t TextBuffer::GetCellDistance(const til::point from, const til::point to) const
+{
+    auto startCell = GetCellDataAt(from);
+    const auto endCell = GetCellDataAt(to);
+    auto delta = 0;
+    while (startCell != endCell)
+    {
+        ++startCell;
+        ++delta;
+    }
+    return delta;
+}
+
+// Routine Description:
+// - Retrieves read-only text iterator at the given buffer location
+// Arguments:
+// - at - X,Y position in buffer for iterator start position
+// Return Value:
+// - Read-only iterator of text data only.
+TextBufferTextIterator TextBuffer::GetTextDataAt(const til::point at) const
+{
+    return TextBufferTextIterator(GetCellDataAt(at));
+}
+
+// Routine Description:
+// - Retrieves read-only cell iterator at the given buffer location
+// Arguments:
+// - at - X,Y position in buffer for iterator start position
+// Return Value:
+// - Read-only iterator of cell data.
+TextBufferCellIterator TextBuffer::GetCellDataAt(const til::point at) const
+{
+    return TextBufferCellIterator(*this, at);
+}
+
+// Routine Description:
+// - Retrieves read-only text iterator at the given buffer location
+//   but restricted to only the specific line (Y coordinate).
+// Arguments:
+// - at - X,Y position in buffer for iterator start position
+// Return Value:
+// - Read-only iterator of text data only.
+TextBufferTextIterator TextBuffer::GetTextLineDataAt(const til::point at) const
+{
+    return TextBufferTextIterator(GetCellLineDataAt(at));
+}
+
+// Routine Description:
+// - Retrieves read-only cell iterator at the given buffer location
+//   but restricted to only the specific line (Y coordinate).
+// Arguments:
+// - at - X,Y position in buffer for iterator start position
+// Return Value:
+// - Read-only iterator of cell data.
+TextBufferCellIterator TextBuffer::GetCellLineDataAt(const til::point at) const
+{
+    til::inclusive_rect limit;
+    limit.top = at.y;
+    limit.bottom = at.y;
+    limit.left = 0;
+    limit.right = GetSize().RightInclusive();
+
+    return TextBufferCellIterator(*this, at, Viewport::FromInclusive(limit));
+}
+
+// Routine Description:
+// - Retrieves read-only text iterator at the given buffer location
+//   but restricted to operate only inside the given viewport.
+// Arguments:
+// - at - X,Y position in buffer for iterator start position
+// - limit - boundaries for the iterator to operate within
+// Return Value:
+// - Read-only iterator of text data only.
+TextBufferTextIterator TextBuffer::GetTextDataAt(const til::point at, const Viewport limit) const
+{
+    return TextBufferTextIterator(GetCellDataAt(at, limit));
+}
+
+// Routine Description:
+// - Retrieves read-only cell iterator at the given buffer location
+//   but restricted to operate only inside the given viewport.
+// Arguments:
+// - at - X,Y position in buffer for iterator start position
+// - limit - boundaries for the iterator to operate within
+// Return Value:
+// - Read-only iterator of cell data.
+TextBufferCellIterator TextBuffer::GetCellDataAt(const til::point at, const Viewport limit) const
+{
+    return TextBufferCellIterator(*this, at, limit);
+}
+
+//Routine Description:
+// - Call before inserting a character into the buffer.
+// - This will ensure a consistent double byte state (KAttrs line) within the text buffer
+// - It will attempt to correct the buffer if we're inserting an unexpected double byte character type
+//   and it will pad out the buffer if we're going to split a double byte sequence across two rows.
+//Arguments:
+// - dbcsAttribute - Double byte information associated with the character about to be inserted into the buffer
+//Return Value:
+// - true if we successfully prepared the buffer and moved the cursor
+// - false otherwise (out of memory)
+void TextBuffer::_PrepareForDoubleByteSequence(const DbcsAttribute dbcsAttribute)
+{
+    // Now compensate if we don't have enough space for the upcoming double byte sequence
+    // We only need to compensate for leading bytes
+    if (dbcsAttribute == DbcsAttribute::Leading)
+    {
+        const auto cursorPosition = GetCursor().GetPosition();
+        const auto lineWidth = GetLineWidth(cursorPosition.y);
+
+        // If we're about to lead on the last column in the row, we need to add a padding space
+        if (cursorPosition.x == lineWidth - 1)
+        {
+            // set that we're wrapping for double byte reasons
+            auto& row = GetMutableRowByOffset(cursorPosition.y);
+            row.SetDoubleBytePadded(true);
+
+            // then move the cursor forward and onto the next row
+            IncrementCursor();
+        }
+    }
+}
+
+// Given the character offset `position` in the `chars` string, this function returns the starting position of the next grapheme.
+// For instance, given a `chars` of L"x\uD83D\uDE42y" and a `position` of 1 it'll return 3.
+// GraphemePrev would do the exact inverse of this operation.
+// In the future, these functions are expected to also deliver information about how many columns a grapheme occupies.
+// (I know that mere UTF-16 code point iteration doesn't handle graphemes, but that's what we're working towards.)
+size_t TextBuffer::GraphemeNext(const std::wstring_view& chars, size_t position) noexcept
+{
+    return til::utf16_iterate_next(chars, position);
+}
+
+// It's the counterpart to GraphemeNext. See GraphemeNext.
+size_t TextBuffer::GraphemePrev(const std::wstring_view& chars, size_t position) noexcept
+{
+    return til::utf16_iterate_prev(chars, position);
+}
+
+// Pretend as if `position` is a regular cursor in the TextBuffer.
+// This function will then pretend as if you pressed the left/right arrow
+// keys `distance` amount of times (negative = left, positive = right).
+til::point TextBuffer::NavigateCursor(til::point position, til::CoordType distance) const
+{
+    const til::CoordType maxX = _width - 1;
+    const til::CoordType maxY = _height - 1;
+    auto x = std::clamp(position.x, 0, maxX);
+    auto y = std::clamp(position.y, 0, maxY);
+    auto row = &GetRowByOffset(y);
+
+    if (distance < 0)
+    {
+        do
+        {
+            if (x > 0)
+            {
+                x = row->NavigateToPrevious(x);
+            }
+            else if (y <= 0)
+            {
+                break;
+            }
+            else
+            {
+                --y;
+                row = &GetRowByOffset(y);
+                x = row->GetReadableColumnCount() - 1;
+            }
+        } while (++distance != 0);
+    }
+    else if (distance > 0)
+    {
+        auto rowWidth = row->GetReadableColumnCount();
+
+        do
+        {
+            if (x < rowWidth)
+            {
+                x = row->NavigateToNext(x);
+            }
+            else if (y >= maxY)
+            {
+                break;
+            }
+            else
+            {
+                ++y;
+                row = &GetRowByOffset(y);
+                rowWidth = row->GetReadableColumnCount();
+                x = 0;
+            }
+        } while (--distance != 0);
+    }
+
+    return { x, y };
+}
+
+// This function is intended for writing regular "lines" of text as it'll set the wrap flag on the given row.
+// You can continue calling the function on the same row as long as state.columnEnd < state.columnLimit.
+void TextBuffer::Write(til::CoordType row, const TextAttribute& attributes, RowWriteState& state)
+{
+    auto& r = GetMutableRowByOffset(row);
+    r.ReplaceText(state);
+    r.ReplaceAttributes(state.columnBegin, state.columnEnd, attributes);
+    TriggerRedraw(Viewport::FromExclusive({ state.columnBeginDirty, row, state.columnEndDirty, row + 1 }));
+}
+
+// Fills an area of the buffer with a given fill character(s) and attributes.
+void TextBuffer::FillRect(const til::rect& rect, const std::wstring_view& fill, const TextAttribute& attributes)
+{
+    if (!rect || fill.empty())
+    {
+        return;
+    }
+
+    auto& scratchpad = GetScratchpadRow(attributes);
+
+    // The scratchpad row gets reset to whitespace by default, so there's no need to
+    // initialize it again. Filling with whitespace is the most common operation by far.
+    if (fill != L" ")
+    {
+        RowWriteState state{
+            .columnLimit = rect.right,
+            .columnEnd = rect.left,
+        };
+
+        // Fill the scratchpad row with consecutive copies of "fill" up to the amount we need.
+        //
+        // We don't just create a single string with N copies of "fill" and write that at once,
+        // because that might join neighboring combining marks unintentionally.
+        //
+        // Building the buffer this way is very wasteful and slow, but it's still 3x
+        // faster than what we had before and no one complained about that either.
+        // It's seldom used code and probably not worth optimizing for.
+        while (state.columnEnd < rect.right)
+        {
+            state.columnBegin = state.columnEnd;
+            state.text = fill;
+            scratchpad.ReplaceText(state);
+        }
+    }
+
+    // Fill the given rows with copies of the scratchpad row. That's a little
+    // slower when filling just a single row, but will be much faster for >1 rows.
+    {
+        RowCopyTextFromState state{
+            .source = scratchpad,
+            .columnBegin = rect.left,
+            .columnLimit = rect.right,
+            .sourceColumnBegin = rect.left,
+        };
+
+        for (auto y = rect.top; y < rect.bottom; ++y)
+        {
+            auto& r = GetMutableRowByOffset(y);
+            r.CopyTextFrom(state);
+            r.ReplaceAttributes(rect.left, rect.right, attributes);
+            TriggerRedraw(Viewport::FromExclusive({ state.columnBeginDirty, y, state.columnEndDirty, y + 1 }));
+        }
+    }
+}
+
+// Routine Description:
+// - Writes cells to the output buffer. Writes at the cursor.
+// Arguments:
+// - givenIt - Iterator representing output cell data to write
+// Return Value:
+// - The final position of the iterator
+OutputCellIterator TextBuffer::Write(const OutputCellIterator givenIt)
+{
+    const auto& cursor = GetCursor();
+    const auto target = cursor.GetPosition();
+
+    const auto finalIt = Write(givenIt, target);
+
+    return finalIt;
+}
+
+// Routine Description:
+// - Writes cells to the output buffer.
+// Arguments:
+// - givenIt - Iterator representing output cell data to write
+// - target - the row/column to start writing the text to
+// - wrap - change the wrap flag if we hit the end of the row while writing and there's still more data
+// Return Value:
+// - The final position of the iterator
+OutputCellIterator TextBuffer::Write(const OutputCellIterator givenIt,
+                                     const til::point target,
+                                     const std::optional<bool> wrap)
+{
+    // Make mutable copy so we can walk.
+    auto it = givenIt;
+
+    // Make mutable target so we can walk down lines.
+    auto lineTarget = target;
+
+    // Get size of the text buffer so we can stay in bounds.
+    const auto size = GetSize();
+
+    // While there's still data in the iterator and we're still targeting in bounds...
+    while (it && size.IsInBounds(lineTarget))
+    {
+        // Attempt to write as much data as possible onto this line.
+        // NOTE: if wrap = true/false, we want to set the line's wrap to true/false (respectively) if we reach the end of the line
+        it = WriteLine(it, lineTarget, wrap);
+
+        // Move to the next line down.
+        lineTarget.x = 0;
+        ++lineTarget.y;
+    }
+
+    return it;
+}
+
+// Routine Description:
+// - Writes one line of text to the output buffer.
+// Arguments:
+// - givenIt - The iterator that will dereference into cell data to insert
+// - target - Coordinate targeted within output buffer
+// - wrap - change the wrap flag if we hit the end of the row while writing and there's still more data in the iterator.
+// - limitRight - Optionally restrict the right boundary for writing (e.g. stop writing earlier than the end of line)
+// Return Value:
+// - The iterator, but advanced to where we stopped writing. Use to find input consumed length or cells written length.
+OutputCellIterator TextBuffer::WriteLine(const OutputCellIterator givenIt,
+                                         const til::point target,
+                                         const std::optional<bool> wrap,
+                                         std::optional<til::CoordType> limitRight)
+{
+    // If we're not in bounds, exit early.
+    if (!GetSize().IsInBounds(target))
+    {
+        return givenIt;
+    }
+
+    //  Get the row and write the cells
+    auto& row = GetMutableRowByOffset(target.y);
+    const auto newIt = row.WriteCells(givenIt, target.x, wrap, limitRight);
+
+    // Take the cell distance written and notify that it needs to be repainted.
+    const auto written = newIt.GetCellDistance(givenIt);
+    const auto paint = Viewport::FromDimensions(target, { written, 1 });
+    TriggerRedraw(paint);
+
+    return newIt;
+}
+
+//Routine Description:
+// - Inserts one codepoint into the buffer at the current cursor position and advances the cursor as appropriate.
+//Arguments:
+// - chars - The codepoint to insert
+// - dbcsAttribute - Double byte information associated with the codepoint
+// - bAttr - Color data associated with the character
+//Return Value:
+// - true if we successfully inserted the character
+// - false otherwise (out of memory)
+void TextBuffer::InsertCharacter(const std::wstring_view chars,
+                                 const DbcsAttribute dbcsAttribute,
+                                 const TextAttribute attr)
+{
+    // Ensure consistent buffer state for double byte characters based on the character type we're about to insert
+    _PrepareForDoubleByteSequence(dbcsAttribute);
+
+    // Get the current cursor position
+    const auto iRow = GetCursor().GetPosition().y; // row stored as logical position, not array position
+    const auto iCol = GetCursor().GetPosition().x; // column logical and array positions are equal.
+
+    // Get the row associated with the given logical position
+    auto& Row = GetMutableRowByOffset(iRow);
+
+    // Store character and double byte data
+    switch (dbcsAttribute)
+    {
+    case DbcsAttribute::Leading:
+        Row.ReplaceCharacters(iCol, 2, chars);
+        break;
+    case DbcsAttribute::Trailing:
+        Row.ReplaceCharacters(iCol - 1, 2, chars);
+        break;
+    default:
+        Row.ReplaceCharacters(iCol, 1, chars);
+        break;
+    }
+
+    // Store color data
+    Row.SetAttrToEnd(iCol, attr);
+    IncrementCursor();
+}
+
+//Routine Description:
+// - Inserts one ucs2 codepoint into the buffer at the current cursor position and advances the cursor as appropriate.
+//Arguments:
+// - wch - The codepoint to insert
+// - dbcsAttribute - Double byte information associated with the codepoint
+// - bAttr - Color data associated with the character
+//Return Value:
+// - true if we successfully inserted the character
+// - false otherwise (out of memory)
+void TextBuffer::InsertCharacter(const wchar_t wch, const DbcsAttribute dbcsAttribute, const TextAttribute attr)
+{
+    InsertCharacter({ &wch, 1 }, dbcsAttribute, attr);
+}
+
+//Routine Description:
+// - Finds the current row in the buffer (as indicated by the cursor position)
+//   and specifies that we have forced a line wrap on that row
+//Arguments:
+// - <none> - Always sets to wrap
+//Return Value:
+// - <none>
+void TextBuffer::_SetWrapOnCurrentRow()
+{
+    _AdjustWrapOnCurrentRow(true);
+}
+
+//Routine Description:
+// - Finds the current row in the buffer (as indicated by the cursor position)
+//   and specifies whether or not it should have a line wrap flag.
+//Arguments:
+// - fSet - True if this row has a wrap. False otherwise.
+//Return Value:
+// - <none>
+void TextBuffer::_AdjustWrapOnCurrentRow(const bool fSet)
+{
+    // The vertical position of the cursor represents the current row we're manipulating.
+    const auto uiCurrentRowOffset = GetCursor().GetPosition().y;
+
+    // Set the wrap status as appropriate
+    GetMutableRowByOffset(uiCurrentRowOffset).SetWrapForced(fSet);
+}
+
+//Routine Description:
+// - Increments the cursor one position in the buffer as if text is being typed into the buffer.
+// - NOTE: Will introduce a wrap marker if we run off the end of the current row
+//Arguments:
+// - <none>
+//Return Value:
+// - true if we successfully moved the cursor.
+// - false otherwise (out of memory)
+void TextBuffer::IncrementCursor()
+{
+    // Cursor position is stored as logical array indices (starts at 0) for the window
+    // Buffer Size is specified as the "length" of the array. It would say 80 for valid values of 0-79.
+    // So subtract 1 from buffer size in each direction to find the index of the final column in the buffer
+    const auto iFinalColumnIndex = GetLineWidth(GetCursor().GetPosition().y) - 1;
+
+    // Move the cursor one position to the right
+    GetCursor().IncrementXPosition(1);
+
+    // If we've passed the final valid column...
+    if (GetCursor().GetPosition().x > iFinalColumnIndex)
+    {
+        // Then mark that we've been forced to wrap
+        _SetWrapOnCurrentRow();
+
+        // Then move the cursor to a new line
+        NewlineCursor();
+    }
+}
+
+//Routine Description:
+// - Increments the cursor one line down in the buffer and to the beginning of the line
+//Arguments:
+// - <none>
+//Return Value:
+// - true if we successfully moved the cursor.
+void TextBuffer::NewlineCursor()
+{
+    const auto iFinalRowIndex = GetSize().BottomInclusive();
+
+    // Reset the cursor position to 0 and move down one line
+    GetCursor().SetXPosition(0);
+    GetCursor().IncrementYPosition(1);
+
+    // If we've passed the final valid row...
+    if (GetCursor().GetPosition().y > iFinalRowIndex)
+    {
+        // Stay on the final logical/offset row of the buffer.
+        GetCursor().SetYPosition(iFinalRowIndex);
+
+        // Instead increment the circular buffer to move us into the "oldest" row of the backing buffer
+        IncrementCircularBuffer();
+    }
+}
+
+//Routine Description:
+// - Increments the circular buffer by one. Circular buffer is represented by FirstRow variable.
+//Arguments:
+// - fillAttributes - the attributes with which the recycled row will be initialized.
+//Return Value:
+// - true if we successfully incremented the buffer.
+void TextBuffer::IncrementCircularBuffer(const TextAttribute& fillAttributes)
+{
+    // FirstRow is at any given point in time the array index in the circular buffer that corresponds
+    // to the logical position 0 in the window (cursor coordinates and all other coordinates).
+    if (_isActiveBuffer)
+    {
+        _renderer.TriggerFlush(true);
+    }
+
+    // Prune hyperlinks to delete obsolete references
+    _PruneHyperlinks();
+
+    // Second, clean out the old "first row" as it will become the "last row" of the buffer after the circle is performed.
+    GetMutableRowByOffset(0).Reset(fillAttributes);
+    {
+        // Now proceed to increment.
+        // Incrementing it will cause the next line down to become the new "top" of the window (the new "0" in logical coordinates)
+        _firstRow++;
+
+        // If we pass up the height of the buffer, loop back to 0.
+        if (_firstRow >= GetSize().Height())
+        {
+            _firstRow = 0;
+        }
+    }
+}
+
+//Routine Description:
+// - Retrieves the position of the last non-space character in the given
+//   viewport
+// - By default, we search the entire buffer to find the last non-space
+//   character.
+// - If we know the last character is within the given viewport (so we don't
+//   need to check the entire buffer), we can provide a value in viewOptional
+//   that we'll use to search for the last character in.
+//Arguments:
+// - The viewport
+//Return value:
+// - Coordinate position (relative to the text buffer)
+til::point TextBuffer::GetLastNonSpaceCharacter(const Viewport* viewOptional) const
+{
+    const auto viewport = viewOptional ? *viewOptional : GetSize();
+
+    til::point coordEndOfText;
+    // Search the given viewport by starting at the bottom.
+    coordEndOfText.y = std::min(viewport.BottomInclusive(), _estimateOffsetOfLastCommittedRow());
+
+    const auto& currRow = GetRowByOffset(coordEndOfText.y);
+    // The X position of the end of the valid text is the Right draw boundary (which is one beyond the final valid character)
+    coordEndOfText.x = currRow.MeasureRight() - 1;
+
+    // If the X coordinate turns out to be -1, the row was empty, we need to search backwards for the real end of text.
+    const auto viewportTop = viewport.Top();
+    auto fDoBackUp = (coordEndOfText.x < 0 && coordEndOfText.y > viewportTop); // this row is empty, and we're not at the top
+    while (fDoBackUp)
+    {
+        coordEndOfText.y--;
+        const auto& backupRow = GetRowByOffset(coordEndOfText.y);
+        // We need to back up to the previous row if this line is empty, AND there are more rows
+
+        coordEndOfText.x = backupRow.MeasureRight() - 1;
+        fDoBackUp = (coordEndOfText.x < 0 && coordEndOfText.y > viewportTop);
+    }
+
+    // don't allow negative results
+    coordEndOfText.y = std::max(coordEndOfText.y, 0);
+    coordEndOfText.x = std::max(coordEndOfText.x, 0);
+
+    return coordEndOfText;
+}
+
+// Routine Description:
+// - Retrieves the position of the previous character relative to the current cursor position
+// Arguments:
+// - <none>
+// Return Value:
+// - Coordinate position in screen coordinates of the character just before the cursor.
+// - NOTE: Will return 0,0 if already in the top left corner
+til::point TextBuffer::_GetPreviousFromCursor() const
+{
+    auto coordPosition = GetCursor().GetPosition();
+
+    // If we're not at the left edge, simply move the cursor to the left by one
+    if (coordPosition.x > 0)
+    {
+        coordPosition.x--;
+    }
+    else
+    {
+        // Otherwise, only if we're not on the top row (e.g. we don't move anywhere in the top left corner. there is no previous)
+        if (coordPosition.y > 0)
+        {
+            // move the cursor up one line
+            coordPosition.y--;
+
+            // and to the right edge
+            coordPosition.x = GetLineWidth(coordPosition.y) - 1;
+        }
+    }
+
+    return coordPosition;
+}
+
+const til::CoordType TextBuffer::GetFirstRowIndex() const noexcept
+{
+    return _firstRow;
+}
+
+const Viewport TextBuffer::GetSize() const noexcept
+{
+    return Viewport::FromDimensions({ _width, _height });
+}
+
+void TextBuffer::_SetFirstRowIndex(const til::CoordType FirstRowIndex) noexcept
+{
+    _firstRow = FirstRowIndex;
+}
+
+void TextBuffer::ScrollRows(const til::CoordType firstRow, til::CoordType size, const til::CoordType delta)
+{
+    if (delta == 0)
+    {
+        return;
+    }
+
+    // Since the for() loop uses !=, we must ensure that size is positive.
+    // A negative size doesn't make any sense anyways.
+    size = std::max(0, size);
+
+    til::CoordType y = 0;
+    til::CoordType end = 0;
+    til::CoordType step = 0;
+
+    if (delta < 0)
+    {
+        // The layout is like this:
+        // delta is -2, size is 3, firstRow is 5
+        // We want 3 rows from 5 (5, 6, and 7) to move up 2 spots.
+        // --- (storage) ----
+        // | 0 begin
+        // | 1
+        // | 2
+        // | 3 A. firstRow + delta (because delta is negative)
+        // | 4
+        // | 5 B. firstRow
+        // | 6
+        // | 7
+        // | 8 C. firstRow + size
+        // | 9
+        // | 10
+        // | 11
+        // - end
+        // We want B to slide up to A (the negative delta) and everything from [B,C) to slide up with it.
+        y = firstRow;
+        end = firstRow + size;
+        step = 1;
+    }
+    else
+    {
+        // The layout is like this:
+        // delta is 2, size is 3, firstRow is 5
+        // We want 3 rows from 5 (5, 6, and 7) to move down 2 spots.
+        // --- (storage) ----
+        // | 0 begin
+        // | 1
+        // | 2
+        // | 3
+        // | 4
+        // | 5 A. firstRow
+        // | 6
+        // | 7
+        // | 8 B. firstRow + size
+        // | 9
+        // | 10 C. firstRow + size + delta
+        // | 11
+        // - end
+        // We want B-1 to slide down to C-1 (the positive delta) and everything from [A, B) to slide down with it.
+        y = firstRow + size - 1;
+        end = firstRow - 1;
+        step = -1;
+    }
+
+    for (; y != end; y += step)
+    {
+        GetMutableRowByOffset(y + delta).CopyFrom(GetRowByOffset(y));
+    }
+}
+
+Cursor& TextBuffer::GetCursor() noexcept
+{
+    return _cursor;
+}
+
+const Cursor& TextBuffer::GetCursor() const noexcept
+{
+    return _cursor;
+}
+
+uint64_t TextBuffer::GetLastMutationId() const noexcept
+{
+    return _lastMutationId;
+}
+
+const TextAttribute& TextBuffer::GetCurrentAttributes() const noexcept
+{
+    return _currentAttributes;
+}
+
+void TextBuffer::SetCurrentAttributes(const TextAttribute& currentAttributes) noexcept
+{
+    _currentAttributes = currentAttributes;
+}
+
+void TextBuffer::SetWrapForced(const til::CoordType y, bool wrap)
+{
+    GetMutableRowByOffset(y).SetWrapForced(wrap);
+}
+
+void TextBuffer::SetCurrentLineRendition(const LineRendition lineRendition, const TextAttribute& fillAttributes)
+{
+    const auto cursorPosition = GetCursor().GetPosition();
+    const auto rowIndex = cursorPosition.y;
+    auto& row = GetMutableRowByOffset(rowIndex);
+    if (row.GetLineRendition() != lineRendition)
+    {
+        row.SetLineRendition(lineRendition);
+        // If the line rendition has changed, the row can no longer be wrapped.
+        row.SetWrapForced(false);
+        // And if it's no longer single width, the right half of the row should be erased.
+        if (lineRendition != LineRendition::SingleWidth)
+        {
+            const auto fillChar = L' ';
+            const auto fillOffset = GetLineWidth(rowIndex);
+            const auto fillLength = gsl::narrow<size_t>(GetSize().Width() - fillOffset);
+            const OutputCellIterator fillData{ fillChar, fillAttributes, fillLength };
+            row.WriteCells(fillData, fillOffset, false);
+            // We also need to make sure the cursor is clamped within the new width.
+            GetCursor().SetPosition(ClampPositionWithinLine(cursorPosition));
+        }
+        TriggerRedraw(Viewport::FromDimensions({ 0, rowIndex }, { GetSize().Width(), 1 }));
+    }
+}
+
+void TextBuffer::ResetLineRenditionRange(const til::CoordType startRow, const til::CoordType endRow)
+{
+    for (auto row = startRow; row < endRow; row++)
+    {
+        GetMutableRowByOffset(row).SetLineRendition(LineRendition::SingleWidth);
+    }
+}
+
+LineRendition TextBuffer::GetLineRendition(const til::CoordType row) const
+{
+    return GetRowByOffset(row).GetLineRendition();
+}
+
+bool TextBuffer::IsDoubleWidthLine(const til::CoordType row) const
+{
+    return GetLineRendition(row) != LineRendition::SingleWidth;
+}
+
+til::CoordType TextBuffer::GetLineWidth(const til::CoordType row) const
+{
+    // Use shift right to quickly divide the width by 2 for double width lines.
+    const auto scale = IsDoubleWidthLine(row) ? 1 : 0;
+    return GetSize().Width() >> scale;
+}
+
+til::point TextBuffer::ClampPositionWithinLine(const til::point position) const
+{
+    const auto rightmostColumn = GetLineWidth(position.y) - 1;
+    return { std::min(position.x, rightmostColumn), position.y };
+}
+
+til::point TextBuffer::ScreenToBufferPosition(const til::point position) const
+{
+    // Use shift right to quickly divide the X pos by 2 for double width lines.
+    const auto scale = IsDoubleWidthLine(position.y) ? 1 : 0;
+    return { position.x >> scale, position.y };
+}
+
+til::point TextBuffer::BufferToScreenPosition(const til::point position) const
+{
+    // Use shift left to quickly multiply the X pos by 2 for double width lines.
+    const auto scale = IsDoubleWidthLine(position.y) ? 1 : 0;
+    return { position.x << scale, position.y };
+}
+
+// Routine Description:
+// - Resets the text contents of this buffer with the default character
+//   and the default current color attributes
+void TextBuffer::Reset() noexcept
+{
+    _decommit();
+    _initialAttributes = _currentAttributes;
+}
+
+// Routine Description:
+// - This is the legacy screen resize with minimal changes
+// Arguments:
+// - newSize - new size of screen.
+// Return Value:
+// - Success if successful. Invalid parameter if screen buffer size is unexpected. No memory if allocation failed.
+void TextBuffer::ResizeTraditional(til::size newSize)
+{
+    // Guard against resizing the text buffer to 0 columns/rows, which would break being able to insert text.
+    newSize.width = std::max(newSize.width, 1);
+    newSize.height = std::max(newSize.height, 1);
+
+    TextBuffer newBuffer{ newSize, _currentAttributes, 0, false, _renderer };
+    const auto cursorRow = GetCursor().GetPosition().y;
+    const auto copyableRows = std::min<til::CoordType>(_height, newSize.height);
+    til::CoordType srcRow = 0;
+    til::CoordType dstRow = 0;
+
+    if (cursorRow >= newSize.height)
+    {
+        srcRow = cursorRow - newSize.height + 1;
+    }
+
+    for (; dstRow < copyableRows; ++dstRow, ++srcRow)
+    {
+        newBuffer.GetMutableRowByOffset(dstRow).CopyFrom(GetRowByOffset(srcRow));
+    }
+
+    // NOTE: Keep this in sync with _reserve().
+    _buffer = std::move(newBuffer._buffer);
+    _bufferEnd = newBuffer._bufferEnd;
+    _commitWatermark = newBuffer._commitWatermark;
+    _initialAttributes = newBuffer._initialAttributes;
+    _bufferRowStride = newBuffer._bufferRowStride;
+    _bufferOffsetChars = newBuffer._bufferOffsetChars;
+    _bufferOffsetCharOffsets = newBuffer._bufferOffsetCharOffsets;
+    _width = newBuffer._width;
+    _height = newBuffer._height;
+
+    _SetFirstRowIndex(0);
+}
+
+void TextBuffer::SetAsActiveBuffer(const bool isActiveBuffer) noexcept
+{
+    _isActiveBuffer = isActiveBuffer;
+}
+
+bool TextBuffer::IsActiveBuffer() const noexcept
+{
+    return _isActiveBuffer;
+}
+
+Microsoft::Console::Render::Renderer& TextBuffer::GetRenderer() noexcept
+{
+    return _renderer;
+}
+
+void TextBuffer::TriggerRedraw(const Viewport& viewport)
+{
+    if (_isActiveBuffer)
+    {
+        _renderer.TriggerRedraw(viewport);
+    }
+}
+
+void TextBuffer::TriggerRedrawCursor(const til::point position)
+{
+    if (_isActiveBuffer)
+    {
+        _renderer.TriggerRedrawCursor(&position);
+    }
+}
+
+void TextBuffer::TriggerRedrawAll()
+{
+    if (_isActiveBuffer)
+    {
+        _renderer.TriggerRedrawAll();
+    }
+}
+
+void TextBuffer::TriggerScroll()
+{
+    if (_isActiveBuffer)
+    {
+        _renderer.TriggerScroll();
+    }
+}
+
+void TextBuffer::TriggerScroll(const til::point delta)
+{
+    if (_isActiveBuffer)
+    {
+        _renderer.TriggerScroll(&delta);
+    }
+}
+
+void TextBuffer::TriggerNewTextNotification(const std::wstring_view newText)
+{
+    if (_isActiveBuffer)
+    {
+        _renderer.TriggerNewTextNotification(newText);
+    }
+}
+
+// Method Description:
+// - get delimiter class for buffer cell position
+// - used for double click selection and uia word navigation
+// Arguments:
+// - pos: the buffer cell under observation
+// - wordDelimiters: the delimiters defined as a part of the DelimiterClass::DelimiterChar
+// Return Value:
+// - the delimiter class for the given char
+DelimiterClass TextBuffer::_GetDelimiterClassAt(const til::point pos, const std::wstring_view wordDelimiters) const
+{
+    return GetRowByOffset(pos.y).DelimiterClassAt(pos.x, wordDelimiters);
+}
+
+// Method Description:
+// - Get the til::point for the beginning of the word you are on
+// Arguments:
+// - target - a til::point on the word you are currently on
+// - wordDelimiters - what characters are we considering for the separation of words
+// - accessibilityMode - when enabled, we continue expanding left until we are at the beginning of a readable word.
+//                        Otherwise, expand left until a character of a new delimiter class is found
+//                        (or a row boundary is encountered)
+// - limitOptional - (optional) the last possible position in the buffer that can be explored. This can be used to improve performance.
+// Return Value:
+// - The til::point for the first character on the "word" (inclusive)
+til::point TextBuffer::GetWordStart(const til::point target, const std::wstring_view wordDelimiters, bool accessibilityMode, std::optional<til::point> limitOptional) const
+{
+    // Consider a buffer with this text in it:
+    // "  word   other  "
+    // In selection (accessibilityMode = false),
+    //  a "word" is defined as the range between two delimiters
+    //  so the words in the example include ["  ", "word", "   ", "other", "  "]
+    // In accessibility (accessibilityMode = true),
+    //  a "word" includes the delimiters after a range of readable characters
+    //  so the words in the example include ["word   ", "other  "]
+    // NOTE: the start anchor (this one) is inclusive, whereas the end anchor (GetWordEnd) is exclusive
+
+#pragma warning(suppress : 26496)
+    auto copy{ target };
+    const auto bufferSize{ GetSize() };
+    const auto limit{ limitOptional.value_or(bufferSize.EndExclusive()) };
+    if (target == bufferSize.Origin())
+    {
+        // can't expand left
+        return target;
+    }
+    else if (target == bufferSize.EndExclusive())
+    {
+        // GH#7664: Treat EndExclusive as EndInclusive so
+        // that it actually points to a space in the buffer
+        copy = bufferSize.BottomRightInclusive();
+    }
+    else if (bufferSize.CompareInBounds(target, limit, true) >= 0)
+    {
+        // if at/past the limit --> clamp to limit
+        copy = limitOptional.value_or(bufferSize.BottomRightInclusive());
+    }
+
+    if (accessibilityMode)
+    {
+        return _GetWordStartForAccessibility(copy, wordDelimiters);
+    }
+    else
+    {
+        return _GetWordStartForSelection(copy, wordDelimiters);
+    }
+}
+
+// Method Description:
+// - Helper method for GetWordStart(). Get the til::point for the beginning of the word (accessibility definition) you are on
+// Arguments:
+// - target - a til::point on the word you are currently on
+// - wordDelimiters - what characters are we considering for the separation of words
+// Return Value:
+// - The til::point for the first character on the current/previous READABLE "word" (inclusive)
+til::point TextBuffer::_GetWordStartForAccessibility(const til::point target, const std::wstring_view wordDelimiters) const
+{
+    auto result = target;
+    const auto bufferSize = GetSize();
+    auto stayAtOrigin = false;
+
+    // ignore left boundary. Continue until readable text found
+    while (_GetDelimiterClassAt(result, wordDelimiters) != DelimiterClass::RegularChar)
+    {
+        if (!bufferSize.DecrementInBounds(result))
+        {
+            // first char in buffer is a DelimiterChar or ControlChar
+            // we can't move any further back
+            stayAtOrigin = true;
+            break;
+        }
+    }
+
+    // make sure we expand to the left boundary or the beginning of the word
+    while (_GetDelimiterClassAt(result, wordDelimiters) == DelimiterClass::RegularChar)
+    {
+        if (!bufferSize.DecrementInBounds(result))
+        {
+            // first char in buffer is a RegularChar
+            // we can't move any further back
+            break;
+        }
+    }
+
+    // move off of delimiter and onto word start
+    if (!stayAtOrigin && _GetDelimiterClassAt(result, wordDelimiters) != DelimiterClass::RegularChar)
+    {
+        bufferSize.IncrementInBounds(result);
+    }
+
+    return result;
+}
+
+// Method Description:
+// - Helper method for GetWordStart(). Get the til::point for the beginning of the word (selection definition) you are on
+// Arguments:
+// - target - a til::point on the word you are currently on
+// - wordDelimiters - what characters are we considering for the separation of words
+// Return Value:
+// - The til::point for the first character on the current word or delimiter run (stopped by the left margin)
+til::point TextBuffer::_GetWordStartForSelection(const til::point target, const std::wstring_view wordDelimiters) const
+{
+    auto result = target;
+    const auto bufferSize = GetSize();
+
+    const auto initialDelimiter = _GetDelimiterClassAt(result, wordDelimiters);
+
+    // expand left until we hit the left boundary or a different delimiter class
+    while (result.x > bufferSize.Left() && (_GetDelimiterClassAt(result, wordDelimiters) == initialDelimiter))
+    {
+        bufferSize.DecrementInBounds(result);
+    }
+
+    if (_GetDelimiterClassAt(result, wordDelimiters) != initialDelimiter)
+    {
+        // move off of delimiter
+        bufferSize.IncrementInBounds(result);
+    }
+
+    return result;
+}
+
+// Method Description:
+// - Get the til::point for the beginning of the NEXT word
+// Arguments:
+// - target - a til::point on the word you are currently on
+// - wordDelimiters - what characters are we considering for the separation of words
+// - accessibilityMode - when enabled, we continue expanding right until we are at the beginning of the next READABLE word
+//                        Otherwise, expand right until a character of a new delimiter class is found
+//                        (or a row boundary is encountered)
+// - limitOptional - (optional) the last possible position in the buffer that can be explored. This can be used to improve performance.
+// Return Value:
+// - The til::point for the last character on the "word" (inclusive)
+til::point TextBuffer::GetWordEnd(const til::point target, const std::wstring_view wordDelimiters, bool accessibilityMode, std::optional<til::point> limitOptional) const
+{
+    // Consider a buffer with this text in it:
+    // "  word   other  "
+    // In selection (accessibilityMode = false),
+    //  a "word" is defined as the range between two delimiters
+    //  so the words in the example include ["  ", "word", "   ", "other", "  "]
+    // In accessibility (accessibilityMode = true),
+    //  a "word" includes the delimiters after a range of readable characters
+    //  so the words in the example include ["word   ", "other  "]
+    // NOTE: the end anchor (this one) is exclusive, whereas the start anchor (GetWordStart) is inclusive
+
+    // Already at/past the limit. Can't move forward.
+    const auto bufferSize{ GetSize() };
+    const auto limit{ limitOptional.value_or(bufferSize.EndExclusive()) };
+    if (bufferSize.CompareInBounds(target, limit, true) >= 0)
+    {
+        return target;
+    }
+
+    if (accessibilityMode)
+    {
+        return _GetWordEndForAccessibility(target, wordDelimiters, limit);
+    }
+    else
+    {
+        return _GetWordEndForSelection(target, wordDelimiters);
+    }
+}
+
+// Method Description:
+// - Helper method for GetWordEnd(). Get the til::point for the beginning of the next READABLE word
+// Arguments:
+// - target - a til::point on the word you are currently on
+// - wordDelimiters - what characters are we considering for the separation of words
+// - limit - the last "valid" position in the text buffer (to improve performance)
+// Return Value:
+// - The til::point for the first character of the next readable "word". If no next word, return one past the end of the buffer
+til::point TextBuffer::_GetWordEndForAccessibility(const til::point target, const std::wstring_view wordDelimiters, const til::point limit) const
+{
+    const auto bufferSize{ GetSize() };
+    auto result{ target };
+
+    if (bufferSize.CompareInBounds(target, limit, true) >= 0)
+    {
+        // if we're already on/past the last RegularChar,
+        // clamp result to that position
+        result = limit;
+
+        // make the result exclusive
+        bufferSize.IncrementInBounds(result, true);
+    }
+    else
+    {
+        auto iter{ GetCellDataAt(result, bufferSize) };
+        while (iter && iter.Pos() != limit && _GetDelimiterClassAt(iter.Pos(), wordDelimiters) == DelimiterClass::RegularChar)
+        {
+            // Iterate through readable text
+            ++iter;
+        }
+
+        while (iter && iter.Pos() != limit && _GetDelimiterClassAt(iter.Pos(), wordDelimiters) != DelimiterClass::RegularChar)
+        {
+            // expand to the beginning of the NEXT word
+            ++iter;
+        }
+
+        result = iter.Pos();
+
+        // Special case: we tried to move one past the end of the buffer,
+        // but iter prevented that (because that pos doesn't exist).
+        // Manually increment onto the EndExclusive point.
+        if (!iter)
+        {
+            bufferSize.IncrementInBounds(result, true);
+        }
+    }
+
+    return result;
+}
+
+// Method Description:
+// - Helper method for GetWordEnd(). Get the til::point for the beginning of the NEXT word
+// Arguments:
+// - target - a til::point on the word you are currently on
+// - wordDelimiters - what characters are we considering for the separation of words
+// Return Value:
+// - The til::point for the last character of the current word or delimiter run (stopped by right margin)
+til::point TextBuffer::_GetWordEndForSelection(const til::point target, const std::wstring_view wordDelimiters) const
+{
+    const auto bufferSize = GetSize();
+
+    // can't expand right
+    if (target.x == bufferSize.RightInclusive())
+    {
+        return target;
+    }
+
+    auto result = target;
+    const auto initialDelimiter = _GetDelimiterClassAt(result, wordDelimiters);
+
+    // expand right until we hit the right boundary or a different delimiter class
+    while (result.x < bufferSize.RightInclusive() && (_GetDelimiterClassAt(result, wordDelimiters) == initialDelimiter))
+    {
+        bufferSize.IncrementInBounds(result);
+    }
+
+    if (_GetDelimiterClassAt(result, wordDelimiters) != initialDelimiter)
+    {
+        // move off of delimiter
+        bufferSize.DecrementInBounds(result);
+    }
+
+    return result;
+}
+
+void TextBuffer::_PruneHyperlinks()
+{
+    // Check the old first row for hyperlink references
+    // If there are any, search the entire buffer for the same reference
+    // If the buffer does not contain the same reference, we can remove that hyperlink from our map
+    // This way, obsolete hyperlink references are cleared from our hyperlink map instead of hanging around
+    // Get all the hyperlink references in the row we're erasing
+    const auto hyperlinks = GetRowByOffset(0).GetHyperlinks();
+
+    if (!hyperlinks.empty())
+    {
+        // Move to unordered set so we can use hashed lookup of IDs instead of linear search.
+        // Only make it an unordered set now because set always heap allocates but vector
+        // doesn't when the set is empty (saving an allocation in the common case of no links.)
+        std::unordered_set<uint16_t> firstRowRefs{ hyperlinks.cbegin(), hyperlinks.cend() };
+
+        const auto total = TotalRowCount();
+        // Loop through all the rows in the buffer except the first row -
+        // we have found all hyperlink references in the first row and put them in refs,
+        // now we need to search the rest of the buffer (i.e. all the rows except the first)
+        // to see if those references are anywhere else
+        for (til::CoordType i = 1; i < total; ++i)
+        {
+            const auto nextRowRefs = GetRowByOffset(i).GetHyperlinks();
+            for (auto id : nextRowRefs)
+            {
+                if (firstRowRefs.find(id) != firstRowRefs.end())
+                {
+                    firstRowRefs.erase(id);
+                }
+            }
+            if (firstRowRefs.empty())
+            {
+                // No more hyperlink references left to search for, terminate early
+                break;
+            }
+        }
+
+        // Now delete obsolete references from our map
+        for (auto hyperlinkReference : firstRowRefs)
+        {
+            RemoveHyperlinkFromMap(hyperlinkReference);
+        }
+    }
+}
+
+// Method Description:
+// - Update pos to be the position of the first character of the next word. This is used for accessibility
+// Arguments:
+// - pos - a til::point on the word you are currently on
+// - wordDelimiters - what characters are we considering for the separation of words
+// - limitOptional - (optional) the last possible position in the buffer that can be explored. This can be used to improve performance.
+// Return Value:
+// - true, if successfully updated pos. False, if we are unable to move (usually due to a buffer boundary)
+// - pos - The til::point for the first character on the "word" (inclusive)
+bool TextBuffer::MoveToNextWord(til::point& pos, const std::wstring_view wordDelimiters, std::optional<til::point> limitOptional) const
+{
+    // move to the beginning of the next word
+    // NOTE: _GetWordEnd...() returns the exclusive position of the "end of the word"
+    //       This is also the inclusive start of the next word.
+    const auto bufferSize{ GetSize() };
+    const auto limit{ limitOptional.value_or(bufferSize.EndExclusive()) };
+    const auto copy{ _GetWordEndForAccessibility(pos, wordDelimiters, limit) };
+
+    if (bufferSize.CompareInBounds(copy, limit, true) >= 0)
+    {
+        return false;
+    }
+
+    pos = copy;
+    return true;
+}
+
+// Method Description:
+// - Update pos to be the position of the first character of the previous word. This is used for accessibility
+// Arguments:
+// - pos - a til::point on the word you are currently on
+// - wordDelimiters - what characters are we considering for the separation of words
+// Return Value:
+// - true, if successfully updated pos. False, if we are unable to move (usually due to a buffer boundary)
+// - pos - The til::point for the first character on the "word" (inclusive)
+bool TextBuffer::MoveToPreviousWord(til::point& pos, std::wstring_view wordDelimiters) const
+{
+    // move to the beginning of the current word
+    auto copy{ GetWordStart(pos, wordDelimiters, true) };
+
+    if (!GetSize().DecrementInBounds(copy, true))
+    {
+        // can't move behind current word
+        return false;
+    }
+
+    // move to the beginning of the previous word
+    pos = GetWordStart(copy, wordDelimiters, true);
+    return true;
+}
+
+// Method Description:
+// - Update pos to be the beginning of the current glyph/character. This is used for accessibility
+// Arguments:
+// - pos - a til::point on the word you are currently on
+// - limitOptional - (optional) the last possible position in the buffer that can be explored. This can be used to improve performance.
+// Return Value:
+// - pos - The til::point for the first cell of the current glyph (inclusive)
+til::point TextBuffer::GetGlyphStart(const til::point pos, std::optional<til::point> limitOptional) const
+{
+    auto resultPos = pos;
+    const auto bufferSize = GetSize();
+    const auto limit{ limitOptional.value_or(bufferSize.EndExclusive()) };
+
+    // Clamp pos to limit
+    if (bufferSize.CompareInBounds(resultPos, limit, true) > 0)
+    {
+        resultPos = limit;
+    }
+
+    // limit is exclusive, so we need to move back to be within valid bounds
+    if (resultPos != limit && GetCellDataAt(resultPos)->DbcsAttr() == DbcsAttribute::Trailing)
+    {
+        bufferSize.DecrementInBounds(resultPos, true);
+    }
+
+    return resultPos;
+}
+
+// Method Description:
+// - Update pos to be the end of the current glyph/character.
+// Arguments:
+// - pos - a til::point on the word you are currently on
+// - accessibilityMode - this is being used for accessibility; make the end exclusive.
+// Return Value:
+// - pos - The til::point for the last cell of the current glyph (exclusive)
+til::point TextBuffer::GetGlyphEnd(const til::point pos, bool accessibilityMode, std::optional<til::point> limitOptional) const
+{
+    auto resultPos = pos;
+    const auto bufferSize = GetSize();
+    const auto limit{ limitOptional.value_or(bufferSize.EndExclusive()) };
+
+    // Clamp pos to limit
+    if (bufferSize.CompareInBounds(resultPos, limit, true) > 0)
+    {
+        resultPos = limit;
+    }
+
+    if (resultPos != limit && GetCellDataAt(resultPos)->DbcsAttr() == DbcsAttribute::Leading)
+    {
+        bufferSize.IncrementInBounds(resultPos, true);
+    }
+
+    // increment one more time to become exclusive
+    if (accessibilityMode)
+    {
+        bufferSize.IncrementInBounds(resultPos, true);
+    }
+    return resultPos;
+}
+
+// Method Description:
+// - Update pos to be the beginning of the next glyph/character. This is used for accessibility
+// Arguments:
+// - pos - a til::point on the word you are currently on
+// - allowExclusiveEnd - allow result to be the exclusive limit (one past limit)
+// - limit - boundaries for the iterator to operate within
+// Return Value:
+// - true, if successfully updated pos. False, if we are unable to move (usually due to a buffer boundary)
+// - pos - The til::point for the first cell of the current glyph (inclusive)
+bool TextBuffer::MoveToNextGlyph(til::point& pos, bool allowExclusiveEnd, std::optional<til::point> limitOptional) const
+{
+    const auto bufferSize = GetSize();
+    const auto limit{ limitOptional.value_or(bufferSize.EndExclusive()) };
+
+    const auto distanceToLimit{ bufferSize.CompareInBounds(pos, limit, true) };
+    if (distanceToLimit >= 0)
+    {
+        // Corner Case: we're on/past the limit
+        // Clamp us to the limit
+        pos = limit;
+        return false;
+    }
+    else if (!allowExclusiveEnd && distanceToLimit == -1)
+    {
+        // Corner Case: we're just before the limit
+        // and we are not allowed onto the exclusive end.
+        // Fail to move.
+        return false;
+    }
+
+    // Try to move forward, but if we hit the buffer boundary, we fail to move.
+    auto iter{ GetCellDataAt(pos, bufferSize) };
+    const bool success{ ++iter };
+
+    // Move again if we're on a wide glyph
+    if (success && iter->DbcsAttr() == DbcsAttribute::Trailing)
+    {
+        ++iter;
+    }
+
+    pos = iter.Pos();
+    return success;
+}
+
+// Method Description:
+// - Update pos to be the beginning of the previous glyph/character. This is used for accessibility
+// Arguments:
+// - pos - a til::point on the word you are currently on
+// Return Value:
+// - true, if successfully updated pos. False, if we are unable to move (usually due to a buffer boundary)
+// - pos - The til::point for the first cell of the previous glyph (inclusive)
+bool TextBuffer::MoveToPreviousGlyph(til::point& pos, std::optional<til::point> limitOptional) const
+{
+    auto resultPos = pos;
+    const auto bufferSize = GetSize();
+    const auto limit{ limitOptional.value_or(bufferSize.EndExclusive()) };
+
+    if (bufferSize.CompareInBounds(pos, limit, true) > 0)
+    {
+        // we're past the end
+        // clamp us to the limit
+        pos = limit;
+        return true;
+    }
+
+    // try to move. If we can't, we're done.
+    const auto success = bufferSize.DecrementInBounds(resultPos, true);
+    if (resultPos != bufferSize.EndExclusive() && GetCellDataAt(resultPos)->DbcsAttr() == DbcsAttribute::Leading)
+    {
+        bufferSize.DecrementInBounds(resultPos, true);
+    }
+
+    pos = resultPos;
+    return success;
+}
+
+// Method Description:
+// - Determines the line-by-line rectangles based on two COORDs
+// - expands the rectangles to support wide glyphs
+// - used for selection rects and UIA bounding rects
+// Arguments:
+// - start: a corner of the text region of interest (inclusive)
+// - end: the other corner of the text region of interest (inclusive)
+// - blockSelection: when enabled, only get the rectangular text region,
+//                   as opposed to the text extending to the left/right
+//                   buffer margins
+// - bufferCoordinates: when enabled, treat the coordinates as relative to
+//                      the buffer rather than the screen.
+// Return Value:
+// - One or more rects corresponding to the selection area
+const std::vector<til::inclusive_rect> TextBuffer::GetTextRects(til::point start, til::point end, bool blockSelection, bool bufferCoordinates) const
+{
+    std::vector<til::inclusive_rect> textRects;
+
+    const auto bufferSize = GetSize();
+
+    // (0,0) is the top-left of the screen
+    // the physically "higher" coordinate is closer to the top-left
+    // the physically "lower" coordinate is closer to the bottom-right
+    const auto [higherCoord, lowerCoord] = bufferSize.CompareInBounds(start, end) <= 0 ?
+                                               std::make_tuple(start, end) :
+                                               std::make_tuple(end, start);
+
+    const auto textRectSize = 1 + lowerCoord.y - higherCoord.y;
+    textRects.reserve(textRectSize);
+    for (auto row = higherCoord.y; row <= lowerCoord.y; row++)
+    {
+        til::inclusive_rect textRow;
+
+        textRow.top = row;
+        textRow.bottom = row;
+
+        if (blockSelection || higherCoord.y == lowerCoord.y)
+        {
+            // set the left and right margin to the left-/right-most respectively
+            textRow.left = std::min(higherCoord.x, lowerCoord.x);
+            textRow.right = std::max(higherCoord.x, lowerCoord.x);
+        }
+        else
+        {
+            textRow.left = (row == higherCoord.y) ? higherCoord.x : bufferSize.Left();
+            textRow.right = (row == lowerCoord.y) ? lowerCoord.x : bufferSize.RightInclusive();
+        }
+
+        // If we were passed screen coordinates, convert the given range into
+        // equivalent buffer offsets, taking line rendition into account.
+        if (!bufferCoordinates)
+        {
+            textRow = ScreenToBufferLine(textRow, GetLineRendition(row));
+        }
+
+        _ExpandTextRow(textRow);
+        textRects.emplace_back(textRow);
+    }
+
+    return textRects;
+}
+
+// Method Description:
+// - Computes the span(s) for the given selection
+// - If not a blockSelection, returns a single span (start - end)
+// - Else if a blockSelection, returns spans corresponding to each line in the block selection
+// Arguments:
+// - start: beginning of the text region of interest (inclusive)
+// - end: the other end of the text region of interest (inclusive)
+// - blockSelection: when enabled, get spans for each line covered by the block
+// - bufferCoordinates: when enabled, treat the coordinates as relative to
+//                      the buffer rather than the screen.
+// Return Value:
+// - one or more sets of start-end coordinates, representing spans of text in the buffer
+std::vector<til::point_span> TextBuffer::GetTextSpans(til::point start, til::point end, bool blockSelection, bool bufferCoordinates) const
+{
+    std::vector<til::point_span> textSpans;
+    if (blockSelection)
+    {
+        // If blockSelection, this is effectively the same operation as GetTextRects, but
+        // expressed in til::point coordinates.
+        const auto rects = GetTextRects(start, end, /*blockSelection*/ true, bufferCoordinates);
+        textSpans.reserve(rects.size());
+
+        for (auto rect : rects)
+        {
+            const til::point first = { rect.left, rect.top };
+            const til::point second = { rect.right, rect.bottom };
+            textSpans.emplace_back(first, second);
+        }
+    }
+    else
+    {
+        const auto bufferSize = GetSize();
+
+        // (0,0) is the top-left of the screen
+        // the physically "higher" coordinate is closer to the top-left
+        // the physically "lower" coordinate is closer to the bottom-right
+        auto [higherCoord, lowerCoord] = start <= end ?
+                                             std::make_tuple(start, end) :
+                                             std::make_tuple(end, start);
+
+        textSpans.reserve(1);
+
+        // If we were passed screen coordinates, convert the given range into
+        // equivalent buffer offsets, taking line rendition into account.
+        if (!bufferCoordinates)
+        {
+            higherCoord = ScreenToBufferLine(higherCoord, GetLineRendition(higherCoord.y));
+            lowerCoord = ScreenToBufferLine(lowerCoord, GetLineRendition(lowerCoord.y));
+        }
+
+        til::inclusive_rect asRect = { higherCoord.x, higherCoord.y, lowerCoord.x, lowerCoord.y };
+        _ExpandTextRow(asRect);
+        higherCoord.x = asRect.left;
+        higherCoord.y = asRect.top;
+        lowerCoord.x = asRect.right;
+        lowerCoord.y = asRect.bottom;
+
+        textSpans.emplace_back(higherCoord, lowerCoord);
+    }
+
+    return textSpans;
+}
+
+// Method Description:
+// - Expand the selection row according to include wide glyphs fully
+// - this is particularly useful for box selections (ALT + selection)
+// Arguments:
+// - selectionRow: the selection row to be expanded
+// Return Value:
+// - modifies selectionRow's Left and Right values to expand properly
+void TextBuffer::_ExpandTextRow(til::inclusive_rect& textRow) const
+{
+    const auto bufferSize = GetSize();
+
+    // expand left side of rect
+    til::point targetPoint{ textRow.left, textRow.top };
+    if (GetCellDataAt(targetPoint)->DbcsAttr() == DbcsAttribute::Trailing)
+    {
+        if (targetPoint.x == bufferSize.Left())
+        {
+            bufferSize.IncrementInBounds(targetPoint);
+        }
+        else
+        {
+            bufferSize.DecrementInBounds(targetPoint);
+        }
+        textRow.left = targetPoint.x;
+    }
+
+    // expand right side of rect
+    targetPoint = { textRow.right, textRow.bottom };
+    if (GetCellDataAt(targetPoint)->DbcsAttr() == DbcsAttribute::Leading)
+    {
+        if (targetPoint.x == bufferSize.RightInclusive())
+        {
+            bufferSize.DecrementInBounds(targetPoint);
+        }
+        else
+        {
+            bufferSize.IncrementInBounds(targetPoint);
+        }
+        textRow.right = targetPoint.x;
+    }
+}
+
+// Routine Description:
+// - Retrieves the text data from the selected region and presents it in a clipboard-ready format (given little post-processing).
+// Arguments:
+// - includeCRLF - inject CRLF pairs to the end of each line
+// - trimTrailingWhitespace - remove the trailing whitespace at the end of each line
+// - textRects - the rectangular regions from which the data will be extracted from the buffer (i.e.: selection rects)
+// - GetAttributeColors - function used to map TextAttribute to RGB COLORREFs. If null, only extract the text.
+// - formatWrappedRows - if set we will apply formatting (CRLF inclusion and whitespace trimming) on wrapped rows
+// Return Value:
+// - The text, background color, and foreground color data of the selected region of the text buffer.
+const TextBuffer::TextAndColor TextBuffer::GetText(const bool includeCRLF,
+                                                   const bool trimTrailingWhitespace,
+                                                   const std::vector<til::inclusive_rect>& selectionRects,
+                                                   std::function<std::pair<COLORREF, COLORREF>(const TextAttribute&)> GetAttributeColors,
+                                                   const bool formatWrappedRows) const
+{
+    TextAndColor data;
+    const auto copyTextColor = GetAttributeColors != nullptr;
+
+    // preallocate our vectors to reduce reallocs
+    const auto rows = selectionRects.size();
+    data.text.reserve(rows);
+    if (copyTextColor)
+    {
+        data.FgAttr.reserve(rows);
+        data.BkAttr.reserve(rows);
+    }
+
+    // for each row in the selection
+    for (size_t i = 0; i < rows; i++)
+    {
+        const auto iRow = selectionRects.at(i).top;
+
+        const auto highlight = Viewport::FromInclusive(selectionRects.at(i));
+
+        // retrieve the data from the screen buffer
+        auto it = GetCellDataAt(highlight.Origin(), highlight);
+
+        // allocate a string buffer
+        std::wstring selectionText;
+        std::vector<COLORREF> selectionFgAttr;
+        std::vector<COLORREF> selectionBkAttr;
+
+        // preallocate to avoid reallocs
+        selectionText.reserve(gsl::narrow<size_t>(highlight.Width()) + 2); // + 2 for \r\n if we munged it
+        if (copyTextColor)
+        {
+            selectionFgAttr.reserve(gsl::narrow<size_t>(highlight.Width()) + 2);
+            selectionBkAttr.reserve(gsl::narrow<size_t>(highlight.Width()) + 2);
+        }
+
+        // copy char data into the string buffer, skipping trailing bytes
+        while (it)
+        {
+            const auto& cell = *it;
+
+            if (cell.DbcsAttr() != DbcsAttribute::Trailing)
+            {
+                const auto chars = cell.Chars();
+                selectionText.append(chars);
+
+                if (copyTextColor)
+                {
+                    const auto cellData = cell.TextAttr();
+                    const auto [CellFgAttr, CellBkAttr] = GetAttributeColors(cellData);
+                    for (size_t j = 0; j < chars.size(); ++j)
+                    {
+                        selectionFgAttr.push_back(CellFgAttr);
+                        selectionBkAttr.push_back(CellBkAttr);
+                    }
+                }
+            }
+
+            ++it;
+        }
+
+        // We apply formatting to rows if the row was NOT wrapped or formatting of wrapped rows is allowed
+        const auto shouldFormatRow = formatWrappedRows || !GetRowByOffset(iRow).WasWrapForced();
+
+        if (trimTrailingWhitespace)
+        {
+            if (shouldFormatRow)
+            {
+                // remove the spaces at the end (aka trim the trailing whitespace)
+                while (!selectionText.empty() && selectionText.back() == UNICODE_SPACE)
+                {
+                    selectionText.pop_back();
+                    if (copyTextColor)
+                    {
+                        selectionFgAttr.pop_back();
+                        selectionBkAttr.pop_back();
+                    }
+                }
+            }
+        }
+
+        // apply CR/LF to the end of the final string, unless we're the last line.
+        // a.k.a if we're earlier than the bottom, then apply CR/LF.
+        if (includeCRLF && i < selectionRects.size() - 1)
+        {
+            if (shouldFormatRow)
+            {
+                // then we can assume a CR/LF is proper
+                selectionText.push_back(UNICODE_CARRIAGERETURN);
+                selectionText.push_back(UNICODE_LINEFEED);
+
+                if (copyTextColor)
+                {
+                    // can't see CR/LF so just use black FG & BK
+                    const auto Blackness = RGB(0x00, 0x00, 0x00);
+                    selectionFgAttr.push_back(Blackness);
+                    selectionFgAttr.push_back(Blackness);
+                    selectionBkAttr.push_back(Blackness);
+                    selectionBkAttr.push_back(Blackness);
+                }
+            }
+        }
+
+        data.text.emplace_back(std::move(selectionText));
+        if (copyTextColor)
+        {
+            data.FgAttr.emplace_back(std::move(selectionFgAttr));
+            data.BkAttr.emplace_back(std::move(selectionBkAttr));
+        }
+    }
+
+    return data;
+}
+
+size_t TextBuffer::SpanLength(const til::point coordStart, const til::point coordEnd) const
+{
+    const auto bufferSize = GetSize();
+    // The coords are inclusive, so to get the (inclusive) length we add 1.
+    const auto length = bufferSize.CompareInBounds(coordEnd, coordStart) + 1;
+    return gsl::narrow<size_t>(length);
+}
+
+// Routine Description:
+// - Retrieves the plain text data between the specified coordinates.
+// Arguments:
+// - trimTrailingWhitespace - remove the trailing whitespace at the end of the result.
+// - start - where to start getting text (should be at or prior to "end")
+// - end - where to end getting text
+// Return Value:
+// - Just the text.
+std::wstring TextBuffer::GetPlainText(const til::point& start, const til::point& end) const
+{
+    std::wstring text;
+    auto spanLength = SpanLength(start, end);
+    text.reserve(spanLength);
+
+    auto it = GetCellDataAt(start);
+
+    for (; it && spanLength > 0; ++it, --spanLength)
+    {
+        const auto& cell = *it;
+        if (cell.DbcsAttr() != DbcsAttribute::Trailing)
+        {
+            const auto chars = cell.Chars();
+            text.append(chars);
+        }
+    }
+
+    return text;
+}
+
+// Routine Description:
+// - Generates a CF_HTML compliant structure based on the passed in text and color data
+// Arguments:
+// - rows - the text and color data we will format & encapsulate
+// - backgroundColor - default background color for characters, also used in padding
+// - fontHeightPoints - the unscaled font height
+// - fontFaceName - the name of the font used
+// Return Value:
+// - string containing the generated HTML
+std::string TextBuffer::GenHTML(const TextAndColor& rows,
+                                const int fontHeightPoints,
+                                const std::wstring_view fontFaceName,
+                                const COLORREF backgroundColor)
+{
+    try
+    {
+        std::ostringstream htmlBuilder;
+
+        // First we have to add some standard
+        // HTML boiler plate required for CF_HTML
+        // as part of the HTML Clipboard format
+        const std::string htmlHeader =
+            "<!DOCTYPE><HTML><HEAD></HEAD><BODY>";
+        htmlBuilder << htmlHeader;
+
+        htmlBuilder << "<!--StartFragment -->";
+
+        // apply global style in div element
+        {
+            htmlBuilder << "<DIV STYLE=\"";
+            htmlBuilder << "display:inline-block;";
+            htmlBuilder << "white-space:pre;";
+
+            htmlBuilder << "background-color:";
+            htmlBuilder << Utils::ColorToHexString(backgroundColor);
+            htmlBuilder << ";";
+
+            htmlBuilder << "font-family:";
+            htmlBuilder << "'";
+            htmlBuilder << ConvertToA(CP_UTF8, fontFaceName);
+            htmlBuilder << "',";
+            // even with different font, add monospace as fallback
+            htmlBuilder << "monospace;";
+
+            htmlBuilder << "font-size:";
+            htmlBuilder << fontHeightPoints;
+            htmlBuilder << "pt;";
+
+            // note: MS Word doesn't support padding (in this way at least)
+            htmlBuilder << "padding:";
+            htmlBuilder << 4; // todo: customizable padding
+            htmlBuilder << "px;";
+
+            htmlBuilder << "\">";
+        }
+
+        // copy text and info color from buffer
+        auto hasWrittenAnyText = false;
+        std::optional<COLORREF> fgColor = std::nullopt;
+        std::optional<COLORREF> bkColor = std::nullopt;
+        for (size_t row = 0; row < rows.text.size(); row++)
+        {
+            size_t startOffset = 0;
+
+            if (row != 0)
+            {
+                htmlBuilder << "<BR>";
+            }
+
+            for (size_t col = 0; col < rows.text.at(row).length(); col++)
+            {
+                const auto writeAccumulatedChars = [&](bool includeCurrent) {
+                    if (col >= startOffset)
+                    {
+                        const auto unescapedText = ConvertToA(CP_UTF8, std::wstring_view(rows.text.at(row)).substr(startOffset, col - startOffset + includeCurrent));
+                        for (const auto c : unescapedText)
+                        {
+                            switch (c)
+                            {
+                            case '<':
+                                htmlBuilder << "&lt;";
+                                break;
+                            case '>':
+                                htmlBuilder << "&gt;";
+                                break;
+                            case '&':
+                                htmlBuilder << "&amp;";
+                                break;
+                            default:
+                                htmlBuilder << c;
+                            }
+                        }
+
+                        startOffset = col;
+                    }
+                };
+
+                if (rows.text.at(row).at(col) == '\r' || rows.text.at(row).at(col) == '\n')
+                {
+                    // do not include \r nor \n as they don't have color attributes
+                    // and are not HTML friendly. For line break use '<BR>' instead.
+                    writeAccumulatedChars(false);
+                    break;
+                }
+
+                auto colorChanged = false;
+                if (!fgColor.has_value() || rows.FgAttr.at(row).at(col) != fgColor.value())
+                {
+                    fgColor = rows.FgAttr.at(row).at(col);
+                    colorChanged = true;
+                }
+
+                if (!bkColor.has_value() || rows.BkAttr.at(row).at(col) != bkColor.value())
+                {
+                    bkColor = rows.BkAttr.at(row).at(col);
+                    colorChanged = true;
+                }
+
+                if (colorChanged)
+                {
+                    writeAccumulatedChars(false);
+
+                    if (hasWrittenAnyText)
+                    {
+                        htmlBuilder << "</SPAN>";
+                    }
+
+                    htmlBuilder << "<SPAN STYLE=\"";
+                    htmlBuilder << "color:";
+                    htmlBuilder << Utils::ColorToHexString(fgColor.value());
+                    htmlBuilder << ";";
+                    htmlBuilder << "background-color:";
+                    htmlBuilder << Utils::ColorToHexString(bkColor.value());
+                    htmlBuilder << ";";
+                    htmlBuilder << "\">";
+                }
+
+                hasWrittenAnyText = true;
+
+                // if this is the last character in the row, flush the whole row
+                if (col == rows.text.at(row).length() - 1)
+                {
+                    writeAccumulatedChars(true);
+                }
+            }
+        }
+
+        if (hasWrittenAnyText)
+        {
+            // last opened span wasn't closed in loop above, so close it now
+            htmlBuilder << "</SPAN>";
+        }
+
+        htmlBuilder << "</DIV>";
+
+        htmlBuilder << "<!--EndFragment -->";
+
+        constexpr std::string_view HtmlFooter = "</BODY></HTML>";
+        htmlBuilder << HtmlFooter;
+
+        // once filled with values, there will be exactly 157 bytes in the clipboard header
+        constexpr size_t ClipboardHeaderSize = 157;
+
+        // these values are byte offsets from start of clipboard
+        const auto htmlStartPos = ClipboardHeaderSize;
+        const auto htmlEndPos = ClipboardHeaderSize + gsl::narrow<size_t>(htmlBuilder.tellp());
+        const auto fragStartPos = ClipboardHeaderSize + gsl::narrow<size_t>(htmlHeader.length());
+        const auto fragEndPos = htmlEndPos - HtmlFooter.length();
+
+        // header required by HTML 0.9 format
+        std::ostringstream clipHeaderBuilder;
+        clipHeaderBuilder << "Version:0.9\r\n";
+        clipHeaderBuilder << std::setfill('0');
+        clipHeaderBuilder << "StartHTML:" << std::setw(10) << htmlStartPos << "\r\n";
+        clipHeaderBuilder << "EndHTML:" << std::setw(10) << htmlEndPos << "\r\n";
+        clipHeaderBuilder << "StartFragment:" << std::setw(10) << fragStartPos << "\r\n";
+        clipHeaderBuilder << "EndFragment:" << std::setw(10) << fragEndPos << "\r\n";
+        clipHeaderBuilder << "StartSelection:" << std::setw(10) << fragStartPos << "\r\n";
+        clipHeaderBuilder << "EndSelection:" << std::setw(10) << fragEndPos << "\r\n";
+
+        return clipHeaderBuilder.str() + htmlBuilder.str();
+    }
+    catch (...)
+    {
+        LOG_HR(wil::ResultFromCaughtException());
+        return {};
+    }
+}
+
+// Routine Description:
+// - Generates an RTF document based on the passed in text and color data
+//   RTF 1.5 Spec: https://www.biblioscape.com/rtf15_spec.htm
+// Arguments:
+// - rows - the text and color data we will format & encapsulate
+// - backgroundColor - default background color for characters, also used in padding
+// - fontHeightPoints - the unscaled font height
+// - fontFaceName - the name of the font used
+// - htmlTitle - value used in title tag of html header. Used to name the application
+// Return Value:
+// - string containing the generated RTF
+std::string TextBuffer::GenRTF(const TextAndColor& rows, const int fontHeightPoints, const std::wstring_view fontFaceName, const COLORREF backgroundColor)
+{
+    try
+    {
+        std::ostringstream rtfBuilder;
+
+        // start rtf
+        rtfBuilder << "{";
+
+        // Standard RTF header.
+        // This is similar to the header generated by WordPad.
+        // \ansi - specifies that the ANSI char set is used in the current doc
+        // \ansicpg1252 - represents the ANSI code page which is used to perform the Unicode to ANSI conversion when writing RTF text
+        // \deff0 - specifies that the default font for the document is the one at index 0 in the font table
+        // \nouicompat - ?
+        rtfBuilder << "\\rtf1\\ansi\\ansicpg1252\\deff0\\nouicompat";
+
+        // font table
+        rtfBuilder << "{\\fonttbl{\\f0\\fmodern\\fcharset0 " << ConvertToA(CP_UTF8, fontFaceName) << ";}}";
+
+        // map to keep track of colors:
+        // keys are colors represented by COLORREF
+        // values are indices of the corresponding colors in the color table
+        std::unordered_map<COLORREF, int> colorMap;
+        auto nextColorIndex = 1; // leave 0 for the default color and start from 1.
+
+        // RTF color table
+        std::ostringstream colorTableBuilder;
+        colorTableBuilder << "{\\colortbl ;";
+        colorTableBuilder << "\\red" << static_cast<int>(GetRValue(backgroundColor))
+                          << "\\green" << static_cast<int>(GetGValue(backgroundColor))
+                          << "\\blue" << static_cast<int>(GetBValue(backgroundColor))
+                          << ";";
+        colorMap[backgroundColor] = nextColorIndex++;
+
+        // content
+        std::ostringstream contentBuilder;
+        contentBuilder << "\\viewkind4\\uc4";
+
+        // paragraph styles
+        // \fs specifies font size in half-points i.e. \fs20 results in a font size
+        // of 10 pts. That's why, font size is multiplied by 2 here.
+        contentBuilder << "\\pard\\slmult1\\f0\\fs" << std::to_string(2 * fontHeightPoints)
+                       << "\\highlight1"
+                       << " ";
+
+        std::optional<COLORREF> fgColor = std::nullopt;
+        std::optional<COLORREF> bkColor = std::nullopt;
+        for (size_t row = 0; row < rows.text.size(); ++row)
+        {
+            size_t startOffset = 0;
+
+            if (row != 0)
+            {
+                contentBuilder << "\\line "; // new line
+            }
+
+            for (size_t col = 0; col < rows.text.at(row).length(); ++col)
+            {
+                const auto writeAccumulatedChars = [&](bool includeCurrent) {
+                    if (col >= startOffset)
+                    {
+                        const auto text = std::wstring_view{ rows.text.at(row) }.substr(startOffset, col - startOffset + includeCurrent);
+                        _AppendRTFText(contentBuilder, text);
+
+                        startOffset = col;
+                    }
+                };
+
+                if (rows.text.at(row).at(col) == '\r' || rows.text.at(row).at(col) == '\n')
+                {
+                    // do not include \r nor \n as they don't have color attributes.
+                    // For line break use \line instead.
+                    writeAccumulatedChars(false);
+                    break;
+                }
+
+                auto colorChanged = false;
+                if (!fgColor.has_value() || rows.FgAttr.at(row).at(col) != fgColor.value())
+                {
+                    fgColor = rows.FgAttr.at(row).at(col);
+                    colorChanged = true;
+                }
+
+                if (!bkColor.has_value() || rows.BkAttr.at(row).at(col) != bkColor.value())
+                {
+                    bkColor = rows.BkAttr.at(row).at(col);
+                    colorChanged = true;
+                }
+
+                if (colorChanged)
+                {
+                    writeAccumulatedChars(false);
+
+                    auto bkColorIndex = 0;
+                    if (colorMap.find(bkColor.value()) != colorMap.end())
+                    {
+                        // color already exists in the map, just retrieve the index
+                        bkColorIndex = colorMap[bkColor.value()];
+                    }
+                    else
+                    {
+                        // color not present in the map, so add it
+                        colorTableBuilder << "\\red" << static_cast<int>(GetRValue(bkColor.value()))
+                                          << "\\green" << static_cast<int>(GetGValue(bkColor.value()))
+                                          << "\\blue" << static_cast<int>(GetBValue(bkColor.value()))
+                                          << ";";
+                        colorMap[bkColor.value()] = nextColorIndex;
+                        bkColorIndex = nextColorIndex++;
+                    }
+
+                    auto fgColorIndex = 0;
+                    if (colorMap.find(fgColor.value()) != colorMap.end())
+                    {
+                        // color already exists in the map, just retrieve the index
+                        fgColorIndex = colorMap[fgColor.value()];
+                    }
+                    else
+                    {
+                        // color not present in the map, so add it
+                        colorTableBuilder << "\\red" << static_cast<int>(GetRValue(fgColor.value()))
+                                          << "\\green" << static_cast<int>(GetGValue(fgColor.value()))
+                                          << "\\blue" << static_cast<int>(GetBValue(fgColor.value()))
+                                          << ";";
+                        colorMap[fgColor.value()] = nextColorIndex;
+                        fgColorIndex = nextColorIndex++;
+                    }
+
+                    contentBuilder << "\\highlight" << bkColorIndex
+                                   << "\\cf" << fgColorIndex
+                                   << " ";
+                }
+
+                // if this is the last character in the row, flush the whole row
+                if (col == rows.text.at(row).length() - 1)
+                {
+                    writeAccumulatedChars(true);
+                }
+            }
+        }
+
+        // end colortbl
+        colorTableBuilder << "}";
+
+        // add color table to the final RTF
+        rtfBuilder << colorTableBuilder.str();
+
+        // add the text content to the final RTF
+        rtfBuilder << contentBuilder.str();
+
+        // end rtf
+        rtfBuilder << "}";
+
+        return rtfBuilder.str();
+    }
+    catch (...)
+    {
+        LOG_HR(wil::ResultFromCaughtException());
+        return {};
+    }
+}
+
+void TextBuffer::_AppendRTFText(std::ostringstream& contentBuilder, const std::wstring_view& text)
+{
+    for (const auto codeUnit : text)
+    {
+        if (codeUnit <= 127)
+        {
+            switch (codeUnit)
+            {
+            case L'\\':
+            case L'{':
+            case L'}':
+                contentBuilder << "\\" << gsl::narrow<char>(codeUnit);
+                break;
+            default:
+                contentBuilder << gsl::narrow<char>(codeUnit);
+            }
+        }
+        else
+        {
+            // Windows uses unsigned wchar_t - RTF uses signed ones.
+            contentBuilder << "\\u" << std::to_string(til::bit_cast<int16_t>(codeUnit)) << "?";
+        }
+    }
+}
+
+// Function Description:
+// - Reflow the contents from the old buffer into the new buffer. The new buffer
+//   can have different dimensions than the old buffer. If it does, then this
+//   function will attempt to maintain the logical contents of the old buffer,
+//   by continuing wrapped lines onto the next line in the new buffer.
+// Arguments:
+// - oldBuffer - the text buffer to copy the contents FROM
+// - newBuffer - the text buffer to copy the contents TO
+// - lastCharacterViewport - Optional. If the caller knows that the last
+//   nonspace character is in a particular Viewport, the caller can provide this
+//   parameter as an optimization, as opposed to searching the entire buffer.
+// - positionInfo - Optional. The caller can provide a pair of rows in this
+//   parameter and we'll calculate the position of the _end_ of those rows in
+//   the new buffer. The rows's new value is placed back into this parameter.
+// Return Value:
+// - S_OK if we successfully copied the contents to the new buffer, otherwise an appropriate HRESULT.
+void TextBuffer::Reflow(TextBuffer& oldBuffer, TextBuffer& newBuffer, const Viewport* lastCharacterViewport, PositionInformation* positionInfo)
+{
+    const auto& oldCursor = oldBuffer.GetCursor();
+    auto& newCursor = newBuffer.GetCursor();
+
+    til::point oldCursorPos = oldCursor.GetPosition();
+    til::point newCursorPos;
+
+    // BODGY: We use oldCursorPos in two critical places below:
+    // * To compute an oldHeight that includes at a minimum the cursor row
+    // * For REFLOW_JANK_CURSOR_WRAP (see comment below)
+    // Both of these would break the reflow algorithm, but the latter of the two in particular
+    // would cause the main copy loop below to deadlock. In other words, these two lines
+    // protect this function against yet-unknown bugs in other parts of the code base.
+    oldCursorPos.x = std::clamp(oldCursorPos.x, 0, oldBuffer._width - 1);
+    oldCursorPos.y = std::clamp(oldCursorPos.y, 0, oldBuffer._height - 1);
+
+    const auto lastRowWithText = oldBuffer.GetLastNonSpaceCharacter(lastCharacterViewport).y;
+
+    auto mutableViewportTop = positionInfo ? positionInfo->mutableViewportTop : til::CoordTypeMax;
+    auto visibleViewportTop = positionInfo ? positionInfo->visibleViewportTop : til::CoordTypeMax;
+
+    til::CoordType oldY = 0;
+    til::CoordType newY = 0;
+    til::CoordType newX = 0;
+    til::CoordType newWidth = newBuffer.GetSize().Width();
+    til::CoordType newYLimit = til::CoordTypeMax;
+
+    const auto oldHeight = std::max(lastRowWithText, oldCursorPos.y) + 1;
+    const auto newHeight = newBuffer.GetSize().Height();
+    const auto newWidthU16 = gsl::narrow_cast<uint16_t>(newWidth);
+
+    // Copy oldBuffer into newBuffer until oldBuffer has been fully consumed.
+    for (; oldY < oldHeight && newY < newYLimit; ++oldY)
+    {
+        const auto& oldRow = oldBuffer.GetRowByOffset(oldY);
+
+        // A pair of double height rows should optimally wrap as a union (i.e. after wrapping there should be 4 lines).
+        // But for this initial implementation I chose the alternative approach: Just truncate them.
+        if (oldRow.GetLineRendition() != LineRendition::SingleWidth)
+        {
+            // Since rows with a non-standard line rendition should be truncated it's important
+            // that we pretend as if the previous row ended in a newline, even if it didn't.
+            // This is what this if does: It newlines.
+            if (newX)
+            {
+                newX = 0;
+                newY++;
+            }
+
+            auto& newRow = newBuffer.GetMutableRowByOffset(newY);
+
+            // See the comment marked with "REFLOW_RESET".
+            if (newY >= newHeight)
+            {
+                newRow.Reset(newBuffer._initialAttributes);
+            }
+
+            newRow.CopyFrom(oldRow);
+            newRow.SetWrapForced(false);
+
+            if (oldY == oldCursorPos.y)
+            {
+                newCursorPos = { newRow.AdjustToGlyphStart(oldCursorPos.x), newY };
+            }
+            if (oldY >= mutableViewportTop)
+            {
+                positionInfo->mutableViewportTop = newY;
+                mutableViewportTop = til::CoordTypeMax;
+            }
+            if (oldY >= visibleViewportTop)
+            {
+                positionInfo->visibleViewportTop = newY;
+                visibleViewportTop = til::CoordTypeMax;
+            }
+
+            newY++;
+            continue;
+        }
+
+        // Rows don't store any information for what column the last written character is in.
+        // We simply truncate all trailing whitespace in this implementation.
+        auto oldRowLimit = oldRow.MeasureRight();
+        if (oldY == oldCursorPos.y)
+        {
+            // REFLOW_JANK_CURSOR_WRAP:
+            // Pretending as if there's always at least whitespace in front of the cursor has the benefit that
+            // * the cursor retains its distance from any preceding text.
+            // * when a client application starts writing on this new, empty line,
+            //   enlarging the buffer unwraps the text onto the preceding line.
+            oldRowLimit = std::max(oldRowLimit, oldCursorPos.x + 1);
+        }
+
+        til::CoordType oldX = 0;
+
+        // Copy oldRow into newBuffer until oldRow has been fully consumed.
+        // We use a do-while loop to ensure that line wrapping occurs and
+        // that attributes are copied over even for seemingly empty rows.
+        do
+        {
+            // This if condition handles line wrapping.
+            // Only if we write past the last column we should wrap and as such this if
+            // condition is in front of the text insertion code instead of behind it.
+            // A SetWrapForced of false implies an explicit newline, which is the default.
+            if (newX >= newWidth)
+            {
+                newBuffer.GetMutableRowByOffset(newY).SetWrapForced(true);
+                newX = 0;
+                newY++;
+            }
+
+            // REFLOW_RESET:
+            // If we shrink the buffer vertically, for instance from 100 rows to 90 rows, we will write 10 rows in the
+            // new buffer twice. We need to reset them before copying text, or otherwise we'll see the previous contents.
+            // We don't need to be smart about this. Reset() is fast and shrinking doesn't occur often.
+            if (newY >= newHeight && newX == 0)
+            {
+                // We need to ensure not to overwrite the row the cursor is on.
+                if (newY >= newYLimit)
+                {
+                    break;
+                }
+                newBuffer.GetMutableRowByOffset(newY).Reset(newBuffer._initialAttributes);
+            }
+
+            auto& newRow = newBuffer.GetMutableRowByOffset(newY);
+
+            RowCopyTextFromState state{
+                .source = oldRow,
+                .columnBegin = newX,
+                .columnLimit = til::CoordTypeMax,
+                .sourceColumnBegin = oldX,
+                .sourceColumnLimit = oldRowLimit,
+            };
+            newRow.CopyTextFrom(state);
+
+            const auto& oldAttr = oldRow.Attributes();
+            auto& newAttr = newRow.Attributes();
+            const auto attributes = oldAttr.slice(gsl::narrow_cast<uint16_t>(oldX), oldAttr.size());
+            newAttr.replace(gsl::narrow_cast<uint16_t>(newX), newAttr.size(), attributes);
+            newAttr.resize_trailing_extent(newWidthU16);
+
+            if (oldY == oldCursorPos.y && oldCursorPos.x >= oldX)
+            {
+                // In theory AdjustToGlyphStart ensures we don't put the cursor on a trailing wide glyph.
+                // In practice I don't think that this can possibly happen. Better safe than sorry.
+                newCursorPos = { newRow.AdjustToGlyphStart(oldCursorPos.x - oldX + newX), newY };
+                // If there's so much text past the old cursor position that it doesn't fit into new buffer,
+                // then the new cursor position will be "lost", because it's overwritten by unrelated text.
+                // We have two choices how can handle this:
+                // * If the new cursor is at an y < 0, just put the cursor at (0,0)
+                // * Stop writing into the new buffer before we overwrite the new cursor position
+                // This implements the second option. There's no fundamental reason why this is better.
+                newYLimit = newY + newHeight;
+            }
+            if (oldY >= mutableViewportTop)
+            {
+                positionInfo->mutableViewportTop = newY;
+                mutableViewportTop = til::CoordTypeMax;
+            }
+            if (oldY >= visibleViewportTop)
+            {
+                positionInfo->visibleViewportTop = newY;
+                visibleViewportTop = til::CoordTypeMax;
+            }
+
+            oldX = state.sourceColumnEnd;
+            newX = state.columnEnd;
+        } while (oldX < oldRowLimit);
+
+        // If the row had an explicit newline we also need to newline. :)
+        if (!oldRow.WasWrapForced())
+        {
+            newX = 0;
+            newY++;
+        }
+    }
+
+    // Finish copying buffer attributes to remaining rows below the last
+    // printable character. This is to fix the `color 2f` scenario, where you
+    // change the buffer colors then resize and everything below the last
+    // printable char gets reset. See GH #12567
+    const auto initializedRowsEnd = oldBuffer._estimateOffsetOfLastCommittedRow() + 1;
+    for (; oldY < initializedRowsEnd && newY < newHeight; oldY++, newY++)
+    {
+        auto& oldRow = oldBuffer.GetRowByOffset(oldY);
+        auto& newRow = newBuffer.GetMutableRowByOffset(newY);
+        auto& newAttr = newRow.Attributes();
+        newAttr = oldRow.Attributes();
+        newAttr.resize_trailing_extent(newWidthU16);
+    }
+
+    // Since we didn't use IncrementCircularBuffer() we need to compute the proper
+    // _firstRow offset now, in a way that replicates IncrementCircularBuffer().
+    // We need to do the same for newCursorPos.y for basically the same reason.
+    if (newY > newHeight)
+    {
+        newBuffer._firstRow = newY % newHeight;
+        // _firstRow maps from API coordinates that always start at 0,0 in the top left corner of the
+        // terminal's scrollback, to the underlying buffer Y coordinate via `(y + _firstRow) % height`.
+        // Here, we need to un-map the `newCursorPos.y` from the underlying Y coordinate to the API coordinate
+        // and so we do `(y - _firstRow) % height`, but we add `+ newHeight` to avoid getting negative results.
+        newCursorPos.y = (newCursorPos.y - newBuffer._firstRow + newHeight) % newHeight;
+    }
+
+    newBuffer.CopyProperties(oldBuffer);
+    newBuffer.CopyHyperlinkMaps(oldBuffer);
+
+    assert(newCursorPos.x >= 0 && newCursorPos.x < newWidth);
+    assert(newCursorPos.y >= 0 && newCursorPos.y < newHeight);
+    newCursor.SetSize(oldCursor.GetSize());
+    newCursor.SetPosition(newCursorPos);
+
+    newBuffer._marks = oldBuffer._marks;
+    newBuffer._trimMarksOutsideBuffer();
+}
+
+// Method Description:
+// - Adds or updates a hyperlink in our hyperlink table
+// Arguments:
+// - The hyperlink URI, the hyperlink id (could be new or old)
+void TextBuffer::AddHyperlinkToMap(std::wstring_view uri, uint16_t id)
+{
+    _hyperlinkMap[id] = uri;
+}
+
+// Method Description:
+// - Retrieves the URI associated with a particular hyperlink ID
+// Arguments:
+// - The hyperlink ID
+// Return Value:
+// - The URI
+std::wstring TextBuffer::GetHyperlinkUriFromId(uint16_t id) const
+{
+    return _hyperlinkMap.at(id);
+}
+
+// Method description:
+// - Provides the hyperlink ID to be assigned as a text attribute, based on the optional custom id provided
+// Arguments:
+// - The user-defined id
+// Return value:
+// - The internal hyperlink ID
+uint16_t TextBuffer::GetHyperlinkId(std::wstring_view uri, std::wstring_view id)
+{
+    uint16_t numericId = 0;
+    if (id.empty())
+    {
+        // no custom id specified, return our internal count
+        numericId = _currentHyperlinkId;
+        ++_currentHyperlinkId;
+    }
+    else
+    {
+        // assign _currentHyperlinkId if the custom id does not already exist
+        std::wstring newId{ id };
+        // hash the URL and add it to the custom ID - GH#7698
+        newId += L"%" + std::to_wstring(til::hash(uri));
+        const auto result = _hyperlinkCustomIdMap.emplace(newId, _currentHyperlinkId);
+        if (result.second)
+        {
+            // the custom id did not already exist
+            ++_currentHyperlinkId;
+        }
+        numericId = (*(result.first)).second;
+    }
+    // _currentHyperlinkId could overflow, make sure its not 0
+    if (_currentHyperlinkId == 0)
+    {
+        ++_currentHyperlinkId;
+    }
+    return numericId;
+}
+
+// Method Description:
+// - Removes a hyperlink from the hyperlink map and the associated
+//   user defined id from the custom id map (if there is one)
+// Arguments:
+// - The ID of the hyperlink to be removed
+void TextBuffer::RemoveHyperlinkFromMap(uint16_t id) noexcept
+{
+    _hyperlinkMap.erase(id);
+    for (const auto& customIdPair : _hyperlinkCustomIdMap)
+    {
+        if (customIdPair.second == id)
+        {
+            _hyperlinkCustomIdMap.erase(customIdPair.first);
+            break;
+        }
+    }
+}
+
+// Method Description:
+// - Obtains the custom ID, if there was one, associated with the
+//   uint16_t id of a hyperlink
+// Arguments:
+// - The uint16_t id of the hyperlink
+// Return Value:
+// - The custom ID if there was one, empty string otherwise
+std::wstring TextBuffer::GetCustomIdFromId(uint16_t id) const
+{
+    for (auto customIdPair : _hyperlinkCustomIdMap)
+    {
+        if (customIdPair.second == id)
+        {
+            return customIdPair.first;
+        }
+    }
+    return {};
+}
+
+// Method Description:
+// - Copies the hyperlink/customID maps of the old buffer into this one,
+//   also copies currentHyperlinkId
+// Arguments:
+// - The other buffer
+void TextBuffer::CopyHyperlinkMaps(const TextBuffer& other)
+{
+    _hyperlinkMap = other._hyperlinkMap;
+    _hyperlinkCustomIdMap = other._hyperlinkCustomIdMap;
+    _currentHyperlinkId = other._currentHyperlinkId;
+}
+
+// Searches through the entire (committed) text buffer for `needle` and returns the coordinates in absolute coordinates.
+// The end coordinates of the returned ranges are considered inclusive.
+std::vector<til::point_span> TextBuffer::SearchText(const std::wstring_view& needle, bool caseInsensitive) const
+{
+    return SearchText(needle, caseInsensitive, 0, til::CoordTypeMax);
+}
+
+// Searches through the given rows [rowBeg,rowEnd) for `needle` and returns the coordinates in absolute coordinates.
+// While the end coordinates of the returned ranges are considered inclusive, the [rowBeg,rowEnd) range is half-open.
+std::vector<til::point_span> TextBuffer::SearchText(const std::wstring_view& needle, bool caseInsensitive, til::CoordType rowBeg, til::CoordType rowEnd) const
+{
+    rowEnd = std::min(rowEnd, _estimateOffsetOfLastCommittedRow() + 1);
+
+    std::vector<til::point_span> results;
+
+    // All whitespace strings would match the not-yet-written parts of the TextBuffer which would be weird.
+    if (allWhitespace(needle) || rowBeg >= rowEnd)
+    {
+        return results;
+    }
+
+    auto text = ICU::UTextFromTextBuffer(*this, rowBeg, rowEnd);
+
+    uint32_t flags = UREGEX_LITERAL;
+    WI_SetFlagIf(flags, UREGEX_CASE_INSENSITIVE, caseInsensitive);
+
+    UErrorCode status = U_ZERO_ERROR;
+    const auto re = ICU::CreateRegex(needle, flags, &status);
+    uregex_setUText(re.get(), &text, &status);
+
+    if (uregex_find(re.get(), -1, &status))
+    {
+        do
+        {
+            results.emplace_back(ICU::BufferRangeFromMatch(&text, re.get()));
+        } while (uregex_findNext(re.get(), &status));
+    }
+
+    return results;
+}
+
+const std::vector<ScrollMark>& TextBuffer::GetMarks() const noexcept
+{
+    return _marks;
+}
+
+// Remove all marks between `start` & `end`, inclusive.
+void TextBuffer::ClearMarksInRange(
+    const til::point start,
+    const til::point end)
+{
+    auto inRange = [&start, &end](const ScrollMark& m) {
+        return (m.start >= start && m.start <= end) ||
+               (m.end >= start && m.end <= end);
+    };
+
+    _marks.erase(std::remove_if(_marks.begin(),
+                                _marks.end(),
+                                inRange),
+                 _marks.end());
+}
+void TextBuffer::ClearAllMarks() noexcept
+{
+    _marks.clear();
+}
+
+// Adjust all the marks in the y-direction by `delta`. Positive values move the
+// marks down (the positive y direction). Negative values move up. This will
+// trim marks that are no longer have a start in the bounds of the buffer
+void TextBuffer::ScrollMarks(const int delta)
+{
+    for (auto& mark : _marks)
+    {
+        mark.start.y += delta;
+
+        // If the mark had sub-regions, then move those pointers too
+        if (mark.commandEnd.has_value())
+        {
+            (*mark.commandEnd).y += delta;
+        }
+        if (mark.outputEnd.has_value())
+        {
+            (*mark.outputEnd).y += delta;
+        }
+    }
+    _trimMarksOutsideBuffer();
+}
+
+// Method Description:
+// - Add a mark to our list of marks, and treat it as the active "prompt". For
+//   the sake of shell integration, we need to know which mark represents the
+//   current prompt/command/output. Internally, we'll always treat the _last_
+//   mark in the list as the current prompt.
+// Arguments:
+// - m: the mark to add.
+void TextBuffer::StartPromptMark(const ScrollMark& m)
+{
+    _marks.push_back(m);
+}
+// Method Description:
+// - Add a mark to our list of marks. Don't treat this as the active prompt.
+//   This should be used for marks created by the UI or from other user input.
+//   By inserting at the start of the list, we can separate out marks that were
+//   generated by client programs vs ones created by the user.
+// Arguments:
+// - m: the mark to add.
+void TextBuffer::AddMark(const ScrollMark& m)
+{
+    _marks.insert(_marks.begin(), m);
+}
+
+void TextBuffer::_trimMarksOutsideBuffer()
+{
+    const til::CoordType height = _height;
+    std::erase_if(_marks, [height](const auto& m) {
+        return (m.start.y < 0) || (m.start.y >= height);
+    });
+}
+
+std::wstring_view TextBuffer::CurrentCommand() const
+{
+    if (_marks.size() == 0)
+    {
+        return L"";
+    }
+
+    const auto& curr{ _marks.back() };
+    const auto& start{ curr.end };
+    const auto& end{ GetCursor().GetPosition() };
+
+    const auto line = start.y;
+    const auto& row = GetRowByOffset(line);
+    return row.GetText(start.x, end.x);
+}
+
+void TextBuffer::SetCurrentPromptEnd(const til::point pos) noexcept
+{
+    if (_marks.empty())
+    {
+        return;
+    }
+    auto& curr{ _marks.back() };
+    curr.end = pos;
+}
+void TextBuffer::SetCurrentCommandEnd(const til::point pos) noexcept
+{
+    if (_marks.empty())
+    {
+        return;
+    }
+    auto& curr{ _marks.back() };
+    curr.commandEnd = pos;
+}
+void TextBuffer::SetCurrentOutputEnd(const til::point pos, ::MarkCategory category) noexcept
+{
+    if (_marks.empty())
+    {
+        return;
+    }
+    auto& curr{ _marks.back() };
+    curr.outputEnd = pos;
+    curr.category = category;
+}