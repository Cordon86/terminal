
// Copyright (c) Microsoft Corporation.
// Licensed under the MIT license.

#include "pch.h"
#include "TerminalPage.h"
#include "TerminalPage.g.cpp"
#include "LastTabClosedEventArgs.g.cpp"
#include "RenameWindowRequestedArgs.g.cpp"
#include "RequestMoveContentArgs.g.cpp"

#include <filesystem>

#include <inc/WindowingBehavior.h>
#include <LibraryResources.h>
#include <TerminalCore/ControlKeyStates.hpp>
#include <til/latch.h>

#include "../../types/inc/utils.hpp"
#include "ColorHelper.h"
#include "DebugTapConnection.h"
#include "SettingsTab.h"
#include "TabRowControl.h"
#include "Utils.h"

using namespace winrt;
using namespace winrt::Microsoft::Terminal::Control;
using namespace winrt::Microsoft::Terminal::Settings::Model;
using namespace winrt::Microsoft::Terminal::TerminalConnection;
using namespace winrt::Microsoft::Terminal;
using namespace winrt::Windows::ApplicationModel::DataTransfer;
using namespace winrt::Windows::Foundation::Collections;
using namespace winrt::Windows::System;
using namespace winrt::Windows::System;
using namespace winrt::Windows::UI;
using namespace winrt::Windows::UI::Core;
using namespace winrt::Windows::UI::Text;
using namespace winrt::Windows::UI::Xaml::Controls;
using namespace winrt::Windows::UI::Xaml;
using namespace winrt::Windows::UI::Xaml::Media;
using namespace ::TerminalApp;
using namespace ::Microsoft::Console;
using namespace ::Microsoft::Terminal::Core;
using namespace std::chrono_literals;

#define HOOKUP_ACTION(action) _actionDispatch->action({ this, &TerminalPage::_Handle##action });

namespace winrt
{
    namespace MUX = Microsoft::UI::Xaml;
    namespace WUX = Windows::UI::Xaml;
    using IInspectable = Windows::Foundation::IInspectable;
    using VirtualKeyModifiers = Windows::System::VirtualKeyModifiers;
}

namespace winrt::TerminalApp::implementation
{
    TerminalPage::TerminalPage(TerminalApp::WindowProperties properties, const TerminalApp::ContentManager& manager) :
        _tabs{ winrt::single_threaded_observable_vector<TerminalApp::TabBase>() },
        _mruTabs{ winrt::single_threaded_observable_vector<TerminalApp::TabBase>() },
        _startupActions{ winrt::single_threaded_vector<ActionAndArgs>() },
        _manager{ manager },
        _hostingHwnd{},
        _WindowProperties{ properties }
    {
        InitializeComponent();

        _WindowProperties.PropertyChanged({ get_weak(), &TerminalPage::_windowPropertyChanged });
    }

    // Method Description:
    // - implements the IInitializeWithWindow interface from shobjidl_core.
    // - We're going to use this HWND as the owner for the ConPTY windows, via
    //   ConptyConnection::ReparentWindow. We need this for applications that
    //   call GetConsoleWindow, and attempt to open a MessageBox for the
    //   console. By marking the conpty windows as owned by the Terminal HWND,
    //   the message box will be owned by the Terminal window as well.
    //   - see GH#2988
    HRESULT TerminalPage::Initialize(HWND hwnd)
    {
        if (!_hostingHwnd.has_value())
        {
            // GH#13211 - if we haven't yet set the owning hwnd, reparent all the controls now.
            for (const auto& tab : _tabs)
            {
                if (auto terminalTab{ _GetTerminalTabImpl(tab) })
                {
                    terminalTab->GetRootPane()->WalkTree([&](auto&& pane) {
                        if (const auto& term{ pane->GetTerminalControl() })
                        {
                            term.OwningHwnd(reinterpret_cast<uint64_t>(hwnd));
                        }
                    });
                }
                // We don't need to worry about resetting the owning hwnd for the
                // SUI here. GH#13211 only repros for a defterm connection, where
                // the tab is spawned before the window is created. It's not
                // possible to make a SUI tab like that, before the window is
                // created. The SUI could be spawned as a part of a window restore,
                // but that would still work fine. The window would be created
                // before restoring previous tabs in that scenario.
            }
        }
        _hostingHwnd = hwnd;
        return S_OK;
    }

    // INVARIANT: This needs to be called on OUR UI thread!
    void TerminalPage::SetSettings(CascadiaSettings settings, bool needRefreshUI)
    {
        assert(Dispatcher().HasThreadAccess());

        _settings = settings;

        // Make sure to _UpdateCommandsForPalette before
        // _RefreshUIForSettingsReload. _UpdateCommandsForPalette will make
        // sure the KeyChordText of Commands is updated, which needs to
        // happen before the Settings UI is reloaded and tries to re-read
        // those values.
        _UpdateCommandsForPalette();
        CommandPalette().SetActionMap(_settings.ActionMap());

        if (needRefreshUI)
        {
            _RefreshUIForSettingsReload();
        }

        // Upon settings update we reload the system settings for scrolling as well.
        // TODO: consider reloading this value periodically.
        _systemRowsToScroll = _ReadSystemRowsToScroll();
    }

    bool TerminalPage::IsElevated() const noexcept
    {
        // use C++11 magic statics to make sure we only do this once.
        // This won't change over the lifetime of the application

        static const auto isElevated = []() {
            // *** THIS IS A SINGLETON ***
            auto result = false;

            // GH#2455 - Make sure to try/catch calls to Application::Current,
            // because that _won't_ be an instance of TerminalApp::App in the
            // LocalTests
            try
            {
                result = ::winrt::Windows::UI::Xaml::Application::Current().as<::winrt::TerminalApp::App>().Logic().IsElevated();
            }
            CATCH_LOG();
            return result;
        }();

        return isElevated;
    }

    void TerminalPage::Create()
    {
        // Hookup the key bindings
        _HookupKeyBindings(_settings.ActionMap());

        _tabContent = this->TabContent();
        _tabRow = this->TabRow();
        _tabView = _tabRow.TabView();
        _rearranging = false;

        const auto isElevated = IsElevated();

        _tabRow.PointerMoved({ get_weak(), &TerminalPage::_RestorePointerCursorHandler });
        _tabView.CanReorderTabs(!isElevated);
        _tabView.CanDragTabs(!isElevated);
        _tabView.TabDragStarting({ get_weak(), &TerminalPage::_TabDragStarted });
        _tabView.TabDragCompleted({ get_weak(), &TerminalPage::_TabDragCompleted });

        auto tabRowImpl = winrt::get_self<implementation::TabRowControl>(_tabRow);
        _newTabButton = tabRowImpl->NewTabButton();

        if (_settings.GlobalSettings().ShowTabsInTitlebar())
        {
            // Remove the TabView from the page. We'll hang on to it, we need to
            // put it in the titlebar.
            uint32_t index = 0;
            if (this->Root().Children().IndexOf(_tabRow, index))
            {
                this->Root().Children().RemoveAt(index);
            }

            // Inform the host that our titlebar content has changed.
            _SetTitleBarContentHandlers(*this, _tabRow);

            // GH#13143 Manually set the tab row's background to transparent here.
            //
            // We're doing it this way because ThemeResources are tricky. We
            // default in XAML to using the appropriate ThemeResource background
            // color for our TabRow. When tabs in the titlebar are _disabled_,
            // this will ensure that the tab row has the correct theme-dependent
            // value. When tabs in the titlebar are _enabled_ (the default),
            // we'll switch the BG to Transparent, to let the Titlebar Control's
            // background be used as the BG for the tab row.
            //
            // We can't do it the other way around (default to Transparent, only
            // switch to a color when disabling tabs in the titlebar), because
            // looking up the correct ThemeResource from and App dictionary is a
            // capital-H Hard problem.
            const auto transparent = Media::SolidColorBrush();
            transparent.Color(Windows::UI::Colors::Transparent());
            _tabRow.Background(transparent);
        }
        _updateThemeColors();

        // Initialize the state of the CloseButtonOverlayMode property of
        // our TabView, to match the tab.showCloseButton property in the theme.
        if (const auto theme = _settings.GlobalSettings().CurrentTheme())
        {
            const auto visibility = theme.Tab() ? theme.Tab().ShowCloseButton() : Settings::Model::TabCloseButtonVisibility::Always;

            switch (visibility)
            {
            case Settings::Model::TabCloseButtonVisibility::Never:
                _tabView.CloseButtonOverlayMode(MUX::Controls::TabViewCloseButtonOverlayMode::Auto);
                break;
            case Settings::Model::TabCloseButtonVisibility::Hover:
                _tabView.CloseButtonOverlayMode(MUX::Controls::TabViewCloseButtonOverlayMode::OnPointerOver);
                break;
            default:
                _tabView.CloseButtonOverlayMode(MUX::Controls::TabViewCloseButtonOverlayMode::Always);
                break;
            }
        }

        // Hookup our event handlers to the ShortcutActionDispatch
        _RegisterActionCallbacks();

        // Hook up inbound connection event handler
        ConptyConnection::NewConnection({ this, &TerminalPage::_OnNewConnection });

        //Event Bindings (Early)
        _newTabButton.Click([weakThis{ get_weak() }](auto&&, auto&&) {
            if (auto page{ weakThis.get() })
            {
                page->_OpenNewTerminalViaDropdown(NewTerminalArgs());
            }
        });
        _newTabButton.Drop([weakThis{ get_weak() }](const Windows::Foundation::IInspectable&, winrt::Windows::UI::Xaml::DragEventArgs e) {
            if (auto page{ weakThis.get() })
            {
                page->NewTerminalByDrop(e);
            }
        });
        _tabView.SelectionChanged({ this, &TerminalPage::_OnTabSelectionChanged });
        _tabView.TabCloseRequested({ this, &TerminalPage::_OnTabCloseRequested });
        _tabView.TabItemsChanged({ this, &TerminalPage::_OnTabItemsChanged });

        _CreateNewTabFlyout();

        _UpdateTabWidthMode();

        // When the visibility of the command palette changes to "collapsed",
        // the palette has been closed. Toss focus back to the currently active
        // control.
        CommandPalette().RegisterPropertyChangedCallback(UIElement::VisibilityProperty(), [this](auto&&, auto&&) {
            if (CommandPalette().Visibility() == Visibility::Collapsed)
            {
                _FocusActiveControl(nullptr, nullptr);
            }
        });
        CommandPalette().DispatchCommandRequested({ this, &TerminalPage::_OnDispatchCommandRequested });
        CommandPalette().CommandLineExecutionRequested({ this, &TerminalPage::_OnCommandLineExecutionRequested });
        CommandPalette().SwitchToTabRequested({ this, &TerminalPage::_OnSwitchToTabRequested });
        CommandPalette().PreviewAction({ this, &TerminalPage::_PreviewActionHandler });

        // Settings AllowDependentAnimations will affect whether animations are
        // enabled application-wide, so we don't need to check it each time we
        // want to create an animation.
        WUX::Media::Animation::Timeline::AllowDependentAnimations(!_settings.GlobalSettings().DisableAnimations());

        // Once the page is actually laid out on the screen, trigger all our
        // startup actions. Things like Panes need to know at least how big the
        // window will be, so they can subdivide that space.
        //
        // _OnFirstLayout will remove this handler so it doesn't get called more than once.
        _layoutUpdatedRevoker = _tabContent.LayoutUpdated(winrt::auto_revoke, { this, &TerminalPage::_OnFirstLayout });

        _isAlwaysOnTop = _settings.GlobalSettings().AlwaysOnTop();

        // DON'T set up Toasts/TeachingTips here. They should be loaded and
        // initialized the first time they're opened, in whatever method opens
        // them.

        // Setup mouse vanish attributes
        SystemParametersInfoW(SPI_GETMOUSEVANISH, 0, &_shouldMouseVanish, false);

        _tabRow.ShowElevationShield(IsElevated() && _settings.GlobalSettings().ShowAdminShield());

        // Store cursor, so we can restore it, e.g., after mouse vanishing
        // (we'll need to adapt this logic once we make cursor context aware)
        try
        {
            _defaultPointerCursor = CoreWindow::GetForCurrentThread().PointerCursor();
        }
        CATCH_LOG();

        ShowSetAsDefaultInfoBar();
    }

    // Method Description:
    // - This is a bit of trickiness: If we're running unelevated, and the user
    //   passed in only --elevate actions, the we don't _actually_ want to
    //   restore the layouts here. We're not _actually_ about to create the
    //   window. We're simply going to toss the commandlines
    // Arguments:
    // - <none>
    // Return Value:
    // - true if we're not elevated but all relevant pane-spawning actions are elevated
    bool TerminalPage::ShouldImmediatelyHandoffToElevated(const CascadiaSettings& settings) const
    {
        // GH#12267: Don't forget about defterm handoff here. If we're being
        // created for embedding, then _yea_, we don't need to handoff to an
        // elevated window.
        if (!_startupActions || IsElevated() || _shouldStartInboundListener || _startupActions.Size() == 0)
        {
            // there aren't startup actions, or we're elevated. In that case, go for it.
            return false;
        }

        // Check that there's at least one action that's not just an elevated newTab action.
        for (const auto& action : _startupActions)
        {
            NewTerminalArgs newTerminalArgs{ nullptr };

            if (action.Action() == ShortcutAction::NewTab)
            {
                const auto& args{ action.Args().try_as<NewTabArgs>() };
                if (args)
                {
                    newTerminalArgs = args.TerminalArgs();
                }
                else
                {
                    // This was a nt action that didn't have any args. The default
                    // profile may want to be elevated, so don't just early return.
                }
            }
            else if (action.Action() == ShortcutAction::SplitPane)
            {
                const auto& args{ action.Args().try_as<SplitPaneArgs>() };
                if (args)
                {
                    newTerminalArgs = args.TerminalArgs();
                }
                else
                {
                    // This was a nt action that didn't have any args. The default
                    // profile may want to be elevated, so don't just early return.
                }
            }
            else
            {
                // This was not a new tab or split pane action.
                // This doesn't affect the outcome
                continue;
            }

            // It's possible that newTerminalArgs is null here.
            // GetProfileForArgs should be resilient to that.
            const auto profile{ settings.GetProfileForArgs(newTerminalArgs) };
            if (profile.Elevate())
            {
                continue;
            }

            // The profile didn't want to be elevated, and we aren't elevated.
            // We're going to open at least one tab, so return false.
            return false;
        }
        return true;
    }

    // Method Description:
    // - Escape hatch for immediately dispatching requests to elevated windows
    //   when first launched. At this point in startup, the window doesn't exist
    //   yet, XAML hasn't been started, but we need to dispatch these actions.
    //   We can't just go through ProcessStartupActions, because that processes
    //   the actions async using the XAML dispatcher (which doesn't exist yet)
    // - DON'T CALL THIS if you haven't already checked
    //   ShouldImmediatelyHandoffToElevated. If you're thinking about calling
    //   this outside of the one place it's used, that's probably the wrong
    //   solution.
    // Arguments:
    // - settings: the settings we should use for dispatching these actions. At
    //   this point in startup, we hadn't otherwise been initialized with these,
    //   so use them now.
    // Return Value:
    // - <none>
    void TerminalPage::HandoffToElevated(const CascadiaSettings& settings)
    {
        if (!_startupActions)
        {
            return;
        }

        // Hookup our event handlers to the ShortcutActionDispatch
        _settings = settings;
        _HookupKeyBindings(_settings.ActionMap());
        _RegisterActionCallbacks();

        for (const auto& action : _startupActions)
        {
            // only process new tabs and split panes. They're all going to the elevated window anyways.
            if (action.Action() == ShortcutAction::NewTab || action.Action() == ShortcutAction::SplitPane)
            {
                _actionDispatch->DoAction(action);
            }
        }
    }

    winrt::fire_and_forget TerminalPage::NewTerminalByDrop(winrt::Windows::UI::Xaml::DragEventArgs& e)
    {
        Windows::Foundation::Collections::IVectorView<Windows::Storage::IStorageItem> items;
        try
        {
            items = co_await e.DataView().GetStorageItemsAsync();
        }
        CATCH_LOG();

        if (items.Size() == 1)
        {
            std::filesystem::path path(items.GetAt(0).Path().c_str());
            if (!std::filesystem::is_directory(path))
            {
                path = path.parent_path();
            }

            NewTerminalArgs args;
            args.StartingDirectory(winrt::hstring{ path.wstring() });
            this->_OpenNewTerminalViaDropdown(args);

            TraceLoggingWrite(
                g_hTerminalAppProvider,
                "NewTabByDragDrop",
                TraceLoggingDescription("Event emitted when the user drag&drops onto the new tab button"),
                TraceLoggingKeyword(MICROSOFT_KEYWORD_MEASURES),
                TelemetryPrivacyDataTag(PDT_ProductAndServiceUsage));
        }
    }

    // Method Description:
    // - This method is called once command palette action was chosen for dispatching
    //   We'll use this event to dispatch this command.
    // Arguments:
    // - command - command to dispatch
    // Return Value:
    // - <none>
    void TerminalPage::_OnDispatchCommandRequested(const IInspectable& /*sender*/, const Microsoft::Terminal::Settings::Model::Command& command)
    {
        const auto& actionAndArgs = command.ActionAndArgs();
        _actionDispatch->DoAction(actionAndArgs);
    }

    // Method Description:
    // - This method is called once command palette command line was chosen for execution
    //   We'll use this event to create a command line execution command and dispatch it.
    // Arguments:
    // - command - command to dispatch
    // Return Value:
    // - <none>
    void TerminalPage::_OnCommandLineExecutionRequested(const IInspectable& /*sender*/, const winrt::hstring& commandLine)
    {
        ExecuteCommandlineArgs args{ commandLine };
        ActionAndArgs actionAndArgs{ ShortcutAction::ExecuteCommandline, args };
        _actionDispatch->DoAction(actionAndArgs);
    }

    // Method Description:
    // - This method is called once on startup, on the first LayoutUpdated event.
    //   We'll use this event to know that we have an ActualWidth and
    //   ActualHeight, so we can now attempt to process our list of startup
    //   actions.
    // - We'll remove this event handler when the event is first handled.
    // - If there are no startup actions, we'll open a single tab with the
    //   default profile.
    // Arguments:
    // - <unused>
    // Return Value:
    // - <none>
    void TerminalPage::_OnFirstLayout(const IInspectable& /*sender*/, const IInspectable& /*eventArgs*/)
    {
        // Only let this succeed once.
        _layoutUpdatedRevoker.revoke();

        // This event fires every time the layout changes, but it is always the
        // last one to fire in any layout change chain. That gives us great
        // flexibility in finding the right point at which to initialize our
        // renderer (and our terminal). Any earlier than the last layout update
        // and we may not know the terminal's starting size.
        if (_startupState == StartupState::NotInitialized)
        {
            _startupState = StartupState::InStartup;

            ProcessStartupActions(_startupActions, true);

            // If we were told that the COM server needs to be started to listen for incoming
            // default application connections, start it now.
            // This MUST be done after we've registered the event listener for the new connections
            // or the COM server might start receiving requests on another thread and dispatch
            // them to nowhere.
            _StartInboundListener();
        }
    }

    // Routine Description:
    // - Will start the listener for inbound console handoffs if we have already determined
    //   that we should do so.
    // NOTE: Must be after TerminalPage::_OnNewConnection has been connected up.
    // Arguments:
    // - <unused> - Looks at _shouldStartInboundListener
    // Return Value:
    // - <none> - May fail fast if setup fails as that would leave us in a weird state.
    void TerminalPage::_StartInboundListener()
    {
        if (_shouldStartInboundListener)
        {
            _shouldStartInboundListener = false;

            try
            {
                winrt::Microsoft::Terminal::TerminalConnection::ConptyConnection::StartInboundListener();
            }
            // If we failed to start the listener, it will throw.
            // We don't want to fail fast here because if a peasant has some trouble with
            // starting the listener, we don't want it to crash and take all its tabs down
            // with it.
            catch (...)
            {
                LOG_CAUGHT_EXCEPTION();
            }
        }
    }

    // Method Description:
    // - Process all the startup actions in the provided list of startup
    //   actions. We'll do this all at once here.
    // Arguments:
    // - actions: a winrt vector of actions to process. Note that this must NOT
    //   be an IVector&, because we need the collection to be accessible on the
    //   other side of the co_await.
    // - initial: if true, we're parsing these args during startup, and we
    //   should fire an Initialized event.
    // - cwd: If not empty, we should try switching to this provided directory
    //   while processing these actions. This will allow something like `wt -w 0
    //   nt -d .` from inside another directory to work as expected.
    // Return Value:
    // - <none>
    winrt::fire_and_forget TerminalPage::ProcessStartupActions(Windows::Foundation::Collections::IVector<ActionAndArgs> actions,
                                                               const bool initial,
                                                               const winrt::hstring cwd)
    {
        auto weakThis{ get_weak() };

        // Handle it on a subsequent pass of the UI thread.
        co_await wil::resume_foreground(Dispatcher(), CoreDispatcherPriority::Normal);

        // If the caller provided a CWD, switch to that directory, then switch
        // back once we're done. This looks weird though, because we have to set
        // up the scope_exit _first_. We'll release the scope_exit if we don't
        // actually need it.
        auto originalCwd{ wil::GetCurrentDirectoryW<std::wstring>() };
        auto restoreCwd = wil::scope_exit([&originalCwd]() {
            // ignore errors, we'll just power on through. We'd rather do
            // something rather than fail silently if the directory doesn't
            // actually exist.
            LOG_IF_WIN32_BOOL_FALSE(SetCurrentDirectory(originalCwd.c_str()));
        });
        if (cwd.empty())
        {
            restoreCwd.release();
        }
        else
        {
            // ignore errors, we'll just power on through. We'd rather do
            // something rather than fail silently if the directory doesn't
            // actually exist.
            LOG_IF_WIN32_BOOL_FALSE(SetCurrentDirectory(cwd.c_str()));
        }

        if (auto page{ weakThis.get() })
        {
            for (const auto& action : actions)
            {
                if (auto page{ weakThis.get() })
                {
                    _actionDispatch->DoAction(action);
                }
                else
                {
                    co_return;
                }
            }

            // GH#6586: now that we're done processing all startup commands,
            // focus the active control. This will work as expected for both
            // commandline invocations and for `wt` action invocations.
            if (const auto control = _GetActiveControl())
            {
                control.Focus(FocusState::Programmatic);
            }
        }
        if (initial)
        {
            _CompleteInitialization();
        }
    }

    // Method Description:
    // - Perform and steps that need to be done once our initial state is all
    //   set up. This includes entering fullscreen mode and firing our
    //   Initialized event.
    // Arguments:
    // - <none>
    // Return Value:
    // - <none>
    void TerminalPage::_CompleteInitialization()
    {
        _startupState = StartupState::Initialized;

        // GH#632 - It's possible that the user tried to create the terminal
        // with only one tab, with only an elevated profile. If that happens,
        // we'll create _another_ process to host the elevated version of that
        // profile. This can happen from the jumplist, or if the default profile
        // is `elevate:true`, or from the commandline.
        //
        // However, we need to make sure to close this window in that scenario.
        // Since there aren't any _tabs_ in this window, we won't ever get a
        // closed event. So do it manually.
        //
        // GH#12267: Make sure that we don't instantly close ourselves when
        // we're readying to accept a defterm connection. In that case, we don't
        // have a tab yet, but will once we're initialized.
        if (_tabs.Size() == 0 && !(_shouldStartInboundListener || _isEmbeddingInboundListener))
        {
            _LastTabClosedHandlers(*this, nullptr);
        }
        else
        {
            _InitializedHandlers(*this, nullptr);
        }
    }

    // Method Description:
    // - Show a dialog with "About" information. Displays the app's Display
    //   Name, version, getting started link, source code link, documentation link, release
    //   Notes link, send feedback link and privacy policy link.
    void TerminalPage::_ShowAboutDialog()
    {
        _ShowDialogHelper(L"AboutDialog");
    }

    winrt::hstring TerminalPage::ApplicationDisplayName()
    {
        return CascadiaSettings::ApplicationDisplayName();
    }

    winrt::hstring TerminalPage::ApplicationVersion()
    {
        return CascadiaSettings::ApplicationVersion();
    }

    void TerminalPage::_SendFeedbackOnClick(const IInspectable& /*sender*/, const Windows::UI::Xaml::Controls::ContentDialogButtonClickEventArgs& /*eventArgs*/)
    {
#if defined(WT_BRANDING_RELEASE)
        ShellExecute(nullptr, nullptr, L"https://go.microsoft.com/fwlink/?linkid=2125419", nullptr, nullptr, SW_SHOW);
#else
        ShellExecute(nullptr, nullptr, L"https://go.microsoft.com/fwlink/?linkid=2204904", nullptr, nullptr, SW_SHOW);
#endif
    }

    void TerminalPage::_ThirdPartyNoticesOnClick(const IInspectable& /*sender*/, const Windows::UI::Xaml::RoutedEventArgs& /*eventArgs*/)
    {
        std::filesystem::path currentPath{ wil::GetModuleFileNameW<std::wstring>(nullptr) };
        currentPath.replace_filename(L"NOTICE.html");
        ShellExecute(nullptr, nullptr, currentPath.c_str(), nullptr, nullptr, SW_SHOW);
    }

    // Method Description:
    // - Helper to show a content dialog
    // - We only open a content dialog if there isn't one open already
    winrt::Windows::Foundation::IAsyncOperation<ContentDialogResult> TerminalPage::_ShowDialogHelper(const std::wstring_view& name)
    {
        if (auto presenter{ _dialogPresenter.get() })
        {
            co_return co_await presenter.ShowDialog(FindName(name).try_as<WUX::Controls::ContentDialog>());
        }
        co_return ContentDialogResult::None;
    }

    // Method Description:
    // - Displays a dialog to warn the user that they are about to close all open windows.
    //   Once the user clicks the OK button, shut down the application.
    //   If cancel is clicked, the dialog will close.
    // - Only one dialog can be visible at a time. If another dialog is visible
    //   when this is called, nothing happens. See _ShowDialog for details
    winrt::Windows::Foundation::IAsyncOperation<ContentDialogResult> TerminalPage::_ShowQuitDialog()
    {
        return _ShowDialogHelper(L"QuitDialog");
    }

    // Method Description:
    // - Displays a dialog for warnings found while closing the terminal app using
    //   key binding with multiple tabs opened. Display messages to warn user
    //   that more than 1 tab is opened, and once the user clicks the OK button, remove
    //   all the tabs and shut down and app. If cancel is clicked, the dialog will close
    // - Only one dialog can be visible at a time. If another dialog is visible
    //   when this is called, nothing happens. See _ShowDialog for details
    winrt::Windows::Foundation::IAsyncOperation<ContentDialogResult> TerminalPage::_ShowCloseWarningDialog()
    {
        return _ShowDialogHelper(L"CloseAllDialog");
    }

    // Method Description:
    // - Displays a dialog for warnings found while closing the terminal tab marked as read-only
    winrt::Windows::Foundation::IAsyncOperation<ContentDialogResult> TerminalPage::_ShowCloseReadOnlyDialog()
    {
        return _ShowDialogHelper(L"CloseReadOnlyDialog");
    }

    // Method Description:
    // - Displays a dialog to warn the user about the fact that the text that
    //   they are trying to paste contains the "new line" character which can
    //   have the effect of starting commands without the user's knowledge if
    //   it is pasted on a shell where the "new line" character marks the end
    //   of a command.
    // - Only one dialog can be visible at a time. If another dialog is visible
    //   when this is called, nothing happens. See _ShowDialog for details
    winrt::Windows::Foundation::IAsyncOperation<ContentDialogResult> TerminalPage::_ShowMultiLinePasteWarningDialog()
    {
        return _ShowDialogHelper(L"MultiLinePasteDialog");
    }

    // Method Description:
    // - Displays a dialog to warn the user about the fact that the text that
    //   they are trying to paste is very long, in case they did not mean to
    //   paste it but pressed the paste shortcut by accident.
    // - Only one dialog can be visible at a time. If another dialog is visible
    //   when this is called, nothing happens. See _ShowDialog for details
    winrt::Windows::Foundation::IAsyncOperation<ContentDialogResult> TerminalPage::_ShowLargePasteWarningDialog()
    {
        return _ShowDialogHelper(L"LargePasteDialog");
    }

    // Method Description:
    // - Builds the flyout (dropdown) attached to the new tab button, and
    //   attaches it to the button. Populates the flyout with one entry per
    //   Profile, displaying the profile's name. Clicking each flyout item will
    //   open a new tab with that profile.
    //   Below the profiles are the static menu items: settings, command palette
    void TerminalPage::_CreateNewTabFlyout()
    {
        auto newTabFlyout = WUX::Controls::MenuFlyout{};
        newTabFlyout.Placement(WUX::Controls::Primitives::FlyoutPlacementMode::BottomEdgeAlignedLeft);

        // Create profile entries from the NewTabMenu configuration using a
        // recursive helper function. This returns a std::vector of FlyoutItemBases,
        // that we then add to our Flyout.
        auto entries = _settings.GlobalSettings().NewTabMenu();
        auto items = _CreateNewTabFlyoutItems(entries);
        for (const auto& item : items)
        {
            newTabFlyout.Items().Append(item);
        }

        // add menu separator
        auto separatorItem = WUX::Controls::MenuFlyoutSeparator{};
        newTabFlyout.Items().Append(separatorItem);

        // add static items
        {
            // GH#2455 - Make sure to try/catch calls to Application::Current,
            // because that _won't_ be an instance of TerminalApp::App in the
            // LocalTests
            auto isUwp = false;
            try
            {
                isUwp = ::winrt::Windows::UI::Xaml::Application::Current().as<::winrt::TerminalApp::App>().Logic().IsUwp();
            }
            CATCH_LOG();

            if (!isUwp)
            {
                // Create the settings button.
                auto settingsItem = WUX::Controls::MenuFlyoutItem{};
                settingsItem.Text(RS_(L"SettingsMenuItem"));
                const auto settingsToolTip = RS_(L"SettingsToolTip");

                WUX::Controls::ToolTipService::SetToolTip(settingsItem, box_value(settingsToolTip));
                Automation::AutomationProperties::SetHelpText(settingsItem, settingsToolTip);

                WUX::Controls::SymbolIcon ico{};
                ico.Symbol(WUX::Controls::Symbol::Setting);
                settingsItem.Icon(ico);

                settingsItem.Click({ this, &TerminalPage::_SettingsButtonOnClick });
                newTabFlyout.Items().Append(settingsItem);

                auto actionMap = _settings.ActionMap();
                const auto settingsKeyChord{ actionMap.GetKeyBindingForAction(ShortcutAction::OpenSettings, OpenSettingsArgs{ SettingsTarget::SettingsUI }) };
                if (settingsKeyChord)
                {
                    _SetAcceleratorForMenuItem(settingsItem, settingsKeyChord);
                }

                // Create the command palette button.
                auto commandPaletteFlyout = WUX::Controls::MenuFlyoutItem{};
                commandPaletteFlyout.Text(RS_(L"CommandPaletteMenuItem"));
                const auto commandPaletteToolTip = RS_(L"CommandPaletteToolTip");

                WUX::Controls::ToolTipService::SetToolTip(commandPaletteFlyout, box_value(commandPaletteToolTip));
                Automation::AutomationProperties::SetHelpText(commandPaletteFlyout, commandPaletteToolTip);

                WUX::Controls::FontIcon commandPaletteIcon{};
                commandPaletteIcon.Glyph(L"\xE945");
                commandPaletteIcon.FontFamily(Media::FontFamily{ L"Segoe Fluent Icons, Segoe MDL2 Assets" });
                commandPaletteFlyout.Icon(commandPaletteIcon);

                commandPaletteFlyout.Click({ this, &TerminalPage::_CommandPaletteButtonOnClick });
                newTabFlyout.Items().Append(commandPaletteFlyout);

                const auto commandPaletteKeyChord{ actionMap.GetKeyBindingForAction(ShortcutAction::ToggleCommandPalette) };
                if (commandPaletteKeyChord)
                {
                    _SetAcceleratorForMenuItem(commandPaletteFlyout, commandPaletteKeyChord);
                }
            }

            // Create the about button.
            auto aboutFlyout = WUX::Controls::MenuFlyoutItem{};
            aboutFlyout.Text(RS_(L"AboutMenuItem"));
            const auto aboutToolTip = RS_(L"AboutToolTip");

            WUX::Controls::ToolTipService::SetToolTip(aboutFlyout, box_value(aboutToolTip));
            Automation::AutomationProperties::SetHelpText(aboutFlyout, aboutToolTip);

            WUX::Controls::SymbolIcon aboutIcon{};
            aboutIcon.Symbol(WUX::Controls::Symbol::Help);
            aboutFlyout.Icon(aboutIcon);

            aboutFlyout.Click({ this, &TerminalPage::_AboutButtonOnClick });
            newTabFlyout.Items().Append(aboutFlyout);
        }

        // Before opening the fly-out set focus on the current tab
        // so no matter how fly-out is closed later on the focus will return to some tab.
        // We cannot do it on closing because if the window loses focus (alt+tab)
        // the closing event is not fired.
        // It is important to set the focus on the tab
        // Since the previous focus location might be discarded in the background,
        // e.g., the command palette will be dismissed by the menu,
        // and then closing the fly-out will move the focus to wrong location.
        newTabFlyout.Opening([this](auto&&, auto&&) {
            _FocusCurrentTab(true);
        });
        _newTabButton.Flyout(newTabFlyout);
    }

    // Method Description:
    // - For a given list of tab menu entries, this method will create the corresponding
    //   list of flyout items. This is a recursive method that calls itself when it comes
    //   across a folder entry.
    std::vector<WUX::Controls::MenuFlyoutItemBase> TerminalPage::_CreateNewTabFlyoutItems(IVector<NewTabMenuEntry> entries)
    {
        std::vector<WUX::Controls::MenuFlyoutItemBase> items;

        if (entries == nullptr || entries.Size() == 0)
        {
            return items;
        }

        for (const auto& entry : entries)
        {
            if (entry == nullptr)
            {
                continue;
            }

            switch (entry.Type())
            {
            case NewTabMenuEntryType::Separator:
            {
                items.push_back(WUX::Controls::MenuFlyoutSeparator{});
                break;
            }
            // A folder has a custom name and icon, and has a number of entries that require
            // us to call this method recursively.
            case NewTabMenuEntryType::Folder:
            {
                const auto folderEntry = entry.as<FolderEntry>();
                const auto folderEntries = folderEntry.Entries();

                // If the folder is empty, we should skip the entry if AllowEmpty is false, or
                // when the folder should inline.
                // The IsEmpty check includes semantics for nested (empty) folders
                if (folderEntries.Size() == 0 && (!folderEntry.AllowEmpty() || folderEntry.Inlining() == FolderEntryInlining::Auto))
                {
                    break;
                }

                // Recursively generate flyout items
                auto folderEntryItems = _CreateNewTabFlyoutItems(folderEntries);

                // If the folder should auto-inline and there is only one item, do so.
                if (folderEntry.Inlining() == FolderEntryInlining::Auto && folderEntries.Size() == 1)
                {
                    for (auto const& folderEntryItem : folderEntryItems)
                    {
                        items.push_back(folderEntryItem);
                    }

                    break;
                }

                // Otherwise, create a flyout
                auto folderItem = WUX::Controls::MenuFlyoutSubItem{};
                folderItem.Text(folderEntry.Name());

                auto icon = _CreateNewTabFlyoutIcon(folderEntry.Icon());
                folderItem.Icon(icon);

                for (const auto& folderEntryItem : folderEntryItems)
                {
                    folderItem.Items().Append(folderEntryItem);
                }

                // If the folder is empty, and by now we know we set AllowEmpty to true,
                // create a placeholder item here
                if (folderEntries.Size() == 0)
                {
                    auto placeholder = WUX::Controls::MenuFlyoutItem{};
                    placeholder.Text(RS_(L"NewTabMenuFolderEmpty"));
                    placeholder.IsEnabled(false);

                    folderItem.Items().Append(placeholder);
                }

                items.push_back(folderItem);
                break;
            }
            // Any "collection entry" will simply make us add each profile in the collection
            // separately. This collection is stored as a map <int, Profile>, so the correct
            // profile index is already known.
            case NewTabMenuEntryType::RemainingProfiles:
            case NewTabMenuEntryType::MatchProfiles:
            {
                const auto remainingProfilesEntry = entry.as<ProfileCollectionEntry>();
                if (remainingProfilesEntry.Profiles() == nullptr)
                {
                    break;
                }

                for (auto&& [profileIndex, remainingProfile] : remainingProfilesEntry.Profiles())
                {
                    items.push_back(_CreateNewTabFlyoutProfile(remainingProfile, profileIndex));
                }

                break;
            }
            // A single profile, the profile index is also given in the entry
            case NewTabMenuEntryType::Profile:
            {
                const auto profileEntry = entry.as<ProfileEntry>();
                if (profileEntry.Profile() == nullptr)
                {
                    break;
                }

                auto profileItem = _CreateNewTabFlyoutProfile(profileEntry.Profile(), profileEntry.ProfileIndex());
                items.push_back(profileItem);
                break;
            }
            }
        }

        return items;
    }

    // Method Description:
    // - This method creates a flyout menu item for a given profile with the given index.
    //   It makes sure to set the correct icon, keybinding, and click-action.
    WUX::Controls::MenuFlyoutItem TerminalPage::_CreateNewTabFlyoutProfile(const Profile profile, int profileIndex)
    {
        auto profileMenuItem = WUX::Controls::MenuFlyoutItem{};

        // Add the keyboard shortcuts based on the number of profiles defined
        // Look for a keychord that is bound to the equivalent
        // NewTab(ProfileIndex=N) action
        NewTerminalArgs newTerminalArgs{ profileIndex };
        NewTabArgs newTabArgs{ newTerminalArgs };
        auto profileKeyChord{ _settings.ActionMap().GetKeyBindingForAction(ShortcutAction::NewTab, newTabArgs) };

        // make sure we find one to display
        if (profileKeyChord)
        {
            _SetAcceleratorForMenuItem(profileMenuItem, profileKeyChord);
        }

        auto profileName = profile.Name();
        profileMenuItem.Text(profileName);

        // If there's an icon set for this profile, set it as the icon for
        // this flyout item
        if (!profile.Icon().empty())
        {
            const auto icon = _CreateNewTabFlyoutIcon(profile.Icon());
            profileMenuItem.Icon(icon);
        }

        if (profile.Guid() == _settings.GlobalSettings().DefaultProfile())
        {
            // Contrast the default profile with others in font weight.
            profileMenuItem.FontWeight(FontWeights::Bold());
        }

        auto newTabRun = WUX::Documents::Run();
        newTabRun.Text(RS_(L"NewTabRun/Text"));
        auto newPaneRun = WUX::Documents::Run();
        newPaneRun.Text(RS_(L"NewPaneRun/Text"));
        newPaneRun.FontStyle(FontStyle::Italic);
        auto newWindowRun = WUX::Documents::Run();
        newWindowRun.Text(RS_(L"NewWindowRun/Text"));
        newWindowRun.FontStyle(FontStyle::Italic);
        auto elevatedRun = WUX::Documents::Run();
        elevatedRun.Text(RS_(L"ElevatedRun/Text"));
        elevatedRun.FontStyle(FontStyle::Italic);

        auto textBlock = WUX::Controls::TextBlock{};
        textBlock.Inlines().Append(newTabRun);
        textBlock.Inlines().Append(WUX::Documents::LineBreak{});
        textBlock.Inlines().Append(newPaneRun);
        textBlock.Inlines().Append(WUX::Documents::LineBreak{});
        textBlock.Inlines().Append(newWindowRun);
        textBlock.Inlines().Append(WUX::Documents::LineBreak{});
        textBlock.Inlines().Append(elevatedRun);

        auto toolTip = WUX::Controls::ToolTip{};
        toolTip.Content(textBlock);
        WUX::Controls::ToolTipService::SetToolTip(profileMenuItem, toolTip);

        profileMenuItem.Click([profileIndex, weakThis{ get_weak() }](auto&&, auto&&) {
            if (auto page{ weakThis.get() })
            {
                NewTerminalArgs newTerminalArgs{ profileIndex };
                page->_OpenNewTerminalViaDropdown(newTerminalArgs);
            }
        });

        return profileMenuItem;
    }

    // Method Description:
    // - Helper method to create an IconElement that can be passed to MenuFlyoutItems and
    //   MenuFlyoutSubItems
    IconElement TerminalPage::_CreateNewTabFlyoutIcon(const winrt::hstring& iconSource)
    {
        if (iconSource.empty())
        {
            return nullptr;
        }

        auto icon = IconPathConverter::IconWUX(iconSource);
        Automation::AutomationProperties::SetAccessibilityView(icon, Automation::Peers::AccessibilityView::Raw);

        return icon;
    }

    // Function Description:
    // Called when the openNewTabDropdown keybinding is used.
    // Shows the dropdown flyout.
    void TerminalPage::_OpenNewTabDropdown()
    {
        _newTabButton.Flyout().ShowAt(_newTabButton);
    }

    void TerminalPage::_OpenNewTerminalViaDropdown(const NewTerminalArgs newTerminalArgs)
    {
        // if alt is pressed, open a pane
        const auto window = CoreWindow::GetForCurrentThread();
        const auto rAltState = window.GetKeyState(VirtualKey::RightMenu);
        const auto lAltState = window.GetKeyState(VirtualKey::LeftMenu);
        const auto altPressed = WI_IsFlagSet(lAltState, CoreVirtualKeyStates::Down) ||
                                WI_IsFlagSet(rAltState, CoreVirtualKeyStates::Down);

        const auto shiftState{ window.GetKeyState(VirtualKey::Shift) };
        const auto rShiftState = window.GetKeyState(VirtualKey::RightShift);
        const auto lShiftState = window.GetKeyState(VirtualKey::LeftShift);
        const auto shiftPressed{ WI_IsFlagSet(shiftState, CoreVirtualKeyStates::Down) ||
                                 WI_IsFlagSet(lShiftState, CoreVirtualKeyStates::Down) ||
                                 WI_IsFlagSet(rShiftState, CoreVirtualKeyStates::Down) };

        const auto ctrlState{ window.GetKeyState(VirtualKey::Control) };
        const auto rCtrlState = window.GetKeyState(VirtualKey::RightControl);
        const auto lCtrlState = window.GetKeyState(VirtualKey::LeftControl);
        const auto ctrlPressed{ WI_IsFlagSet(ctrlState, CoreVirtualKeyStates::Down) ||
                                WI_IsFlagSet(rCtrlState, CoreVirtualKeyStates::Down) ||
                                WI_IsFlagSet(lCtrlState, CoreVirtualKeyStates::Down) };

        // Check for DebugTap
        auto debugTap = this->_settings.GlobalSettings().DebugFeaturesEnabled() &&
                        WI_IsFlagSet(lAltState, CoreVirtualKeyStates::Down) &&
                        WI_IsFlagSet(rAltState, CoreVirtualKeyStates::Down);

        const auto dispatchToElevatedWindow = ctrlPressed && !IsElevated();

        if ((shiftPressed || dispatchToElevatedWindow) && !debugTap)
        {
            // Manually fill in the evaluated profile.
            if (newTerminalArgs.ProfileIndex() != nullptr)
            {
                // We want to promote the index to a GUID because there is no "launch to profile index" command.
                const auto profile = _settings.GetProfileForArgs(newTerminalArgs);
                if (profile)
                {
                    newTerminalArgs.Profile(::Microsoft::Console::Utils::GuidToString(profile.Guid()));
                }
            }

            if (dispatchToElevatedWindow)
            {
                _OpenElevatedWT(newTerminalArgs);
            }
            else
            {
                _OpenNewWindow(newTerminalArgs);
            }
        }
        else
        {
            const auto newPane = _MakePane(newTerminalArgs);
            // If the newTerminalArgs caused us to open an elevated window
            // instead of creating a pane, it may have returned nullptr. Just do
            // nothing then.
            if (!newPane)
            {
                return;
            }
            if (altPressed && !debugTap)
            {
                this->_SplitPane(SplitDirection::Automatic,
                                 0.5f,
                                 newPane);
            }
            else
            {
                _CreateNewTabFromPane(newPane);
            }
        }
    }

    winrt::fire_and_forget TerminalPage::_RemoveOnCloseRoutine(Microsoft::UI::Xaml::Controls::TabViewItem tabViewItem, winrt::com_ptr<TerminalPage> page)
    {
        co_await wil::resume_foreground(page->_tabView.Dispatcher());

        if (auto tab{ _GetTabByTabViewItem(tabViewItem) })
        {
            _RemoveTab(tab);
        }
    }

    // Method Description:
    // - Creates a new connection based on the profile settings
    // Arguments:
    // - the profile we want the settings from
    // - the terminal settings
    // Return value:
    // - the desired connection
    TerminalConnection::ITerminalConnection TerminalPage::_CreateConnectionFromSettings(Profile profile,
                                                                                        TerminalSettings settings)
    {
        TerminalConnection::ITerminalConnection connection{ nullptr };

        auto connectionType = profile.ConnectionType();
        winrt::guid sessionGuid{};

        if (connectionType == TerminalConnection::AzureConnection::ConnectionType() &&
            TerminalConnection::AzureConnection::IsAzureConnectionAvailable())
        {
            std::filesystem::path azBridgePath{ wil::GetModuleFileNameW<std::wstring>(nullptr) };
            azBridgePath.replace_filename(L"TerminalAzBridge.exe");
            if constexpr (Feature_AzureConnectionInProc::IsEnabled())
            {
                connection = TerminalConnection::AzureConnection{};
            }
            else
            {
                connection = TerminalConnection::ConptyConnection{};
            }

            auto valueSet = TerminalConnection::ConptyConnection::CreateSettings(azBridgePath.wstring(),
                                                                                 L".",
                                                                                 L"Azure",
                                                                                 nullptr,
                                                                                 settings.InitialRows(),
                                                                                 settings.InitialCols(),
                                                                                 winrt::guid());

            if constexpr (Feature_VtPassthroughMode::IsEnabled())
            {
                valueSet.Insert(L"passthroughMode", Windows::Foundation::PropertyValue::CreateBoolean(settings.VtPassthrough()));
            }

            connection.Initialize(valueSet);
        }

        else
        {
            // profile is guaranteed to exist here
            auto guidWString = Utils::GuidToString(profile.Guid());

            StringMap envMap{};
            envMap.Insert(L"WT_PROFILE_ID", guidWString);
            envMap.Insert(L"WSLENV", L"WT_PROFILE_ID");

            // Update the path to be relative to whatever our CWD is.
            //
            // Refer to the examples in
            // https://en.cppreference.com/w/cpp/filesystem/path/append
            //
            // We need to do this here, to ensure we tell the ConptyConnection
            // the correct starting path. If we're being invoked from another
            // terminal instance (e.g. wt -w 0 -d .), then we have switched our
            // CWD to the provided path. We should treat the StartingDirectory
            // as relative to the current CWD.
            //
            // The connection must be informed of the current CWD on
            // construction, because the connection might not spawn the child
            // process until later, on another thread, after we've already
            // restored the CWD to its original value.
            auto newWorkingDirectory{ settings.StartingDirectory() };
            if (newWorkingDirectory.size() == 0 || newWorkingDirectory.size() == 1 &&
                                                       !(newWorkingDirectory[0] == L'~' || newWorkingDirectory[0] == L'/'))
            { // We only want to resolve the new WD against the CWD if it doesn't look like a Linux path (see GH#592)
                auto cwdString{ wil::GetCurrentDirectoryW<std::wstring>() };
                std::filesystem::path cwd{ cwdString };
                cwd /= settings.StartingDirectory().c_str();
                newWorkingDirectory = winrt::hstring{ cwd.wstring() };
            }

            auto conhostConn = TerminalConnection::ConptyConnection();
            auto valueSet = TerminalConnection::ConptyConnection::CreateSettings(settings.Commandline(),
                                                                                 newWorkingDirectory,
                                                                                 settings.StartingTitle(),
                                                                                 envMap.GetView(),
                                                                                 settings.InitialRows(),
                                                                                 settings.InitialCols(),
                                                                                 winrt::guid());

            valueSet.Insert(L"passthroughMode", Windows::Foundation::PropertyValue::CreateBoolean(settings.VtPassthrough()));

            conhostConn.Initialize(valueSet);

            sessionGuid = conhostConn.Guid();
            connection = conhostConn;
        }

        TraceLoggingWrite(
            g_hTerminalAppProvider,
            "ConnectionCreated",
            TraceLoggingDescription("Event emitted upon the creation of a connection"),
            TraceLoggingGuid(connectionType, "ConnectionTypeGuid", "The type of the connection"),
            TraceLoggingGuid(profile.Guid(), "ProfileGuid", "The profile's GUID"),
            TraceLoggingGuid(sessionGuid, "SessionGuid", "The WT_SESSION's GUID"),
            TraceLoggingKeyword(MICROSOFT_KEYWORD_MEASURES),
            TelemetryPrivacyDataTag(PDT_ProductAndServiceUsage));

        return connection;
    }

    // Method Description:
    // - Called when the settings button is clicked. Launches a background
    //   thread to open the settings file in the default JSON editor.
    // Arguments:
    // - <none>
    // Return Value:
    // - <none>
    void TerminalPage::_SettingsButtonOnClick(const IInspectable&,
                                              const RoutedEventArgs&)
    {
        const auto window = CoreWindow::GetForCurrentThread();

        // check alt state
        const auto rAltState{ window.GetKeyState(VirtualKey::RightMenu) };
        const auto lAltState{ window.GetKeyState(VirtualKey::LeftMenu) };
        const auto altPressed{ WI_IsFlagSet(lAltState, CoreVirtualKeyStates::Down) ||
                               WI_IsFlagSet(rAltState, CoreVirtualKeyStates::Down) };

        // check shift state
        const auto shiftState{ window.GetKeyState(VirtualKey::Shift) };
        const auto lShiftState{ window.GetKeyState(VirtualKey::LeftShift) };
        const auto rShiftState{ window.GetKeyState(VirtualKey::RightShift) };
        const auto shiftPressed{ WI_IsFlagSet(shiftState, CoreVirtualKeyStates::Down) ||
                                 WI_IsFlagSet(lShiftState, CoreVirtualKeyStates::Down) ||
                                 WI_IsFlagSet(rShiftState, CoreVirtualKeyStates::Down) };

        auto target{ SettingsTarget::SettingsUI };
        if (shiftPressed)
        {
            target = SettingsTarget::SettingsFile;
        }
        else if (altPressed)
        {
            target = SettingsTarget::DefaultsFile;
        }
        _LaunchSettings(target);
    }

    // Method Description:
    // - Called when the command palette button is clicked. Opens the command palette.
    void TerminalPage::_CommandPaletteButtonOnClick(const IInspectable&,
                                                    const RoutedEventArgs&)
    {
        CommandPalette().EnableCommandPaletteMode(CommandPaletteLaunchMode::Action);
        CommandPalette().Visibility(Visibility::Visible);
    }

    // Method Description:
    // - Called when the about button is clicked. See _ShowAboutDialog for more info.
    // Arguments:
    // - <unused>
    // Return Value:
    // - <none>
    void TerminalPage::_AboutButtonOnClick(const IInspectable&,
                                           const RoutedEventArgs&)
    {
        _ShowAboutDialog();
    }

    // Method Description:
    // - Called when the users pressed keyBindings while CommandPalette is open.
    // - As of GH#8480, this is also bound to the TabRowControl's KeyUp event.
    //   That should only fire when focus is in the tab row, which is hard to
    //   do. Notably, that's possible:
    //   - When you have enough tabs to make the little scroll arrows appear,
    //     click one, then hit tab
    //   - When Narrator is in Scan mode (which is the a11y bug we're fixing here)
    // - This method is effectively an extract of TermControl::_KeyHandler and TermControl::_TryHandleKeyBinding.
    // Arguments:
    // - e: the KeyRoutedEventArgs containing info about the keystroke.
    // Return Value:
    // - <none>
    void TerminalPage::_KeyDownHandler(const Windows::Foundation::IInspectable& /*sender*/, const Windows::UI::Xaml::Input::KeyRoutedEventArgs& e)
    {
        const auto keyStatus = e.KeyStatus();
        const auto vkey = gsl::narrow_cast<WORD>(e.OriginalKey());
        const auto scanCode = gsl::narrow_cast<WORD>(keyStatus.ScanCode);
        const auto modifiers = _GetPressedModifierKeys();

        // GH#11076:
        // For some weird reason we sometimes receive a WM_KEYDOWN
        // message without vkey or scanCode if a user drags a tab.
        // The KeyChord constructor has a debug assertion ensuring that all KeyChord
        // either have a valid vkey/scanCode. This is important, because this prevents
        // accidental insertion of invalid KeyChords into classes like ActionMap.
        if (!vkey && !scanCode)
        {
            return;
        }

        // Alt-Numpad# input will send us a character once the user releases
        // Alt, so we should be ignoring the individual keydowns. The character
        // will be sent through the TSFInputControl. See GH#1401 for more
        // details
        if (modifiers.IsAltPressed() && (vkey >= VK_NUMPAD0 && vkey <= VK_NUMPAD9))
        {
            return;
        }

        // GH#2235: Terminal::Settings hasn't been modified to differentiate
        // between AltGr and Ctrl+Alt yet.
        // -> Don't check for key bindings if this is an AltGr key combination.
        if (modifiers.IsAltGrPressed())
        {
            return;
        }

        const auto actionMap = _settings.ActionMap();
        if (!actionMap)
        {
            return;
        }

        const auto cmd = actionMap.GetActionByKeyChord({
            modifiers.IsCtrlPressed(),
            modifiers.IsAltPressed(),
            modifiers.IsShiftPressed(),
            modifiers.IsWinPressed(),
            vkey,
            scanCode,
        });
        if (!cmd)
        {
            return;
        }

        if (!_actionDispatch->DoAction(cmd.ActionAndArgs()))
        {
            return;
        }

        if (const auto p = CommandPalette(); p.Visibility() == Visibility::Visible && cmd.ActionAndArgs().Action() != ShortcutAction::ToggleCommandPalette)
        {
            p.Visibility(Visibility::Collapsed);
        }

        // Let's assume the user has bound the dead key "^" to a sendInput command that sends "b".
        // If the user presses the two keys "^a" it'll produce "bâ", despite us marking the key event as handled.
        // The following is used to manually "consume" such dead keys and clear them from the keyboard state.
        _ClearKeyboardState(vkey, scanCode);
        e.Handled(true);
    }

    bool TerminalPage::OnDirectKeyEvent(const uint32_t vkey, const uint8_t scanCode, const bool down)
    {
        const auto modifiers = _GetPressedModifierKeys();
        if (vkey == VK_SPACE && modifiers.IsAltPressed() && down)
        {
            if (const auto actionMap = _settings.ActionMap())
            {
                if (const auto cmd = actionMap.GetActionByKeyChord({
                        modifiers.IsCtrlPressed(),
                        modifiers.IsAltPressed(),
                        modifiers.IsShiftPressed(),
                        modifiers.IsWinPressed(),
                        gsl::narrow_cast<int32_t>(vkey),
                        scanCode,
                    }))
                {
                    return _actionDispatch->DoAction(cmd.ActionAndArgs());
                }
            }
        }
        return false;
    }

    // Method Description:
    // - Get the modifier keys that are currently pressed. This can be used to
    //   find out which modifiers (ctrl, alt, shift) are pressed in events that
    //   don't necessarily include that state.
    // - This is a copy of TermControl::_GetPressedModifierKeys.
    // Return Value:
    // - The Microsoft::Terminal::Core::ControlKeyStates representing the modifier key states.
    ControlKeyStates TerminalPage::_GetPressedModifierKeys() noexcept
    {
        const auto window = CoreWindow::GetForCurrentThread();
        // DONT USE
        //      != CoreVirtualKeyStates::None
        // OR
        //      == CoreVirtualKeyStates::Down
        // Sometimes with the key down, the state is Down | Locked.
        // Sometimes with the key up, the state is Locked.
        // IsFlagSet(Down) is the only correct solution.

        struct KeyModifier
        {
            VirtualKey vkey;
            ControlKeyStates flags;
        };

        constexpr std::array<KeyModifier, 7> modifiers{ {
            { VirtualKey::RightMenu, ControlKeyStates::RightAltPressed },
            { VirtualKey::LeftMenu, ControlKeyStates::LeftAltPressed },
            { VirtualKey::RightControl, ControlKeyStates::RightCtrlPressed },
            { VirtualKey::LeftControl, ControlKeyStates::LeftCtrlPressed },
            { VirtualKey::Shift, ControlKeyStates::ShiftPressed },
            { VirtualKey::RightWindows, ControlKeyStates::RightWinPressed },
            { VirtualKey::LeftWindows, ControlKeyStates::LeftWinPressed },
        } };

        ControlKeyStates flags;

        for (const auto& mod : modifiers)
        {
            const auto state = window.GetKeyState(mod.vkey);
            const auto isDown = WI_IsFlagSet(state, CoreVirtualKeyStates::Down);

            if (isDown)
            {
                flags |= mod.flags;
            }
        }

        return flags;
    }

    // Method Description:
    // - Discards currently pressed dead keys.
    // - This is a copy of TermControl::_ClearKeyboardState.
    // Arguments:
    // - vkey: The vkey of the key pressed.
    // - scanCode: The scan code of the key pressed.
    void TerminalPage::_ClearKeyboardState(const WORD vkey, const WORD scanCode) noexcept
    {
        std::array<BYTE, 256> keyState;
        if (!GetKeyboardState(keyState.data()))
        {
            return;
        }

        // As described in "Sometimes you *want* to interfere with the keyboard's state buffer":
        //   http://archives.miloush.net/michkap/archive/2006/09/10/748775.html
        // > "The key here is to keep trying to pass stuff to ToUnicode until -1 is not returned."
        std::array<wchar_t, 16> buffer;
        while (ToUnicodeEx(vkey, scanCode, keyState.data(), buffer.data(), gsl::narrow_cast<int>(buffer.size()), 0b1, nullptr) < 0)
        {
        }
    }

    // Method Description:
    // - Configure the AppKeyBindings to use our ShortcutActionDispatch and the updated ActionMap
    //    as the object to handle dispatching ShortcutAction events.
    // Arguments:
    // - bindings: An IActionMapView object to wire up with our event handlers
    void TerminalPage::_HookupKeyBindings(const IActionMapView& actionMap) noexcept
    {
        _bindings->SetDispatch(*_actionDispatch);
        _bindings->SetActionMap(actionMap);
    }

    // Method Description:
    // - Register our event handlers with our ShortcutActionDispatch. The
    //   ShortcutActionDispatch is responsible for raising the appropriate
    //   events for an ActionAndArgs. WE'll handle each possible event in our
    //   own way.
    // Arguments:
    // - <none>
    void TerminalPage::_RegisterActionCallbacks()
    {
        // Hook up the ShortcutActionDispatch object's events to our handlers.
        // They should all be hooked up here, regardless of whether or not
        // there's an actual keychord for them.
#define ON_ALL_ACTIONS(action) HOOKUP_ACTION(action);
        ALL_SHORTCUT_ACTIONS
#undef ON_ALL_ACTIONS
    }

    // Method Description:
    // - Get the title of the currently focused terminal control. If this tab is
    //   the focused tab, then also bubble this title to any listeners of our
    //   TitleChanged event.
    // Arguments:
    // - tab: the Tab to update the title for.
    void TerminalPage::_UpdateTitle(const TerminalTab& tab)
    {
        auto newTabTitle = tab.Title();

        if (tab == _GetFocusedTab())
        {
            _TitleChangedHandlers(*this, newTabTitle);
        }
    }

    // Method Description:
    // - Connects event handlers to the TermControl for events that we want to
    //   handle. This includes:
    //    * the Copy and Paste events, for setting and retrieving clipboard data
    //      on the right thread
    // Arguments:
    // - term: The newly created TermControl to connect the events for
    void TerminalPage::_RegisterTerminalEvents(TermControl term)
    {
        term.RaiseNotice({ this, &TerminalPage::_ControlNoticeRaisedHandler });

        // Add an event handler when the terminal's selection wants to be copied.
        // When the text buffer data is retrieved, we'll copy the data into the Clipboard
        term.CopyToClipboard({ this, &TerminalPage::_CopyToClipboardHandler });

        // Add an event handler when the terminal wants to paste data from the Clipboard.
        term.PasteFromClipboard({ this, &TerminalPage::_PasteFromClipboardHandler });

        term.OpenHyperlink({ this, &TerminalPage::_OpenHyperlinkHandler });

        term.HidePointerCursor({ get_weak(), &TerminalPage::_HidePointerCursorHandler });
        term.RestorePointerCursor({ get_weak(), &TerminalPage::_RestorePointerCursorHandler });
        // Add an event handler for when the terminal or tab wants to set a
        // progress indicator on the taskbar
        term.SetTaskbarProgress({ get_weak(), &TerminalPage::_SetTaskbarProgressHandler });

        term.ConnectionStateChanged({ get_weak(), &TerminalPage::_ConnectionStateChangedHandler });

        term.PropertyChanged([weakThis = get_weak()](auto& /*sender*/, auto& e) {
            if (auto page{ weakThis.get() })
            {
                if (e.PropertyName() == L"BackgroundBrush")
                {
                    page->_updateThemeColors();
                }
            }
        });

        term.ShowWindowChanged({ get_weak(), &TerminalPage::_ShowWindowChangedHandler });
    }

    // Method Description:
    // - Connects event handlers to the TerminalTab for events that we want to
    //   handle. This includes:
    //    * the TitleChanged event, for changing the text of the tab
    //    * the Color{Selected,Cleared} events to change the color of a tab.
    // Arguments:
    // - hostingTab: The Tab that's hosting this TermControl instance
    void TerminalPage::_RegisterTabEvents(TerminalTab& hostingTab)
    {
        auto weakTab{ hostingTab.get_weak() };
        auto weakThis{ get_weak() };
        // PropertyChanged is the generic mechanism by which the Tab
        // communicates changes to any of its observable properties, including
        // the Title
        hostingTab.PropertyChanged([weakTab, weakThis](auto&&, const WUX::Data::PropertyChangedEventArgs& args) {
            auto page{ weakThis.get() };
            auto tab{ weakTab.get() };
            if (page && tab)
            {
                if (args.PropertyName() == L"Title")
                {
                    page->_UpdateTitle(*tab);
                }
                else if (args.PropertyName() == L"Content")
                {
                    if (*tab == page->_GetFocusedTab())
                    {
                        page->_tabContent.Children().Clear();
                        page->_tabContent.Children().Append(tab->Content());

                        tab->Focus(FocusState::Programmatic);
                    }
                }
            }
        });

        hostingTab.ColorPickerRequested([weakTab, weakThis]() {
            auto page{ weakThis.get() };
            auto tab{ weakTab.get() };
            if (page && tab)
            {
                if (!page->_tabColorPicker)
                {
                    page->_tabColorPicker = winrt::make<ColorPickupFlyout>();
                }

                tab->AttachColorPicker(page->_tabColorPicker);
            }
        });

        // Add an event handler for when the terminal or tab wants to set a
        // progress indicator on the taskbar
        hostingTab.TaskbarProgressChanged({ get_weak(), &TerminalPage::_SetTaskbarProgressHandler });
    }

    // Method Description:
    // - Helper to manually exit "zoom" when certain actions take place.
    //   Anything that modifies the state of the pane tree should probably
    //   un-zoom the focused pane first, so that the user can see the full pane
    //   tree again. These actions include:
    //   * Splitting a new pane
    //   * Closing a pane
    //   * Moving focus between panes
    //   * Resizing a pane
    // Arguments:
    // - <none>
    // Return Value:
    // - <none>
    void TerminalPage::_UnZoomIfNeeded()
    {
        if (const auto activeTab{ _GetFocusedTabImpl() })
        {
            if (activeTab->IsZoomed())
            {
                // Remove the content from the tab first, so Pane::UnZoom can
                // re-attach the content to the tree w/in the pane
                _tabContent.Children().Clear();
                // In ExitZoom, we'll change the Tab's Content(), triggering the
                // content changed event, which will re-attach the tab's new content
                // root to the tree.
                activeTab->ExitZoom();
            }
        }
    }

    // Method Description:
    // - Attempt to move focus between panes, as to focus the child on
    //   the other side of the separator. See Pane::NavigateFocus for details.
    // - Moves the focus of the currently focused tab.
    // Arguments:
    // - direction: The direction to move the focus in.
    // Return Value:
    // - Whether changing the focus succeeded. This allows a keychord to propagate
    //   to the terminal when no other panes are present (GH#6219)
    bool TerminalPage::_MoveFocus(const FocusDirection& direction)
    {
        if (const auto terminalTab{ _GetFocusedTabImpl() })
        {
            return terminalTab->NavigateFocus(direction);
        }
        return false;
    }

    // Method Description:
    // - Attempt to swap the positions of the focused pane with another pane.
    //   See Pane::SwapPane for details.
    // Arguments:
    // - direction: The direction to move the focused pane in.
    // Return Value:
    // - true if panes were swapped.
    bool TerminalPage::_SwapPane(const FocusDirection& direction)
    {
        if (const auto terminalTab{ _GetFocusedTabImpl() })
        {
            _UnZoomIfNeeded();
            return terminalTab->SwapPane(direction);
        }
        return false;
    }

    TermControl TerminalPage::_GetActiveControl()
    {
        if (const auto terminalTab{ _GetFocusedTabImpl() })
        {
            return terminalTab->GetActiveTerminalControl();
        }
        return nullptr;
    }
    // Method Description:
    // - Warn the user that they are about to close all open windows, then
    //   signal that we want to close everything.
    fire_and_forget TerminalPage::RequestQuit()
    {
        if (!_displayingCloseDialog)
        {
            _displayingCloseDialog = true;
            auto warningResult = co_await _ShowQuitDialog();
            _displayingCloseDialog = false;

            if (warningResult != ContentDialogResult::Primary)
            {
                co_return;
            }

            _QuitRequestedHandlers(nullptr, nullptr);
        }
    }

    // Method Description:
    // - Saves the window position and tab layout to the application state
    // - This does not create the InitialPosition field, that needs to be
    //   added externally.
    // Arguments:
    // - <none>
    // Return Value:
    // - the window layout
    WindowLayout TerminalPage::GetWindowLayout()
    {
        if (_startupState != StartupState::Initialized)
        {
            return nullptr;
        }

        std::vector<ActionAndArgs> actions;

        for (auto tab : _tabs)
        {
            auto t = winrt::get_self<implementation::TabBase>(tab);
            auto tabActions = t->BuildStartupActions();
            actions.insert(actions.end(), std::make_move_iterator(tabActions.begin()), std::make_move_iterator(tabActions.end()));
        }

        // if the focused tab was not the last tab, restore that
        auto idx = _GetFocusedTabIndex();
        if (idx && idx != _tabs.Size() - 1)
        {
            ActionAndArgs action;
            action.Action(ShortcutAction::SwitchToTab);
            SwitchToTabArgs switchToTabArgs{ idx.value() };
            action.Args(switchToTabArgs);

            actions.emplace_back(std::move(action));
        }

        // If the user set a custom name, save it
        if (const auto& windowName{ _WindowProperties.WindowName() }; !windowName.empty())
        {
            ActionAndArgs action;
            action.Action(ShortcutAction::RenameWindow);
            RenameWindowArgs args{ windowName };
            action.Args(args);

            actions.emplace_back(std::move(action));
        }

        WindowLayout layout{};
        layout.TabLayout(winrt::single_threaded_vector<ActionAndArgs>(std::move(actions)));

        auto mode = LaunchMode::DefaultMode;
        WI_SetFlagIf(mode, LaunchMode::FullscreenMode, _isFullscreen);
        WI_SetFlagIf(mode, LaunchMode::FocusMode, _isInFocusMode);
        WI_SetFlagIf(mode, LaunchMode::MaximizedMode, _isMaximized);

        layout.LaunchMode({ mode });

        // Only save the content size because the tab size will be added on load.
        const auto contentWidth = ::base::saturated_cast<float>(_tabContent.ActualWidth());
        const auto contentHeight = ::base::saturated_cast<float>(_tabContent.ActualHeight());
        const winrt::Windows::Foundation::Size windowSize{ contentWidth, contentHeight };

        layout.InitialSize(windowSize);

        return layout;
    }

    // Method Description:
    // - Close the terminal app. If there is more
    //   than one tab opened, show a warning dialog.
    // Arguments:
    // - bypassDialog: if true a dialog won't be shown even if the user would
    //   normally get confirmation. This is used in the case where the user
    //   has already been prompted by the Quit action.
    fire_and_forget TerminalPage::CloseWindow(bool bypassDialog)
    {
        if (!bypassDialog &&
            _HasMultipleTabs() &&
            _settings.GlobalSettings().ConfirmCloseAllTabs() &&
            !_displayingCloseDialog)
        {
            _displayingCloseDialog = true;
            auto warningResult = co_await _ShowCloseWarningDialog();
            _displayingCloseDialog = false;

            if (warningResult != ContentDialogResult::Primary)
            {
                co_return;
            }
        }

        if (_settings.GlobalSettings().ShouldUsePersistedLayout())
        {
            // Don't delete the ApplicationState when all of the tabs are removed.
            // If there is still a monarch living they will get the event that
            // a window closed and trigger a new save without this window.
            _maintainStateOnTabClose = true;
        }

        _RemoveAllTabs();
    }

    // Method Description:
    // - Move the viewport of the terminal of the currently focused tab up or
    //      down a number of lines.
    // Arguments:
    // - scrollDirection: ScrollUp will move the viewport up, ScrollDown will move the viewport down
    // - rowsToScroll: a number of lines to move the viewport. If not provided we will use a system default.
    void TerminalPage::_Scroll(ScrollDirection scrollDirection, const Windows::Foundation::IReference<uint32_t>& rowsToScroll)
    {
        if (const auto terminalTab{ _GetFocusedTabImpl() })
        {
            uint32_t realRowsToScroll;
            if (rowsToScroll == nullptr)
            {
                // The magic value of WHEEL_PAGESCROLL indicates that we need to scroll the entire page
                realRowsToScroll = _systemRowsToScroll == WHEEL_PAGESCROLL ?
                                       terminalTab->GetActiveTerminalControl().ViewHeight() :
                                       _systemRowsToScroll;
            }
            else
            {
                // use the custom value specified in the command
                realRowsToScroll = rowsToScroll.Value();
            }
            auto scrollDelta = _ComputeScrollDelta(scrollDirection, realRowsToScroll);
            terminalTab->Scroll(scrollDelta);
        }
    }

    // Method Description:
    // - Moves the currently active pane on the currently active tab to the
    //   specified tab. If the tab index is greater than the number of
    //   tabs, then a new tab will be created for the pane. Similarly, if a pane
    //   is the last remaining pane on a tab, that tab will be closed upon moving.
    // - No move will occur if the tabIdx is the same as the current tab, or if
    //   the specified tab is not a host of terminals (such as the settings tab).
    // - If the Window is specified, the pane will instead be detached and moved
    //   to the window with the given name/id.
    // Return Value:
    // - true if the pane was successfully moved to the new tab.
    bool TerminalPage::_MovePane(MovePaneArgs args)
    {
        const auto tabIdx{ args.TabIndex() };
        const auto windowId{ args.Window() };

        auto focusedTab{ _GetFocusedTabImpl() };

        if (!focusedTab)
        {
            return false;
        }

        // If there was a windowId in the action, try to move it to the
        // specified window instead of moving it in our tab row.
        if (!windowId.empty())
        {
            if (const auto terminalTab{ _GetFocusedTabImpl() })
            {
                if (const auto pane{ terminalTab->GetActivePane() })
                {
                    auto startupActions = pane->BuildStartupActions(0, 1, true, true);
                    _DetachPaneFromWindow(pane);
                    _MoveContent(startupActions.args, args.Window(), args.TabIndex());
                    focusedTab->DetachPane();
                    return true;
                }
            }
        }

        // If we are trying to move from the current tab to the current tab do nothing.
        if (_GetFocusedTabIndex() == tabIdx)
        {
            return false;
        }

        // Moving the pane from the current tab might close it, so get the next
        // tab before its index changes.
        if (_tabs.Size() > tabIdx)
        {
            auto targetTab = _GetTerminalTabImpl(_tabs.GetAt(tabIdx));
            // if the selected tab is not a host of terminals (e.g. settings)
            // don't attempt to add a pane to it.
            if (!targetTab)
            {
                return false;
            }
            auto pane = focusedTab->DetachPane();
            targetTab->AttachPane(pane);
            _SetFocusedTab(*targetTab);
        }
        else
        {
            auto pane = focusedTab->DetachPane();
            _CreateNewTabFromPane(pane);
        }

        return true;
    }

    // Detach a tree of panes from this terminal. Helper used for moving panes
    // and tabs to other windows.
    void TerminalPage::_DetachPaneFromWindow(std::shared_ptr<Pane> pane)
    {
        pane->WalkTree([&](auto p) {
            if (const auto& control{ p->GetTerminalControl() })
            {
                _manager.Detach(control);
            }
        });
    }

    void TerminalPage::_DetachTabFromWindow(const winrt::com_ptr<TerminalTab>& terminalTab)
    {
        // Detach the root pane, which will act like the whole tab got detached.
        if (const auto rootPane = terminalTab->GetRootPane())
        {
            _DetachPaneFromWindow(rootPane);
        }
    }

    // Method Description:
    // - Serialize these actions to json, and raise them as a RequestMoveContent
    //   event. Our Window will raise that to the window manager / monarch, who
    //   will dispatch this blob of json back to the window that should handle
    //   this.
    void TerminalPage::_MoveContent(std::vector<Settings::Model::ActionAndArgs>& actions,
                                    const winrt::hstring& windowName,
                                    const uint32_t tabIndex)
    {
        const auto winRtActions{ winrt::single_threaded_vector<ActionAndArgs>(std::move(actions)) };
        const auto str{ ActionAndArgs::Serialize(winRtActions) };
        const auto request = winrt::make_self<RequestMoveContentArgs>(windowName,
                                                                      str,
                                                                      tabIndex);
        _RequestMoveContentHandlers(*this, *request);
    }

    bool TerminalPage::_MoveTab(MoveTabArgs args)
    {
        // If there was a windowId in the action, try to move it to the
        // specified window instead of moving it in our tab row.
        const auto windowId{ args.Window() };
        if (!windowId.empty())
        {
            if (const auto terminalTab{ _GetFocusedTabImpl() })
            {
                auto startupActions = terminalTab->BuildStartupActions(true);
                _DetachTabFromWindow(terminalTab);
                _MoveContent(startupActions, args.Window(), 0);
                _RemoveTab(*terminalTab);
                return true;
            }
        }

        auto direction = args.Direction();
        if (direction != MoveTabDirection::None)
        {
            if (auto focusedTabIndex = _GetFocusedTabIndex())
            {
                auto currentTabIndex = focusedTabIndex.value();
                auto delta = direction == MoveTabDirection::Forward ? 1 : -1;
                _TryMoveTab(currentTabIndex, currentTabIndex + delta);
            }
        }

        return true;
    }

    // Method Description:
    // - Called when it is determined that an existing tab or pane should be
    //   attached to our window. content represents a blob of JSON describing
    //   some startup actions for rebuilding the specified panes. They will
    //   include `__content` properties with the GUID of the existing
    //   ControlInteractivity's we should use, rather than starting new ones.
    // - _MakePane is already enlightened to use the ContentGuid property to
    //   reattach instead of create new content, so this method simply needs to
    //   parse the JSON and pump it into our action handler. Almost the same as
    //   doing something like `wt -w 0 nt`.
    winrt::fire_and_forget TerminalPage::AttachContent(winrt::hstring content,
                                                       uint32_t tabIndex)
    {
        auto args = ActionAndArgs::Deserialize(content);

        // If the first action is a split pane and tabIndex > tabs.size,
        // then remove it and insert an equivalent newTab action instead.
        // Otherwise, focus the tab they requested before starting the split.
        if (args == nullptr ||
            args.Size() == 0)
        {
            co_return;
        }

        // Switch to the UI thread before selecting a tab or dispatching actions.
        co_await wil::resume_foreground(Dispatcher(), CoreDispatcherPriority::High);

        const auto& firstAction = args.GetAt(0);
        const bool firstIsSplitPane{ firstAction.Action() == ShortcutAction::SplitPane };

        // splitPane allows the user to specify which tab to split. in that
        // case, split specifically the requested pane, If there's not enough
        // tabs, then just turn this pane into a new tab. If the first action
        // is newTab, the index is always going to be 0, so don't do anything in
        // that case.
        if (firstIsSplitPane && tabIndex < _tabs.Size())
        {
            _SelectTab(tabIndex);
        }
        else
        {
            const auto& firstAction = args.GetAt(0);
            if (firstAction.Action() == ShortcutAction::SplitPane)
            {
                // Create the equivalent NewTab action.
                const auto newAction = Settings::Model::ActionAndArgs{ Settings::Model::ShortcutAction::NewTab,
                                                                       Settings::Model::NewTabArgs(firstAction.Args() ?
                                                                                                       firstAction.Args().try_as<Settings::Model::SplitPaneArgs>().TerminalArgs() :
                                                                                                       nullptr) };
                args.SetAt(0, newAction);
            }
        }

        for (const auto& action : args)
        {
            _actionDispatch->DoAction(action);
        }
    }

    // Method Description:
    // - Split the focused pane either horizontally or vertically, and place the
    //   given pane accordingly in the tree
    // Arguments:
    // - newPane: the pane to add to our tree of panes
    // - splitDirection: one value from the TerminalApp::SplitDirection enum, indicating how the
    //   new pane should be split from its parent.
    // - splitSize: the size of the split
    void TerminalPage::_SplitPane(const SplitDirection splitDirection,
                                  const float splitSize,
                                  std::shared_ptr<Pane> newPane)
    {
        const auto focusedTab{ _GetFocusedTabImpl() };

        // Clever hack for a crash in startup, with multiple sub-commands. Say
        // you have the following commandline:
        //
        //   wtd nt -p "elevated cmd" ; sp -p "elevated cmd" ; sp -p "Command Prompt"
        //
        // Where "elevated cmd" is an elevated profile.
        //
        // In that scenario, we won't dump off the commandline immediately to an
        // elevated window, because it's got the final unelevated split in it.
        // However, when we get to that command, there won't be a tab yet. So
        // we'd crash right about here.
        //
        // Instead, let's just promote this first split to be a tab instead.
        // Crash avoided, and we don't need to worry about inserting a new-tab
        // command in at the start.
        if (!focusedTab)
        {
            if (_tabs.Size() == 0)
            {
                _CreateNewTabFromPane(newPane);
            }
            else
            {
                // The focused tab isn't a terminal tab
                return;
            }
        }
        else
        {
            _SplitPane(*focusedTab, splitDirection, splitSize, newPane);
        }
    }

    // Method Description:
    // - Split the focused pane of the given tab, either horizontally or vertically, and place the
    //   given pane accordingly
    // Arguments:
    // - tab: The tab that is going to be split.
    // - newPane: the pane to add to our tree of panes
    // - splitDirection: one value from the TerminalApp::SplitDirection enum, indicating how the
    //   new pane should be split from its parent.
    // - splitSize: the size of the split
    void TerminalPage::_SplitPane(TerminalTab& tab,
                                  const SplitDirection splitDirection,
                                  const float splitSize,
                                  std::shared_ptr<Pane> newPane)
    {
        // If the caller is calling us with the return value of _MakePane
        // directly, it's possible that nullptr was returned, if the connections
        // was supposed to be launched in an elevated window. In that case, do
        // nothing here. We don't have a pane with which to create the split.
        if (!newPane)
        {
            return;
        }
        const auto contentWidth = ::base::saturated_cast<float>(_tabContent.ActualWidth());
        const auto contentHeight = ::base::saturated_cast<float>(_tabContent.ActualHeight());
        const winrt::Windows::Foundation::Size availableSpace{ contentWidth, contentHeight };

        const auto realSplitType = tab.PreCalculateCanSplit(splitDirection, splitSize, availableSpace);
        if (!realSplitType)
        {
            return;
        }

        _UnZoomIfNeeded();
        tab.SplitPane(*realSplitType, splitSize, newPane);

        // After GH#6586, the control will no longer focus itself
        // automatically when it's finished being laid out. Manually focus
        // the control here instead.
        if (_startupState == StartupState::Initialized)
        {
            if (const auto control = _GetActiveControl())
            {
                control.Focus(FocusState::Programmatic);
            }
        }
    }

    // Method Description:
    // - Switches the split orientation of the currently focused pane.
    // Arguments:
    // - <none>
    // Return Value:
    // - <none>
    void TerminalPage::_ToggleSplitOrientation()
    {
        if (const auto terminalTab{ _GetFocusedTabImpl() })
        {
            _UnZoomIfNeeded();
            terminalTab->ToggleSplitOrientation();
        }
    }

    // Method Description:
    // - Attempt to move a separator between panes, as to resize each child on
    //   either size of the separator. See Pane::ResizePane for details.
    // - Moves a separator on the currently focused tab.
    // Arguments:
    // - direction: The direction to move the separator in.
    // Return Value:
    // - <none>
    void TerminalPage::_ResizePane(const ResizeDirection& direction)
    {
        if (const auto terminalTab{ _GetFocusedTabImpl() })
        {
            _UnZoomIfNeeded();
            terminalTab->ResizePane(direction);
        }
    }

    // Method Description:
    // - Move the viewport of the terminal of the currently focused tab up or
    //      down a page. The page length will be dependent on the terminal view height.
    // Arguments:
    // - scrollDirection: ScrollUp will move the viewport up, ScrollDown will move the viewport down
    void TerminalPage::_ScrollPage(ScrollDirection scrollDirection)
    {
        // Do nothing if for some reason, there's no terminal tab in focus. We don't want to crash.
        if (const auto terminalTab{ _GetFocusedTabImpl() })
        {
            if (const auto& control{ _GetActiveControl() })
            {
                const auto termHeight = control.ViewHeight();
                auto scrollDelta = _ComputeScrollDelta(scrollDirection, termHeight);
                terminalTab->Scroll(scrollDelta);
            }
        }
    }

    void TerminalPage::_ScrollToBufferEdge(ScrollDirection scrollDirection)
    {
        if (const auto terminalTab{ _GetFocusedTabImpl() })
        {
            auto scrollDelta = _ComputeScrollDelta(scrollDirection, INT_MAX);
            terminalTab->Scroll(scrollDelta);
        }
    }

    // Method Description:
    // - Gets the title of the currently focused terminal control. If there
    //   isn't a control selected for any reason, returns "Terminal"
    // Arguments:
    // - <none>
    // Return Value:
    // - the title of the focused control if there is one, else "Terminal"
    hstring TerminalPage::Title()
    {
        if (_settings.GlobalSettings().ShowTitleInTitlebar())
        {
            auto selectedIndex = _tabView.SelectedIndex();
            if (selectedIndex >= 0)
            {
                try
                {
                    if (auto focusedControl{ _GetActiveControl() })
                    {
                        return focusedControl.Title();
                    }
                }
                CATCH_LOG();
            }
        }
        return { L"Terminal" };
    }

    // Method Description:
    // - Handles the special case of providing a text override for the UI shortcut due to VK_OEM issue.
    //      Looks at the flags from the KeyChord modifiers and provides a concatenated string value of all
    //      in the same order that XAML would put them as well.
    // Return Value:
    // - a string representation of the key modifiers for the shortcut
    //NOTE: This needs to be localized with https://github.com/microsoft/terminal/issues/794 if XAML framework issue not resolved before then
    static std::wstring _FormatOverrideShortcutText(VirtualKeyModifiers modifiers)
    {
        std::wstring buffer{ L"" };

        if (WI_IsFlagSet(modifiers, VirtualKeyModifiers::Control))
        {
            buffer += L"Ctrl+";
        }

        if (WI_IsFlagSet(modifiers, VirtualKeyModifiers::Shift))
        {
            buffer += L"Shift+";
        }

        if (WI_IsFlagSet(modifiers, VirtualKeyModifiers::Menu))
        {
            buffer += L"Alt+";
        }

        if (WI_IsFlagSet(modifiers, VirtualKeyModifiers::Windows))
        {
            buffer += L"Win+";
        }

        return buffer;
    }

    // Method Description:
    // - Takes a MenuFlyoutItem and a corresponding KeyChord value and creates the accelerator for UI display.
    //   Takes into account a special case for an error condition for a comma
    // Arguments:
    // - MenuFlyoutItem that will be displayed, and a KeyChord to map an accelerator
    void TerminalPage::_SetAcceleratorForMenuItem(WUX::Controls::MenuFlyoutItem& menuItem,
                                                  const KeyChord& keyChord)
    {
#ifdef DEP_MICROSOFT_UI_XAML_708_FIXED
        // work around https://github.com/microsoft/microsoft-ui-xaml/issues/708 in case of VK_OEM_COMMA
        if (keyChord.Vkey() != VK_OEM_COMMA)
        {
            // use the XAML shortcut to give us the automatic capabilities
            auto menuShortcut = Windows::UI::Xaml::Input::KeyboardAccelerator{};

            // TODO: Modify this when https://github.com/microsoft/terminal/issues/877 is resolved
            menuShortcut.Key(static_cast<Windows::System::VirtualKey>(keyChord.Vkey()));

            // add the modifiers to the shortcut
            menuShortcut.Modifiers(keyChord.Modifiers());

            // add to the menu
            menuItem.KeyboardAccelerators().Append(menuShortcut);
        }
        else // we've got a comma, so need to just use the alternate method
#endif
        {
            // extract the modifier and key to a nice format
            auto overrideString = _FormatOverrideShortcutText(keyChord.Modifiers());
            auto mappedCh = MapVirtualKeyW(keyChord.Vkey(), MAPVK_VK_TO_CHAR);
            if (mappedCh != 0)
            {
                menuItem.KeyboardAcceleratorTextOverride(overrideString + gsl::narrow_cast<wchar_t>(mappedCh));
            }
        }
    }

    // Method Description:
    // - Calculates the appropriate size to snap to in the given direction, for
    //   the given dimension. If the global setting `snapToGridOnResize` is set
    //   to `false`, this will just immediately return the provided dimension,
    //   effectively disabling snapping.
    // - See Pane::CalcSnappedDimension
    float TerminalPage::CalcSnappedDimension(const bool widthOrHeight, const float dimension) const
    {
        if (_settings && _settings.GlobalSettings().SnapToGridOnResize())
        {
            if (const auto terminalTab{ _GetFocusedTabImpl() })
            {
                return terminalTab->CalcSnappedDimension(widthOrHeight, dimension);
            }
        }
        return dimension;
    }

    // Method Description:
    // - Place `copiedData` into the clipboard as text. Triggered when a
    //   terminal control raises its CopyToClipboard event.
    // Arguments:
    // - copiedData: the new string content to place on the clipboard.
    winrt::fire_and_forget TerminalPage::_CopyToClipboardHandler(const IInspectable /*sender*/,
                                                                 const CopyToClipboardEventArgs copiedData)
    {
        co_await wil::resume_foreground(Dispatcher(), CoreDispatcherPriority::High);

        auto dataPack = DataPackage();
        dataPack.RequestedOperation(DataPackageOperation::Copy);

        // The EventArgs.Formats() is an override for the global setting "copyFormatting"
        //   iff it is set
        auto useGlobal = copiedData.Formats() == nullptr;
        auto copyFormats = useGlobal ?
                               _settings.GlobalSettings().CopyFormatting() :
                               copiedData.Formats().Value();

        // copy text to dataPack
        dataPack.SetText(copiedData.Text());

        if (WI_IsFlagSet(copyFormats, CopyFormat::HTML))
        {
            // copy html to dataPack
            const auto htmlData = copiedData.Html();
            if (!htmlData.empty())
            {
                dataPack.SetHtmlFormat(htmlData);
            }
        }

        if (WI_IsFlagSet(copyFormats, CopyFormat::RTF))
        {
            // copy rtf data to dataPack
            const auto rtfData = copiedData.Rtf();
            if (!rtfData.empty())
            {
                dataPack.SetRtf(rtfData);
            }
        }

        try
        {
            Clipboard::SetContent(dataPack);
            Clipboard::Flush();
        }
        CATCH_LOG();
    }

    // Function Description:
    // - This function is called when the `TermControl` requests that we send
    //   it the clipboard's content.
    // - Retrieves the data from the Windows Clipboard and converts it to text.
    // - Shows warnings if the clipboard is too big or contains multiple lines
    //   of text.
    // - Sends the text back to the TermControl through the event's
    //   `HandleClipboardData` member function.
    // - Does some of this in a background thread, as to not hang/crash the UI thread.
    // Arguments:
    // - eventArgs: the PasteFromClipboard event sent from the TermControl
    fire_and_forget TerminalPage::_PasteFromClipboardHandler(const IInspectable /*sender*/,
                                                             const PasteFromClipboardEventArgs eventArgs)
    {
        const auto data = Clipboard::GetContent();

        // This will switch the execution of the function to a background (not
        // UI) thread. This is IMPORTANT, because the getting the clipboard data
        // will crash on the UI thread, because the main thread is a STA.
        co_await winrt::resume_background();

        try
        {
            hstring text = L"";
            if (data.Contains(StandardDataFormats::Text()))
            {
                text = co_await data.GetTextAsync();
            }
            // Windows Explorer's "Copy address" menu item stores a StorageItem in the clipboard, and no text.
            else if (data.Contains(StandardDataFormats::StorageItems()))
            {
                auto items = co_await data.GetStorageItemsAsync();
                if (items.Size() > 0)
                {
                    auto item = items.GetAt(0);
                    text = item.Path();
                }
            }

            if (_settings.GlobalSettings().TrimPaste())
            {
                text = { Utils::TrimPaste(text) };
                if (text.empty())
                {
                    // Text is all white space, nothing to paste
                    co_return;
                }
            }

            // If the requesting terminal is in bracketed paste mode, then we don't need to warn about a multi-line paste.
            auto warnMultiLine = _settings.GlobalSettings().WarnAboutMultiLinePaste() &&
                                 !eventArgs.BracketedPasteEnabled();
            if (warnMultiLine)
            {
                const auto isNewLineLambda = [](auto c) { return c == L'\n' || c == L'\r'; };
                const auto hasNewLine = std::find_if(text.cbegin(), text.cend(), isNewLineLambda) != text.cend();
                warnMultiLine = hasNewLine;
            }

            constexpr const std::size_t minimumSizeForWarning = 1024 * 5; // 5 KiB
            const auto warnLargeText = text.size() > minimumSizeForWarning &&
                                       _settings.GlobalSettings().WarnAboutLargePaste();

            if (warnMultiLine || warnLargeText)
            {
                co_await wil::resume_foreground(Dispatcher());

                // We have to initialize the dialog here to be able to change the text of the text block within it
                FindName(L"MultiLinePasteDialog").try_as<WUX::Controls::ContentDialog>();
                ClipboardText().Text(text);

                // The vertical offset on the scrollbar does not reset automatically, so reset it manually
                ClipboardContentScrollViewer().ScrollToVerticalOffset(0);

                auto warningResult = ContentDialogResult::Primary;
                if (warnMultiLine)
                {
                    warningResult = co_await _ShowMultiLinePasteWarningDialog();
                }
                else if (warnLargeText)
                {
                    warningResult = co_await _ShowLargePasteWarningDialog();
                }

                // Clear the clipboard text so it doesn't lie around in memory
                ClipboardText().Text(L"");

                if (warningResult != ContentDialogResult::Primary)
                {
                    // user rejected the paste
                    co_return;
                }
            }

            eventArgs.HandleClipboardData(text);
        }
        CATCH_LOG();
    }

    void TerminalPage::_OpenHyperlinkHandler(const IInspectable /*sender*/, const Microsoft::Terminal::Control::OpenHyperlinkEventArgs eventArgs)
    {
        try
        {
            auto parsed = winrt::Windows::Foundation::Uri(eventArgs.Uri().c_str());
            if (_IsUriSupported(parsed))
            {
                ShellExecute(nullptr, L"open", eventArgs.Uri().c_str(), nullptr, nullptr, SW_SHOWNORMAL);
            }
            else
            {
                _ShowCouldNotOpenDialog(RS_(L"UnsupportedSchemeText"), eventArgs.Uri());
            }
        }
        catch (...)
        {
            LOG_CAUGHT_EXCEPTION();
            _ShowCouldNotOpenDialog(RS_(L"InvalidUriText"), eventArgs.Uri());
        }
    }

    // Method Description:
    // - Opens up a dialog box explaining why we could not open a URI
    // Arguments:
    // - The reason (unsupported scheme, invalid uri, potentially more in the future)
    // - The uri
    void TerminalPage::_ShowCouldNotOpenDialog(winrt::hstring reason, winrt::hstring uri)
    {
        if (auto presenter{ _dialogPresenter.get() })
        {
            // FindName needs to be called first to actually load the xaml object
            auto unopenedUriDialog = FindName(L"CouldNotOpenUriDialog").try_as<WUX::Controls::ContentDialog>();

            // Insert the reason and the URI
            CouldNotOpenUriReason().Text(reason);
            UnopenedUri().Text(uri);

            // Show the dialog
            presenter.ShowDialog(unopenedUriDialog);
        }
    }

    // Method Description:
    // - Determines if the given URI is currently supported
    // Arguments:
    // - The parsed URI
    // Return value:
    // - True if we support it, false otherwise
    bool TerminalPage::_IsUriSupported(const winrt::Windows::Foundation::Uri& parsedUri)
    {
        if (parsedUri.SchemeName() == L"http" || parsedUri.SchemeName() == L"https")
        {
            return true;
        }
        if (parsedUri.SchemeName() == L"file")
        {
            const auto host = parsedUri.Host();
            // If no hostname was provided or if the hostname was "localhost", Host() will return an empty string
            // and we allow it
            if (host == L"")
            {
                return true;
            }
            // TODO: by the OSC 8 spec, if a hostname (other than localhost) is provided, we _should_ be
            // comparing that value against what is returned by GetComputerNameExW and making sure they match.
            // However, ShellExecute does not seem to be happy with file URIs of the form
            //          file://{hostname}/path/to/file.ext
            // and so while we could do the hostname matching, we do not know how to actually open the URI
            // if its given in that form. So for now we ignore all hostnames other than localhost
        }
        return false;
    }

    // Important! Don't take this eventArgs by reference, we need to extend the
    // lifetime of it to the other side of the co_await!
    winrt::fire_and_forget TerminalPage::_ControlNoticeRaisedHandler(const IInspectable /*sender*/,
                                                                     const Microsoft::Terminal::Control::NoticeEventArgs eventArgs)
    {
        auto weakThis = get_weak();
        co_await wil::resume_foreground(Dispatcher());
        if (auto page = weakThis.get())
        {
            auto message = eventArgs.Message();

            winrt::hstring title;

            switch (eventArgs.Level())
            {
            case NoticeLevel::Debug:
                title = RS_(L"NoticeDebug"); //\xebe8
                break;
            case NoticeLevel::Info:
                title = RS_(L"NoticeInfo"); // \xe946
                break;
            case NoticeLevel::Warning:
                title = RS_(L"NoticeWarning"); //\xe7ba
                break;
            case NoticeLevel::Error:
                title = RS_(L"NoticeError"); //\xe783
                break;
            }

            page->_ShowControlNoticeDialog(title, message);
        }
    }

    void TerminalPage::_ShowControlNoticeDialog(const winrt::hstring& title, const winrt::hstring& message)
    {
        if (auto presenter{ _dialogPresenter.get() })
        {
            // FindName needs to be called first to actually load the xaml object
            auto controlNoticeDialog = FindName(L"ControlNoticeDialog").try_as<WUX::Controls::ContentDialog>();

            ControlNoticeDialog().Title(winrt::box_value(title));

            // Insert the message
            NoticeMessage().Text(message);

            // Show the dialog
            presenter.ShowDialog(controlNoticeDialog);
        }
    }

    // Method Description:
    // - Copy text from the focused terminal to the Windows Clipboard
    // Arguments:
    // - singleLine: if enabled, copy contents as a single line of text
    // - formats: dictate which formats need to be copied
    // Return Value:
    // - true iff we we able to copy text (if a selection was active)
    bool TerminalPage::_CopyText(const bool singleLine, const Windows::Foundation::IReference<CopyFormat>& formats)
    {
        if (const auto& control{ _GetActiveControl() })
        {
            return control.CopySelectionToClipboard(singleLine, formats);
        }
        return false;
    }

    // Method Description:
    // - Send an event (which will be caught by AppHost) to set the progress indicator on the taskbar
    // Arguments:
    // - sender (not used)
    // - eventArgs: the arguments specifying how to set the progress indicator
    winrt::fire_and_forget TerminalPage::_SetTaskbarProgressHandler(const IInspectable /*sender*/, const IInspectable /*eventArgs*/)
    {
        co_await wil::resume_foreground(Dispatcher());
        _SetTaskbarProgressHandlers(*this, nullptr);
    }

    // Method Description:
    // - Send an event (which will be caught by AppHost) to change the show window state of the entire hosting window
    // Arguments:
    // - sender (not used)
    // - args: the arguments specifying how to set the display status to ShowWindow for our window handle
    winrt::fire_and_forget TerminalPage::_ShowWindowChangedHandler(const IInspectable /*sender*/, const Microsoft::Terminal::Control::ShowWindowArgs args)
    {
        co_await resume_foreground(Dispatcher());
        _ShowWindowChangedHandlers(*this, args);
    }

    // Method Description:
    // - Paste text from the Windows Clipboard to the focused terminal
    void TerminalPage::_PasteText()
    {
        if (const auto& control{ _GetActiveControl() })
        {
            control.PasteTextFromClipboard();
        }
    }

    // Function Description:
    // - Called when the settings button is clicked. ShellExecutes the settings
    //   file, as to open it in the default editor for .json files. Does this in
    //   a background thread, as to not hang/crash the UI thread.
    fire_and_forget TerminalPage::_LaunchSettings(const SettingsTarget target)
    {
        if (target == SettingsTarget::SettingsUI)
        {
            OpenSettingsUI();
        }
        else
        {
            // This will switch the execution of the function to a background (not
            // UI) thread. This is IMPORTANT, because the Windows.Storage API's
            // (used for retrieving the path to the file) will crash on the UI
            // thread, because the main thread is a STA.
            co_await winrt::resume_background();

            auto openFile = [](const auto& filePath) {
                HINSTANCE res = ShellExecute(nullptr, nullptr, filePath.c_str(), nullptr, nullptr, SW_SHOW);
                if (static_cast<int>(reinterpret_cast<uintptr_t>(res)) <= 32)
                {
                    ShellExecute(nullptr, nullptr, L"notepad", filePath.c_str(), nullptr, SW_SHOW);
                }
            };

            switch (target)
            {
            case SettingsTarget::DefaultsFile:
                openFile(CascadiaSettings::DefaultSettingsPath());
                break;
            case SettingsTarget::SettingsFile:
                openFile(CascadiaSettings::SettingsPath());
                break;
            case SettingsTarget::AllFiles:
                openFile(CascadiaSettings::DefaultSettingsPath());
                openFile(CascadiaSettings::SettingsPath());
                break;
            }
        }
    }

    // Method Description:
    // - Responds to the TabView control's Tab Closing event by removing
    //      the indicated tab from the set and focusing another one.
    //      The event is cancelled so App maintains control over the
    //      items in the tabview.
    // Arguments:
    // - sender: the control that originated this event
    // - eventArgs: the event's constituent arguments
    void TerminalPage::_OnTabCloseRequested(const IInspectable& /*sender*/, const MUX::Controls::TabViewTabCloseRequestedEventArgs& eventArgs)
    {
        const auto tabViewItem = eventArgs.Tab();
        if (auto tab{ _GetTabByTabViewItem(tabViewItem) })
        {
            _HandleCloseTabRequested(tab);
        }
    }

    TermControl TerminalPage::_InitControl(const TerminalSettingsCreateResult& settings, const ITerminalConnection& connection)
    {
        // Do any initialization that needs to apply to _every_ TermControl we
        // create here.
        // TermControl will copy the settings out of the settings passed to it.

<<<<<<< HEAD
        auto content = _manager.CreateCore(settings.DefaultSettings(), settings.UnfocusedSettings(), connection);
        return _InitControl(TermControl{ content });
    }
=======
        const auto content = _manager.CreateCore(settings.DefaultSettings(), settings.UnfocusedSettings(), connection);
>>>>>>> 9316f5b0

    TermControl TerminalPage::_InitControlFromContent(const winrt::guid& contentGuid)
    {
        if (const auto& content{ _manager.LookupCore(contentGuid) })
        {
            // We have to pass in our current keybindings, because that's an
            // object that belongs to this TerminalPage, on this thread. If we
            // don't, then when we move the content to another thread, and it
            // tries to handle a key, it'll callback on the original page's
            // stack, inevitably resulting in a wrong_thread
            return _InitControl(TermControl::AttachContent(content, *_bindings));
        }
        return nullptr;
    }

    TermControl TerminalPage::_InitControl(const TermControl& term)
    {
        // GH#12515: ConPTY assumes it's hidden at the start. If we're not, let it know now.
        if (_visible)
        {
            term.WindowVisibilityChanged(_visible);
        }

        // Even in the case of re-attaching content from another window, this
        // will correctly update the control's owning HWND
        if (_hostingHwnd.has_value())
        {
            term.OwningHwnd(reinterpret_cast<uint64_t>(*_hostingHwnd));
        }
        return term;
    }

    // Method Description:
    // - Creates a pane and returns a shared_ptr to it
    // - The caller should handle where the pane goes after creation,
    //   either to split an already existing pane or to create a new tab with it
    // Arguments:
    // - newTerminalArgs: an object that may contain a blob of parameters to
    //   control which profile is created and with possible other
    //   configurations. See CascadiaSettings::BuildSettings for more details.
    // - sourceTab: an optional tab reference that indicates that the created
    //   pane should be a duplicate of the tab's focused pane
    // - existingConnection: optionally receives a connection from the outside
    //   world instead of attempting to create one
    // Return Value:
    // - If the newTerminalArgs required us to open the pane as a new elevated
    //   connection, then we'll return nullptr. Otherwise, we'll return a new
    //   Pane for this connection.
    std::shared_ptr<Pane> TerminalPage::_MakePane(const NewTerminalArgs& newTerminalArgs,
                                                  const winrt::TerminalApp::TabBase& sourceTab,
                                                  TerminalConnection::ITerminalConnection existingConnection)
    {
        // First things first - Check for making a pane from content GUID.
        if (newTerminalArgs &&
            newTerminalArgs.ContentGuid() != winrt::guid{})
        {
            // Don't need to worry about duplicating or anything - we'll
            // serialize the actual profile's GUID along with the content guid.
            const auto& profile = _settings.GetProfileForArgs(newTerminalArgs);

            const auto control = _InitControlFromContent(newTerminalArgs.ContentGuid());
            _RegisterTerminalEvents(control);
            auto resultPane = std::make_shared<Pane>(profile, control);
            return resultPane;
        }

        TerminalSettingsCreateResult controlSettings{ nullptr };
        Profile profile{ nullptr };

        if (const auto& terminalTab{ _GetTerminalTabImpl(sourceTab) })
        {
            profile = terminalTab->GetFocusedProfile();
            if (profile)
            {
                // TODO GH#5047 If we cache the NewTerminalArgs, we no longer need to do this.
                profile = GetClosestProfileForDuplicationOfProfile(profile);
                controlSettings = TerminalSettings::CreateWithProfile(_settings, profile, *_bindings);
                const auto workingDirectory = terminalTab->GetActiveTerminalControl().WorkingDirectory();
                const auto validWorkingDirectory = !workingDirectory.empty();
                if (validWorkingDirectory)
                {
                    controlSettings.DefaultSettings().StartingDirectory(workingDirectory);
                }
            }
        }
        if (!profile)
        {
            profile = _settings.GetProfileForArgs(newTerminalArgs);
            controlSettings = TerminalSettings::CreateWithNewTerminalArgs(_settings, newTerminalArgs, *_bindings);
        }

        // Try to handle auto-elevation
        if (_maybeElevate(newTerminalArgs, controlSettings, profile))
        {
            return nullptr;
        }

        auto connection = existingConnection ? existingConnection : _CreateConnectionFromSettings(profile, controlSettings.DefaultSettings());
        if (existingConnection)
        {
            connection.Resize(controlSettings.DefaultSettings().InitialRows(), controlSettings.DefaultSettings().InitialCols());
        }

        TerminalConnection::ITerminalConnection debugConnection{ nullptr };
        if (_settings.GlobalSettings().DebugFeaturesEnabled())
        {
            const auto window = CoreWindow::GetForCurrentThread();
            const auto rAltState = window.GetKeyState(VirtualKey::RightMenu);
            const auto lAltState = window.GetKeyState(VirtualKey::LeftMenu);
            const auto bothAltsPressed = WI_IsFlagSet(lAltState, CoreVirtualKeyStates::Down) &&
                                         WI_IsFlagSet(rAltState, CoreVirtualKeyStates::Down);
            if (bothAltsPressed)
            {
                std::tie(connection, debugConnection) = OpenDebugTapConnection(connection);
            }
        }

        const auto control = _InitControl(controlSettings, connection);
        _RegisterTerminalEvents(control);

        auto resultPane = std::make_shared<Pane>(profile, control);

        if (debugConnection) // this will only be set if global debugging is on and tap is active
        {
            auto newControl = _InitControl(controlSettings, debugConnection);
            _RegisterTerminalEvents(newControl);
            // Split (auto) with the debug tap.
            auto debugPane = std::make_shared<Pane>(profile, newControl);

            // Since we're doing this split directly on the pane (instead of going through TerminalTab,
            // we need to handle the panes 'active' states

            // Set the pane we're splitting to active (otherwise Split will not do anything)
            resultPane->SetActive();
            auto [original, _] = resultPane->Split(SplitDirection::Automatic, 0.5f, debugPane);

            // Set the non-debug pane as active
            resultPane->ClearActive();
            original->SetActive();
        }

        return resultPane;
    }

    // Method Description:
    // - Sets background image and applies its settings (stretch, opacity and alignment)
    // - Checks path validity
    // Arguments:
    // - newAppearance
    // Return Value:
    // - <none>
    void TerminalPage::_SetBackgroundImage(const winrt::Microsoft::Terminal::Settings::Model::IAppearanceConfig& newAppearance)
    {
        if (!_settings.GlobalSettings().UseBackgroundImageForWindow())
        {
            _tabContent.Background(nullptr);
            return;
        }

        const auto path = newAppearance.ExpandedBackgroundImagePath();
        if (path.empty())
        {
            _tabContent.Background(nullptr);
            return;
        }

        Windows::Foundation::Uri imageUri{ nullptr };
        try
        {
            imageUri = Windows::Foundation::Uri{ path };
        }
        catch (...)
        {
            LOG_CAUGHT_EXCEPTION();
            _tabContent.Background(nullptr);
            return;
        }
        // Check if the image brush is already pointing to the image
        // in the modified settings; if it isn't (or isn't there),
        // set a new image source for the brush

        auto brush = _tabContent.Background().try_as<Media::ImageBrush>();
        Media::Imaging::BitmapImage imageSource = brush == nullptr ? nullptr : brush.ImageSource().try_as<Media::Imaging::BitmapImage>();

        if (imageSource == nullptr ||
            imageSource.UriSource() == nullptr ||
            !imageSource.UriSource().Equals(imageUri))
        {
            Media::ImageBrush b{};
            // Note that BitmapImage handles the image load asynchronously,
            // which is especially important since the image
            // may well be both large and somewhere out on the
            // internet.
            Media::Imaging::BitmapImage image(imageUri);
            b.ImageSource(image);
            _tabContent.Background(b);
        }

        // Pull this into a separate block. If the image didn't change, but the
        // properties of the image did, we should still update them.
        if (const auto newBrush{ _tabContent.Background().try_as<Media::ImageBrush>() })
        {
            newBrush.Stretch(newAppearance.BackgroundImageStretchMode());
            newBrush.Opacity(newAppearance.BackgroundImageOpacity());
        }
    }

    // Method Description:
    // - Hook up keybindings, and refresh the UI of the terminal.
    //   This includes update the settings of all the tabs according
    //   to their profiles, update the title and icon of each tab, and
    //   finally create the tab flyout
    void TerminalPage::_RefreshUIForSettingsReload()
    {
        // Re-wire the keybindings to their handlers, as we'll have created a
        // new AppKeyBindings object.
        _HookupKeyBindings(_settings.ActionMap());

        // Refresh UI elements

        // Mapping by GUID isn't _excellent_ because the defaults profile doesn't have a stable GUID; however,
        // when we stabilize its guid this will become fully safe.
        std::unordered_map<winrt::guid, std::pair<Profile, TerminalSettingsCreateResult>> profileGuidSettingsMap;
        const auto profileDefaults{ _settings.ProfileDefaults() };
        const auto allProfiles{ _settings.AllProfiles() };

        profileGuidSettingsMap.reserve(allProfiles.Size() + 1);

        // Include the Defaults profile for consideration
        profileGuidSettingsMap.insert_or_assign(profileDefaults.Guid(), std::pair{ profileDefaults, nullptr });
        for (const auto& newProfile : allProfiles)
        {
            // Avoid creating a TerminalSettings right now. They're not totally cheap, and we suspect that users with many
            // panes may not be using all of their profiles at the same time. Lazy evaluation is king!
            profileGuidSettingsMap.insert_or_assign(newProfile.Guid(), std::pair{ newProfile, nullptr });
        }

        for (const auto& tab : _tabs)
        {
            if (auto terminalTab{ _GetTerminalTabImpl(tab) })
            {
                terminalTab->UpdateSettings();

                // Manually enumerate the panes in each tab; this will let us recycle TerminalSettings
                // objects but only have to iterate one time.
                terminalTab->GetRootPane()->WalkTree([&](auto&& pane) {
                    if (const auto profile{ pane->GetProfile() })
                    {
                        const auto found{ profileGuidSettingsMap.find(profile.Guid()) };
                        // GH#2455: If there are any panes with controls that had been
                        // initialized with a Profile that no longer exists in our list of
                        // profiles, we'll leave it unmodified. The profile doesn't exist
                        // anymore, so we can't possibly update its settings.
                        if (found != profileGuidSettingsMap.cend())
                        {
                            auto& pair{ found->second };
                            if (!pair.second)
                            {
                                pair.second = TerminalSettings::CreateWithProfile(_settings, pair.first, *_bindings);
                            }
                            pane->UpdateSettings(pair.second, pair.first);
                        }
                    }
                });

                // Update the icon of the tab for the currently focused profile in that tab.
                // Only do this for TerminalTabs. Other types of tabs won't have multiple panes
                // and profiles so the Title and Icon will be set once and only once on init.
                _UpdateTabIcon(*terminalTab);

                // Force the TerminalTab to re-grab its currently active control's title.
                terminalTab->UpdateTitle();
            }
            else if (auto settingsTab = tab.try_as<TerminalApp::SettingsTab>())
            {
                settingsTab.UpdateSettings(_settings);
            }

            auto tabImpl{ winrt::get_self<TabBase>(tab) };
            tabImpl->SetActionMap(_settings.ActionMap());
        }

        if (const auto focusedTab{ _GetFocusedTabImpl() })
        {
            if (const auto profile{ focusedTab->GetFocusedProfile() })
            {
                _SetBackgroundImage(profile.DefaultAppearance());
            }
        }

        // repopulate the new tab button's flyout with entries for each
        // profile, which might have changed
        _UpdateTabWidthMode();
        _CreateNewTabFlyout();

        // Reload the current value of alwaysOnTop from the settings file. This
        // will let the user hot-reload this setting, but any runtime changes to
        // the alwaysOnTop setting will be lost.
        _isAlwaysOnTop = _settings.GlobalSettings().AlwaysOnTop();
        _AlwaysOnTopChangedHandlers(*this, nullptr);

        // Settings AllowDependentAnimations will affect whether animations are
        // enabled application-wide, so we don't need to check it each time we
        // want to create an animation.
        WUX::Media::Animation::Timeline::AllowDependentAnimations(!_settings.GlobalSettings().DisableAnimations());

        _tabRow.ShowElevationShield(IsElevated() && _settings.GlobalSettings().ShowAdminShield());

        Media::SolidColorBrush transparent{ Windows::UI::Colors::Transparent() };
        _tabView.Background(transparent);

        ////////////////////////////////////////////////////////////////////////
        // Begin Theme handling
        _updateThemeColors();

        // Update the state of the CloseButtonOverlayMode property of
        // our TabView, to match the tab.showCloseButton property in the theme.
        //
        // Also update every tab's individual IsClosable to match.
        //
        // This is basically the same as _updateTabCloseButton, but with some
        // code moved around to better facilitate updating every tab view item
        // at once
        if (const auto theme = _settings.GlobalSettings().CurrentTheme())
        {
            const auto visibility = theme.Tab() ? theme.Tab().ShowCloseButton() : Settings::Model::TabCloseButtonVisibility::Always;

            for (const auto& tab : _tabs)
            {
                switch (visibility)
                {
                case Settings::Model::TabCloseButtonVisibility::Never:
                    tab.TabViewItem().IsClosable(false);
                    break;
                case Settings::Model::TabCloseButtonVisibility::Hover:
                    tab.TabViewItem().IsClosable(true);
                    break;
                default:
                    tab.TabViewItem().IsClosable(true);
                    break;
                }
            }

            switch (visibility)
            {
            case Settings::Model::TabCloseButtonVisibility::Never:
                _tabView.CloseButtonOverlayMode(MUX::Controls::TabViewCloseButtonOverlayMode::Auto);
                break;
            case Settings::Model::TabCloseButtonVisibility::Hover:
                _tabView.CloseButtonOverlayMode(MUX::Controls::TabViewCloseButtonOverlayMode::OnPointerOver);
                break;
            default:
                _tabView.CloseButtonOverlayMode(MUX::Controls::TabViewCloseButtonOverlayMode::Always);
                break;
            }
        }
    }

    // Method Description:
    // - Repopulates the list of commands in the command palette with the
    //   current commands in the settings. Also updates the keybinding labels to
    //   reflect any matching keybindings.
    // Arguments:
    // - <none>
    // Return Value:
    // - <none>
    void TerminalPage::_UpdateCommandsForPalette()
    {
        // Update the command palette when settings reload
        const auto& expanded{ _settings.GlobalSettings().ActionMap().ExpandedCommands() };
        CommandPalette().SetCommands(expanded);
    }

    // Method Description:
    // - Sets the initial actions to process on startup. We'll make a copy of
    //   this list, and process these actions when we're loaded.
    // - This function will have no effective result after Create() is called.
    // Arguments:
    // - actions: a list of Actions to process on startup.
    // Return Value:
    // - <none>
    void TerminalPage::SetStartupActions(std::vector<ActionAndArgs>& actions)
    {
        // The fastest way to copy all the actions out of the std::vector and
        // put them into a winrt::IVector is by making a copy, then moving the
        // copy into the winrt vector ctor.
        auto listCopy = actions;
        _startupActions = winrt::single_threaded_vector<ActionAndArgs>(std::move(listCopy));
    }

    // Routine Description:
    // - Notifies this Terminal Page that it should start the incoming connection
    //   listener for command-line tools attempting to join this Terminal
    //   through the default application channel.
    // Arguments:
    // - isEmbedding - True if COM started us to be a server. False if we're doing it of our own accord.
    // Return Value:
    // - <none>
    void TerminalPage::SetInboundListener(bool isEmbedding)
    {
        _shouldStartInboundListener = true;
        _isEmbeddingInboundListener = isEmbedding;

        // If the page has already passed the NotInitialized state,
        // then it is ready-enough for us to just start this immediately.
        if (_startupState != StartupState::NotInitialized)
        {
            _StartInboundListener();
        }
    }

    winrt::TerminalApp::IDialogPresenter TerminalPage::DialogPresenter() const
    {
        return _dialogPresenter.get();
    }

    void TerminalPage::DialogPresenter(winrt::TerminalApp::IDialogPresenter dialogPresenter)
    {
        _dialogPresenter = dialogPresenter;
    }

    // Method Description:
    // - Get the combined taskbar state for the page. This is the combination of
    //   all the states of all the tabs, which are themselves a combination of
    //   all their panes. Taskbar states are given a priority based on the rules
    //   in:
    //   https://docs.microsoft.com/en-us/windows/win32/api/shobjidl_core/nf-shobjidl_core-itaskbarlist3-setprogressstate
    //   under "How the Taskbar Button Chooses the Progress Indicator for a Group"
    // Arguments:
    // - <none>
    // Return Value:
    // - A TaskbarState object representing the combined taskbar state and
    //   progress percentage of all our tabs.
    winrt::TerminalApp::TaskbarState TerminalPage::TaskbarState() const
    {
        auto state{ winrt::make<winrt::TerminalApp::implementation::TaskbarState>() };

        for (const auto& tab : _tabs)
        {
            if (auto tabImpl{ _GetTerminalTabImpl(tab) })
            {
                auto tabState{ tabImpl->GetCombinedTaskbarState() };
                // lowest priority wins
                if (tabState.Priority() < state.Priority())
                {
                    state = tabState;
                }
            }
        }

        return state;
    }

    // Method Description:
    // - This is the method that App will call when the titlebar
    //   has been clicked. It dismisses any open flyouts.
    // Arguments:
    // - <none>
    // Return Value:
    // - <none>
    void TerminalPage::TitlebarClicked()
    {
        if (_newTabButton && _newTabButton.Flyout())
        {
            _newTabButton.Flyout().Hide();
        }
        _DismissTabContextMenus();
    }

    // Method Description:
    // - Notifies all attached console controls that the visibility of the
    //   hosting window has changed. The underlying PTYs may need to know this
    //   for the proper response to `::GetConsoleWindow()` from a Win32 console app.
    // Arguments:
    // - showOrHide: Show is true; hide is false.
    // Return Value:
    // - <none>
    void TerminalPage::WindowVisibilityChanged(const bool showOrHide)
    {
        _visible = showOrHide;
        for (const auto& tab : _tabs)
        {
            if (auto terminalTab{ _GetTerminalTabImpl(tab) })
            {
                // Manually enumerate the panes in each tab; this will let us recycle TerminalSettings
                // objects but only have to iterate one time.
                terminalTab->GetRootPane()->WalkTree([&](auto&& pane) {
                    if (auto control = pane->GetTerminalControl())
                    {
                        control.WindowVisibilityChanged(showOrHide);
                    }
                });
            }
        }
    }

    // Method Description:
    // - Called when the user tries to do a search using keybindings.
    //   This will tell the active terminal control of the passed tab
    //   to create a search box and enable find process.
    // Arguments:
    // - tab: the tab where the search box should be created
    // Return Value:
    // - <none>
    void TerminalPage::_Find(const TerminalTab& tab)
    {
        if (const auto& control{ tab.GetActiveTerminalControl() })
        {
            control.CreateSearchBoxControl();
        }
    }

    // Method Description:
    // - Toggles borderless mode. Hides the tab row, and raises our
    //   FocusModeChanged event.
    // Arguments:
    // - <none>
    // Return Value:
    // - <none>
    void TerminalPage::ToggleFocusMode()
    {
        SetFocusMode(!_isInFocusMode);
    }

    void TerminalPage::SetFocusMode(const bool inFocusMode)
    {
        const auto newInFocusMode = inFocusMode;
        if (newInFocusMode != FocusMode())
        {
            _isInFocusMode = newInFocusMode;
            _UpdateTabView();
            _FocusModeChangedHandlers(*this, nullptr);
        }
    }

    // Method Description:
    // - Toggles fullscreen mode. Hides the tab row, and raises our
    //   FullscreenChanged event.
    // Arguments:
    // - <none>
    // Return Value:
    // - <none>
    void TerminalPage::ToggleFullscreen()
    {
        SetFullscreen(!_isFullscreen);
    }

    // Method Description:
    // - Toggles always on top mode. Raises our AlwaysOnTopChanged event.
    // Arguments:
    // - <none>
    // Return Value:
    // - <none>
    void TerminalPage::ToggleAlwaysOnTop()
    {
        _isAlwaysOnTop = !_isAlwaysOnTop;
        _AlwaysOnTopChangedHandlers(*this, nullptr);
    }

    // Method Description:
    // - Sets the tab split button color when a new tab color is selected
    // Arguments:
    // - color: The color of the newly selected tab, used to properly calculate
    //          the foreground color of the split button (to match the font
    //          color of the tab)
    // - accentColor: the actual color we are going to use to paint the tab row and
    //                split button, so that there is some contrast between the tab
    //                and the non-client are behind it
    // Return Value:
    // - <none>
    void TerminalPage::_SetNewTabButtonColor(const Windows::UI::Color& color, const Windows::UI::Color& accentColor)
    {
        // TODO GH#3327: Look at what to do with the tab button when we have XAML theming
        auto IsBrightColor = ColorHelper::IsBrightColor(color);
        auto isLightAccentColor = ColorHelper::IsBrightColor(accentColor);
        winrt::Windows::UI::Color pressedColor{};
        winrt::Windows::UI::Color hoverColor{};
        winrt::Windows::UI::Color foregroundColor{};
        const auto hoverColorAdjustment = 5.f;
        const auto pressedColorAdjustment = 7.f;

        if (IsBrightColor)
        {
            foregroundColor = winrt::Windows::UI::Colors::Black();
        }
        else
        {
            foregroundColor = winrt::Windows::UI::Colors::White();
        }

        if (isLightAccentColor)
        {
            hoverColor = ColorHelper::Darken(accentColor, hoverColorAdjustment);
            pressedColor = ColorHelper::Darken(accentColor, pressedColorAdjustment);
        }
        else
        {
            hoverColor = ColorHelper::Lighten(accentColor, hoverColorAdjustment);
            pressedColor = ColorHelper::Lighten(accentColor, pressedColorAdjustment);
        }

        Media::SolidColorBrush backgroundBrush{ accentColor };
        Media::SolidColorBrush backgroundHoverBrush{ hoverColor };
        Media::SolidColorBrush backgroundPressedBrush{ pressedColor };
        Media::SolidColorBrush foregroundBrush{ foregroundColor };

        _newTabButton.Resources().Insert(winrt::box_value(L"SplitButtonBackground"), backgroundBrush);
        _newTabButton.Resources().Insert(winrt::box_value(L"SplitButtonBackgroundPointerOver"), backgroundHoverBrush);
        _newTabButton.Resources().Insert(winrt::box_value(L"SplitButtonBackgroundPressed"), backgroundPressedBrush);

        // Load bearing: The SplitButton uses SplitButtonForegroundSecondary for
        // the secondary button, but {TemplateBinding Foreground} for the
        // primary button.
        _newTabButton.Resources().Insert(winrt::box_value(L"SplitButtonForeground"), foregroundBrush);
        _newTabButton.Resources().Insert(winrt::box_value(L"SplitButtonForegroundPointerOver"), foregroundBrush);
        _newTabButton.Resources().Insert(winrt::box_value(L"SplitButtonForegroundPressed"), foregroundBrush);
        _newTabButton.Resources().Insert(winrt::box_value(L"SplitButtonForegroundSecondary"), foregroundBrush);
        _newTabButton.Resources().Insert(winrt::box_value(L"SplitButtonForegroundSecondaryPressed"), foregroundBrush);

        _newTabButton.Background(backgroundBrush);
        _newTabButton.Foreground(foregroundBrush);

        // This is just like what we do in TabBase::_RefreshVisualState. We need
        // to manually toggle the visual state, so the setters in the visual
        // state group will re-apply, and set our currently selected colors in
        // the resources.
        VisualStateManager::GoToState(_newTabButton, L"FlyoutOpen", true);
        VisualStateManager::GoToState(_newTabButton, L"Normal", true);
    }

    // Method Description:
    // - Clears the tab split button color to a system color
    //   (or white if none is found) when the tab's color is cleared
    // - Clears the tab row color to a system color
    //   (or white if none is found) when the tab's color is cleared
    // Arguments:
    // - <none>
    // Return Value:
    // - <none>
    void TerminalPage::_ClearNewTabButtonColor()
    {
        // TODO GH#3327: Look at what to do with the tab button when we have XAML theming
        winrt::hstring keys[] = {
            L"SplitButtonBackground",
            L"SplitButtonBackgroundPointerOver",
            L"SplitButtonBackgroundPressed",
            L"SplitButtonForeground",
            L"SplitButtonForegroundSecondary",
            L"SplitButtonForegroundPointerOver",
            L"SplitButtonForegroundPressed",
            L"SplitButtonForegroundSecondaryPressed"
        };

        // simply clear any of the colors in the split button's dict
        for (auto keyString : keys)
        {
            auto key = winrt::box_value(keyString);
            if (_newTabButton.Resources().HasKey(key))
            {
                _newTabButton.Resources().Remove(key);
            }
        }

        const auto res = Application::Current().Resources();

        const auto defaultBackgroundKey = winrt::box_value(L"TabViewItemHeaderBackground");
        const auto defaultForegroundKey = winrt::box_value(L"SystemControlForegroundBaseHighBrush");
        winrt::Windows::UI::Xaml::Media::SolidColorBrush backgroundBrush;
        winrt::Windows::UI::Xaml::Media::SolidColorBrush foregroundBrush;

        // TODO: Related to GH#3917 - I think if the system is set to "Dark"
        // theme, but the app is set to light theme, then this lookup still
        // returns to us the dark theme brushes. There's gotta be a way to get
        // the right brushes...
        // See also GH#5741
        if (res.HasKey(defaultBackgroundKey))
        {
            auto obj = res.Lookup(defaultBackgroundKey);
            backgroundBrush = obj.try_as<winrt::Windows::UI::Xaml::Media::SolidColorBrush>();
        }
        else
        {
            backgroundBrush = winrt::Windows::UI::Xaml::Media::SolidColorBrush{ winrt::Windows::UI::Colors::Black() };
        }

        if (res.HasKey(defaultForegroundKey))
        {
            auto obj = res.Lookup(defaultForegroundKey);
            foregroundBrush = obj.try_as<winrt::Windows::UI::Xaml::Media::SolidColorBrush>();
        }
        else
        {
            foregroundBrush = winrt::Windows::UI::Xaml::Media::SolidColorBrush{ winrt::Windows::UI::Colors::White() };
        }

        _newTabButton.Background(backgroundBrush);
        _newTabButton.Foreground(foregroundBrush);
    }

    // Function Description:
    // - This is a helper method to get the commandline out of a
    //   ExecuteCommandline action, break it into subcommands, and attempt to
    //   parse it into actions. This is used by _HandleExecuteCommandline for
    //   processing commandlines in the current WT window.
    // Arguments:
    // - args: the ExecuteCommandlineArgs to synthesize a list of startup actions for.
    // Return Value:
    // - an empty list if we failed to parse, otherwise a list of actions to execute.
    std::vector<ActionAndArgs> TerminalPage::ConvertExecuteCommandlineToActions(const ExecuteCommandlineArgs& args)
    {
        ::TerminalApp::AppCommandlineArgs appArgs;
        if (appArgs.ParseArgs(args) == 0)
        {
            return appArgs.GetStartupActions();
        }

        return {};
    }

    void TerminalPage::_FocusActiveControl(IInspectable /*sender*/,
                                           IInspectable /*eventArgs*/)
    {
        _FocusCurrentTab(false);
    }

    bool TerminalPage::FocusMode() const
    {
        return _isInFocusMode;
    }

    bool TerminalPage::Fullscreen() const
    {
        return _isFullscreen;
    }

    // Method Description:
    // - Returns true if we're currently in "Always on top" mode. When we're in
    //   always on top mode, the window should be on top of all other windows.
    //   If multiple windows are all "always on top", they'll maintain their own
    //   z-order, with all the windows on top of all other non-topmost windows.
    // Arguments:
    // - <none>
    // Return Value:
    // - true if we should be in "always on top" mode
    bool TerminalPage::AlwaysOnTop() const
    {
        return _isAlwaysOnTop;
    }

    void TerminalPage::SetFullscreen(bool newFullscreen)
    {
        if (_isFullscreen == newFullscreen)
        {
            return;
        }
        _isFullscreen = newFullscreen;
        _UpdateTabView();
        _FullscreenChangedHandlers(*this, nullptr);
    }

    // Method Description:
    // - Updates the page's state for isMaximized when the window changes externally.
    void TerminalPage::Maximized(bool newMaximized)
    {
        _isMaximized = newMaximized;
    }

    // Method Description:
    // - Asks the window to change its maximized state.
    void TerminalPage::RequestSetMaximized(bool newMaximized)
    {
        if (_isMaximized == newMaximized)
        {
            return;
        }
        _isMaximized = newMaximized;
        _ChangeMaximizeRequestedHandlers(*this, nullptr);
    }

    HRESULT TerminalPage::_OnNewConnection(const ConptyConnection& connection)
    {
        // We need to be on the UI thread in order for _OpenNewTab to run successfully.
        // HasThreadAccess will return true if we're currently on a UI thread and false otherwise.
        // When we're on a COM thread, we'll need to dispatch the calls to the UI thread
        // and wait on it hence the locking mechanism.
        if (!Dispatcher().HasThreadAccess())
        {
            til::latch latch{ 1 };
            auto finalVal = S_OK;

            Dispatcher().RunAsync(CoreDispatcherPriority::Normal, [&]() {
                finalVal = _OnNewConnection(connection);
                latch.count_down();
            });

            latch.wait();
            return finalVal;
        }

        try
        {
            NewTerminalArgs newTerminalArgs;
            newTerminalArgs.Commandline(connection.Commandline());
            newTerminalArgs.TabTitle(connection.StartingTitle());
            // GH #12370: We absolutely cannot allow a defterm connection to
            // auto-elevate. Defterm doesn't work for elevated scenarios in the
            // first place. If we try accepting the connection, the spawning an
            // elevated version of the Terminal with that profile... that's a
            // recipe for disaster. We won't ever open up a tab in this window.
            newTerminalArgs.Elevate(false);
            const auto newPane = _MakePane(newTerminalArgs, nullptr, connection);
            newPane->WalkTree([](auto pane) {
                pane->FinalizeConfigurationGivenDefault();
            });
            _CreateNewTabFromPane(newPane);

            // Request a summon of this window to the foreground
            _SummonWindowRequestedHandlers(*this, nullptr);

            const IInspectable unused{ nullptr };
            _SetAsDefaultDismissHandler(unused, unused);

            // TEMPORARY SOLUTION
            // If the connection has requested for the window to be maximized,
            // manually maximize it here. Ideally, we should be _initializing_
            // the session maximized, instead of manually maximizing it after initialization.
            // However, because of the current way our defterm handoff works,
            // we are unable to get the connection info before the terminal session
            // has already started.

            // Make sure that there were no other tabs already existing (in
            // the case that we are in glomming mode), because we don't want
            // to be maximizing other existing sessions that did not ask for it.
            if (_tabs.Size() == 1 && connection.ShowWindow() == SW_SHOWMAXIMIZED)
            {
                RequestSetMaximized(true);
            }
            return S_OK;
        }
        CATCH_RETURN()
    }

    // Method Description:
    // - Creates a settings UI tab and focuses it. If there's already a settings UI tab open,
    //   just focus the existing one.
    // Arguments:
    // - <none>
    // Return Value:
    // - <none>
    void TerminalPage::OpenSettingsUI()
    {
        // If we're holding the settings tab's switch command, don't create a new one, switch to the existing one.
        if (!_settingsTab)
        {
            winrt::Microsoft::Terminal::Settings::Editor::MainPage sui{ _settings };
            if (_hostingHwnd)
            {
                sui.SetHostingWindow(reinterpret_cast<uint64_t>(*_hostingHwnd));
            }

            // GH#8767 - let unhandled keys in the SUI try to run commands too.
            sui.KeyDown({ this, &TerminalPage::_KeyDownHandler });

            sui.OpenJson([weakThis{ get_weak() }](auto&& /*s*/, winrt::Microsoft::Terminal::Settings::Model::SettingsTarget e) {
                if (auto page{ weakThis.get() })
                {
                    page->_LaunchSettings(e);
                }
            });

            auto newTabImpl = winrt::make_self<SettingsTab>(sui, _settings.GlobalSettings().CurrentTheme().RequestedTheme());

            // Add the new tab to the list of our tabs.
            _tabs.Append(*newTabImpl);
            _mruTabs.Append(*newTabImpl);

            newTabImpl->SetDispatch(*_actionDispatch);
            newTabImpl->SetActionMap(_settings.ActionMap());

            // Give the tab its index in the _tabs vector so it can manage its own SwitchToTab command.
            _UpdateTabIndices();

            // Don't capture a strong ref to the tab. If the tab is removed as this
            // is called, we don't really care anymore about handling the event.
            auto weakTab = make_weak(newTabImpl);

            auto tabViewItem = newTabImpl->TabViewItem();
            _tabView.TabItems().Append(tabViewItem);

            // Update the state of the close button to match the current theme
            _updateTabCloseButton(tabViewItem);

            tabViewItem.PointerPressed({ this, &TerminalPage::_OnTabClick });

            // When the tab requests close, try to close it (prompt for approval, if required)
            newTabImpl->CloseRequested([weakTab, weakThis{ get_weak() }](auto&& /*s*/, auto&& /*e*/) {
                auto page{ weakThis.get() };
                auto tab{ weakTab.get() };

                if (page && tab)
                {
                    page->_HandleCloseTabRequested(*tab);
                }
            });

            // When the tab is closed, remove it from our list of tabs.
            newTabImpl->Closed([tabViewItem, weakThis{ get_weak() }](auto&& /*s*/, auto&& /*e*/) {
                if (auto page{ weakThis.get() })
                {
                    page->_settingsTab = nullptr;
                    page->_RemoveOnCloseRoutine(tabViewItem, page);
                }
            });

            _settingsTab = *newTabImpl;

            // This kicks off TabView::SelectionChanged, in response to which
            // we'll attach the terminal's Xaml control to the Xaml root.
            _tabView.SelectedItem(tabViewItem);
        }
        else
        {
            _tabView.SelectedItem(_settingsTab.TabViewItem());
        }
    }

    // Method Description:
    // - Returns a com_ptr to the implementation type of the given tab if it's a TerminalTab.
    //   If the tab is not a TerminalTab, returns nullptr.
    // Arguments:
    // - tab: the projected type of a Tab
    // Return Value:
    // - If the tab is a TerminalTab, a com_ptr to the implementation type.
    //   If the tab is not a TerminalTab, nullptr
    winrt::com_ptr<TerminalTab> TerminalPage::_GetTerminalTabImpl(const TerminalApp::TabBase& tab)
    {
        if (auto terminalTab = tab.try_as<TerminalApp::TerminalTab>())
        {
            winrt::com_ptr<TerminalTab> tabImpl;
            tabImpl.copy_from(winrt::get_self<TerminalTab>(terminalTab));
            return tabImpl;
        }
        else
        {
            return nullptr;
        }
    }

    // Method Description:
    // - Computes the delta for scrolling the tab's viewport.
    // Arguments:
    // - scrollDirection - direction (up / down) to scroll
    // - rowsToScroll - the number of rows to scroll
    // Return Value:
    // - delta - Signed delta, where a negative value means scrolling up.
    int TerminalPage::_ComputeScrollDelta(ScrollDirection scrollDirection, const uint32_t rowsToScroll)
    {
        return scrollDirection == ScrollUp ? -1 * rowsToScroll : rowsToScroll;
    }

    // Method Description:
    // - Reads system settings for scrolling (based on the step of the mouse scroll).
    // Upon failure fallbacks to default.
    // Return Value:
    // - The number of rows to scroll or a magic value of WHEEL_PAGESCROLL
    // indicating that we need to scroll an entire view height
    uint32_t TerminalPage::_ReadSystemRowsToScroll()
    {
        uint32_t systemRowsToScroll;
        if (!SystemParametersInfoW(SPI_GETWHEELSCROLLLINES, 0, &systemRowsToScroll, 0))
        {
            LOG_LAST_ERROR();

            // If SystemParametersInfoW fails, which it shouldn't, fall back to
            // Windows' default value.
            return DefaultRowsToScroll;
        }

        return systemRowsToScroll;
    }

    // Method Description:
    // - Displays a dialog stating the "Touch Keyboard and Handwriting Panel
    //   Service" is disabled.
    void TerminalPage::ShowKeyboardServiceWarning() const
    {
        if (!_IsMessageDismissed(InfoBarMessage::KeyboardServiceWarning))
        {
            if (const auto keyboardServiceWarningInfoBar = FindName(L"KeyboardServiceWarningInfoBar").try_as<MUX::Controls::InfoBar>())
            {
                keyboardServiceWarningInfoBar.IsOpen(true);
            }
        }
    }

    // Method Description:
    // - Displays a info popup guiding the user into setting their default terminal.
    void TerminalPage::ShowSetAsDefaultInfoBar() const
    {
        if (::winrt::Windows::UI::Xaml::Application::Current().try_as<::winrt::TerminalApp::App>() == nullptr)
        {
            // Just ignore this in the tests (where the Application::Current()
            // is not a TerminalApp::App)
            return;
        }
        if (!CascadiaSettings::IsDefaultTerminalAvailable() || _IsMessageDismissed(InfoBarMessage::SetAsDefault))
        {
            return;
        }

        // If the user has already configured any terminal for hand-off we
        // shouldn't inform them again about the possibility to do so.
        if (CascadiaSettings::IsDefaultTerminalSet())
        {
            _DismissMessage(InfoBarMessage::SetAsDefault);
            return;
        }

        if (const auto infoBar = FindName(L"SetAsDefaultInfoBar").try_as<MUX::Controls::InfoBar>())
        {
            infoBar.IsOpen(true);
        }
    }

    // Function Description:
    // - Helper function to get the OS-localized name for the "Touch Keyboard
    //   and Handwriting Panel Service". If we can't open up the service for any
    //   reason, then we'll just return the service's key, "TabletInputService".
    // Return Value:
    // - The OS-localized name for the TabletInputService
    winrt::hstring _getTabletServiceName()
    {
        auto isUwp = false;
        try
        {
            isUwp = ::winrt::Windows::UI::Xaml::Application::Current().as<::winrt::TerminalApp::App>().Logic().IsUwp();
        }
        CATCH_LOG();

        if (isUwp)
        {
            return winrt::hstring{ TabletInputServiceKey };
        }

        wil::unique_schandle hManager{ OpenSCManagerW(nullptr, nullptr, 0) };

        if (LOG_LAST_ERROR_IF(!hManager.is_valid()))
        {
            return winrt::hstring{ TabletInputServiceKey };
        }

        DWORD cchBuffer = 0;
        const auto ok = GetServiceDisplayNameW(hManager.get(), TabletInputServiceKey.data(), nullptr, &cchBuffer);

        // Windows 11 doesn't have a TabletInputService.
        // (It was renamed to TextInputManagementService, because people kept thinking that a
        // service called "tablet-something" is system-irrelevant on PCs and can be disabled.)
        if (ok || GetLastError() != ERROR_INSUFFICIENT_BUFFER)
        {
            return winrt::hstring{ TabletInputServiceKey };
        }

        std::wstring buffer;
        cchBuffer += 1; // Add space for a null
        buffer.resize(cchBuffer);

        if (LOG_LAST_ERROR_IF(!GetServiceDisplayNameW(hManager.get(),
                                                      TabletInputServiceKey.data(),
                                                      buffer.data(),
                                                      &cchBuffer)))
        {
            return winrt::hstring{ TabletInputServiceKey };
        }
        return winrt::hstring{ buffer };
    }

    // Method Description:
    // - Return the fully-formed warning message for the
    //   "KeyboardServiceDisabled" InfoBar. This InfoBar is used to warn the user
    //   if the keyboard service is disabled, and uses the OS localization for
    //   the service's actual name. It's bound to the bar in XAML.
    // Return Value:
    // - The warning message, including the OS-localized service name.
    winrt::hstring TerminalPage::KeyboardServiceDisabledText()
    {
        const auto serviceName{ _getTabletServiceName() };
        const winrt::hstring text{ fmt::format(std::wstring_view(RS_(L"KeyboardServiceWarningText")), serviceName) };
        return text;
    }

    // Method Description:
    // - Hides cursor if required
    // Return Value:
    // - <none>
    void TerminalPage::_HidePointerCursorHandler(const IInspectable& /*sender*/, const IInspectable& /*eventArgs*/)
    {
        if (_shouldMouseVanish && !_isMouseHidden)
        {
            if (auto window{ CoreWindow::GetForCurrentThread() })
            {
                try
                {
                    window.PointerCursor(nullptr);
                    _isMouseHidden = true;
                }
                CATCH_LOG();
            }
        }
    }

    // Method Description:
    // - Restores cursor if required
    // Return Value:
    // - <none>
    void TerminalPage::_RestorePointerCursorHandler(const IInspectable& /*sender*/, const IInspectable& /*eventArgs*/)
    {
        if (_isMouseHidden)
        {
            if (auto window{ CoreWindow::GetForCurrentThread() })
            {
                try
                {
                    window.PointerCursor(_defaultPointerCursor);
                    _isMouseHidden = false;
                }
                CATCH_LOG();
            }
        }
    }

    // Method Description:
    // - Update the RequestedTheme of the specified FrameworkElement and all its
    //   Parent elements. We need to do this so that we can actually theme all
    //   of the elements of the TeachingTip. See GH#9717
    // Arguments:
    // - element: The TeachingTip to set the theme on.
    // Return Value:
    // - <none>
    void TerminalPage::_UpdateTeachingTipTheme(winrt::Windows::UI::Xaml::FrameworkElement element)
    {
        auto theme{ _settings.GlobalSettings().CurrentTheme() };
        auto requestedTheme{ theme.RequestedTheme() };
        while (element)
        {
            element.RequestedTheme(requestedTheme);
            element = element.Parent().try_as<winrt::Windows::UI::Xaml::FrameworkElement>();
        }
    }

    // Method Description:
    // - Display the name and ID of this window in a TeachingTip. If the window
    //   has no name, the name will be presented as "<unnamed-window>".
    // - This can be invoked by either:
    //   * An identifyWindow action, that displays the info only for the current
    //     window
    //   * An identifyWindows action, that displays the info for all windows.
    // Arguments:
    // - <none>
    // Return Value:
    // - <none>
    winrt::fire_and_forget TerminalPage::IdentifyWindow()
    {
        auto weakThis{ get_weak() };
        co_await wil::resume_foreground(Dispatcher());
        if (auto page{ weakThis.get() })
        {
            // If we haven't ever loaded the TeachingTip, then do so now and
            // create the toast for it.
            if (page->_windowIdToast == nullptr)
            {
                if (auto tip{ page->FindName(L"WindowIdToast").try_as<MUX::Controls::TeachingTip>() })
                {
                    page->_windowIdToast = std::make_shared<Toast>(tip);
                    // Make sure to use the weak ref when setting up this
                    // callback.
                    tip.Closed({ page->get_weak(), &TerminalPage::_FocusActiveControl });
                }
            }
            _UpdateTeachingTipTheme(WindowIdToast().try_as<winrt::Windows::UI::Xaml::FrameworkElement>());

            if (page->_windowIdToast != nullptr)
            {
                page->_windowIdToast->Open();
            }
        }
    }

    // Method Description:
    // - Called when an attempt to rename the window has failed. This will open
    //   the toast displaying a message to the user that the attempt to rename
    //   the window has failed.
    // - This will load the RenameFailedToast TeachingTip the first time it's called.
    // Arguments:
    // - <none>
    // Return Value:
    // - <none>
    winrt::fire_and_forget TerminalPage::RenameFailed()
    {
        auto weakThis{ get_weak() };
        co_await wil::resume_foreground(Dispatcher());
        if (auto page{ weakThis.get() })
        {
            // If we haven't ever loaded the TeachingTip, then do so now and
            // create the toast for it.
            if (page->_windowRenameFailedToast == nullptr)
            {
                if (auto tip{ page->FindName(L"RenameFailedToast").try_as<MUX::Controls::TeachingTip>() })
                {
                    page->_windowRenameFailedToast = std::make_shared<Toast>(tip);
                    // Make sure to use the weak ref when setting up this
                    // callback.
                    tip.Closed({ page->get_weak(), &TerminalPage::_FocusActiveControl });
                }
            }
            _UpdateTeachingTipTheme(RenameFailedToast().try_as<winrt::Windows::UI::Xaml::FrameworkElement>());

            if (page->_windowRenameFailedToast != nullptr)
            {
                page->_windowRenameFailedToast->Open();
            }
        }
    }

    // Method Description:
    // - Called when the user hits the "Ok" button on the WindowRenamer TeachingTip.
    // - Will raise an event that will bubble up to the monarch, asking if this
    //   name is acceptable.
    //   - If it is, we'll eventually get called back in TerminalPage::WindowName(hstring).
    //   - If not, then TerminalPage::RenameFailed will get called.
    // Arguments:
    // - <unused>
    // Return Value:
    // - <none>
    void TerminalPage::_WindowRenamerActionClick(const IInspectable& /*sender*/,
                                                 const IInspectable& /*eventArgs*/)
    {
        auto newName = WindowRenamerTextBox().Text();
        _RequestWindowRename(newName);
    }

    void TerminalPage::_RequestWindowRename(const winrt::hstring& newName)
    {
        auto request = winrt::make<implementation::RenameWindowRequestedArgs>(newName);
        // The WindowRenamer is _not_ a Toast - we want it to stay open until
        // the user dismisses it.
        if (WindowRenamer())
        {
            WindowRenamer().IsOpen(false);
        }
        _RenameWindowRequestedHandlers(*this, request);
        // We can't just use request.Successful here, because the handler might
        // (will) be handling this asynchronously, so when control returns to
        // us, this hasn't actually been handled yet. We'll get called back in
        // RenameFailed if this fails.
        //
        // Theoretically we could do a IAsyncOperation<RenameWindowResult> kind
        // of thing with co_return winrt::make<RenameWindowResult>(false).
    }

    // Method Description:
    // - Used to track if the user pressed enter with the renamer open. If we
    //   immediately focus it after hitting Enter on the command palette, then
    //   the Enter keydown will dismiss the command palette and open the
    //   renamer, and then the enter keyup will go to the renamer. So we need to
    //   make sure both a down and up go to the renamer.
    // Arguments:
    // - e: the KeyRoutedEventArgs describing the key that was released
    // Return Value:
    // - <none>
    void TerminalPage::_WindowRenamerKeyDown(const IInspectable& /*sender*/,
                                             const winrt::Windows::UI::Xaml::Input::KeyRoutedEventArgs& e)
    {
        const auto key = e.OriginalKey();
        if (key == Windows::System::VirtualKey::Enter)
        {
            _renamerPressedEnter = true;
        }
    }

    // Method Description:
    // - Manually handle Enter and Escape for committing and dismissing a window
    //   rename. This is highly similar to the TabHeaderControl's KeyUp handler.
    // Arguments:
    // - e: the KeyRoutedEventArgs describing the key that was released
    // Return Value:
    // - <none>
    void TerminalPage::_WindowRenamerKeyUp(const IInspectable& sender,
                                           const winrt::Windows::UI::Xaml::Input::KeyRoutedEventArgs& e)
    {
        const auto key = e.OriginalKey();
        if (key == Windows::System::VirtualKey::Enter && _renamerPressedEnter)
        {
            // User is done making changes, close the rename box
            _WindowRenamerActionClick(sender, nullptr);
        }
        else if (key == Windows::System::VirtualKey::Escape)
        {
            // User wants to discard the changes they made
            WindowRenamerTextBox().Text(_WindowProperties.WindowName());
            WindowRenamer().IsOpen(false);
            _renamerPressedEnter = false;
        }
    }

    // Method Description:
    // - This function stops people from duplicating the base profile, because
    //   it gets ~ ~ weird ~ ~ when they do. Remove when TODO GH#5047 is done.
    Profile TerminalPage::GetClosestProfileForDuplicationOfProfile(const Profile& profile) const noexcept
    {
        if (profile == _settings.ProfileDefaults())
        {
            return _settings.FindProfile(_settings.GlobalSettings().DefaultProfile());
        }
        return profile;
    }

    // Function Description:
    // - Helper to launch a new WT instance elevated. It'll do this by spawning
    //   a helper process, who will asking the shell to elevate the process for
    //   us. This might cause a UAC prompt. The elevation is performed on a
    //   background thread, as to not block the UI thread.
    // Arguments:
    // - newTerminalArgs: A NewTerminalArgs describing the terminal instance
    //   that should be spawned. The Profile should be filled in with the GUID
    //   of the profile we want to launch.
    // Return Value:
    // - <none>
    // Important: Don't take the param by reference, since we'll be doing work
    // on another thread.
    void TerminalPage::_OpenElevatedWT(NewTerminalArgs newTerminalArgs)
    {
        // BODGY
        //
        // We're going to construct the commandline we want, then toss it to a
        // helper process called `elevate-shim.exe` that happens to live next to
        // us. elevate-shim.exe will be the one to call ShellExecute with the
        // args that we want (to elevate the given profile).
        //
        // We can't be the one to call ShellExecute ourselves. ShellExecute
        // requires that the calling process stays alive until the child is
        // spawned. However, in the case of something like `wt -p
        // AlwaysElevateMe`, then the original WT will try to ShellExecute a new
        // wt.exe (elevated) and immediately exit, preventing ShellExecute from
        // successfully spawning the elevated WT.

        std::filesystem::path exePath = wil::GetModuleFileNameW<std::wstring>(nullptr);
        exePath.replace_filename(L"elevate-shim.exe");

        // Build the commandline to pass to wt for this set of NewTerminalArgs
        auto cmdline{
            fmt::format(L"new-tab {}", newTerminalArgs.ToCommandline().c_str())
        };

        wil::unique_process_information pi;
        STARTUPINFOW si{};
        si.cb = sizeof(si);

        LOG_IF_WIN32_BOOL_FALSE(CreateProcessW(exePath.c_str(),
                                               cmdline.data(),
                                               nullptr,
                                               nullptr,
                                               FALSE,
                                               0,
                                               nullptr,
                                               nullptr,
                                               &si,
                                               &pi));

        // TODO: GH#8592 - It may be useful to pop a Toast here in the original
        // Terminal window informing the user that the tab was opened in a new
        // window.
    }

    // Method Description:
    // - If the requested settings want us to elevate this new terminal
    //   instance, and we're not currently elevated, then open the new terminal
    //   as an elevated instance (using _OpenElevatedWT). Does nothing if we're
    //   already elevated, or if the control settings don't want to be elevated.
    // Arguments:
    // - newTerminalArgs: The NewTerminalArgs for this terminal instance
    // - controlSettings: The constructed TerminalSettingsCreateResult for this Terminal instance
    // - profile: The Profile we're using to launch this Terminal instance
    // Return Value:
    // - true iff we tossed this request to an elevated window. Callers can use
    //   this result to early-return if needed.
    bool TerminalPage::_maybeElevate(const NewTerminalArgs& newTerminalArgs,
                                     const TerminalSettingsCreateResult& controlSettings,
                                     const Profile& profile)
    {
        // Try to handle auto-elevation
        const auto requestedElevation = controlSettings.DefaultSettings().Elevate();
        const auto currentlyElevated = IsElevated();

        // We aren't elevated, but we want to be.
        if (requestedElevation && !currentlyElevated)
        {
            // Manually set the Profile of the NewTerminalArgs to the guid we've
            // resolved to. If there was a profile in the NewTerminalArgs, this
            // will be that profile's GUID. If there wasn't, then we'll use
            // whatever the default profile's GUID is.

            newTerminalArgs.Profile(::Microsoft::Console::Utils::GuidToString(profile.Guid()));
            _OpenElevatedWT(newTerminalArgs);
            return true;
        }
        return false;
    }

    // Method Description:
    // - Handles the change of connection state.
    // If the connection state is failure show information bar suggesting to configure termination behavior
    // (unless user asked not to show this message again)
    // Arguments:
    // - sender: the ICoreState instance containing the connection state
    // Return Value:
    // - <none>
    winrt::fire_and_forget TerminalPage::_ConnectionStateChangedHandler(const IInspectable& sender, const IInspectable& /*args*/) const
    {
        if (const auto coreState{ sender.try_as<winrt::Microsoft::Terminal::Control::ICoreState>() })
        {
            const auto newConnectionState = coreState.ConnectionState();
            if (newConnectionState == ConnectionState::Failed && !_IsMessageDismissed(InfoBarMessage::CloseOnExitInfo))
            {
                co_await wil::resume_foreground(Dispatcher());
                if (const auto infoBar = FindName(L"CloseOnExitInfoBar").try_as<MUX::Controls::InfoBar>())
                {
                    infoBar.IsOpen(true);
                }
            }
        }
    }

    // Method Description:
    // - Persists the user's choice not to show information bar guiding to configure termination behavior.
    // Then hides this information buffer.
    // Arguments:
    // - <none>
    // Return Value:
    // - <none>
    void TerminalPage::_CloseOnExitInfoDismissHandler(const IInspectable& /*sender*/, const IInspectable& /*args*/) const
    {
        _DismissMessage(InfoBarMessage::CloseOnExitInfo);
        if (const auto infoBar = FindName(L"CloseOnExitInfoBar").try_as<MUX::Controls::InfoBar>())
        {
            infoBar.IsOpen(false);
        }
    }

    // Method Description:
    // - Persists the user's choice not to show information bar warning about "Touch keyboard and Handwriting Panel Service" disabled
    // Then hides this information buffer.
    // Arguments:
    // - <none>
    // Return Value:
    // - <none>
    void TerminalPage::_KeyboardServiceWarningInfoDismissHandler(const IInspectable& /*sender*/, const IInspectable& /*args*/) const
    {
        _DismissMessage(InfoBarMessage::KeyboardServiceWarning);
        if (const auto infoBar = FindName(L"KeyboardServiceWarningInfoBar").try_as<MUX::Controls::InfoBar>())
        {
            infoBar.IsOpen(false);
        }
    }

    // Method Description:
    // - Persists the user's choice not to show the information bar warning about "Windows Terminal can be set as your default terminal application"
    // Then hides this information buffer.
    // Arguments:
    // - <none>
    // Return Value:
    // - <none>
    void TerminalPage::_SetAsDefaultDismissHandler(const IInspectable& /*sender*/, const IInspectable& /*args*/)
    {
        _DismissMessage(InfoBarMessage::SetAsDefault);
        if (const auto infoBar = FindName(L"SetAsDefaultInfoBar").try_as<MUX::Controls::InfoBar>())
        {
            infoBar.IsOpen(false);
        }

        TraceLoggingWrite(g_hTerminalAppProvider, "SetAsDefaultTipDismissed", TraceLoggingKeyword(MICROSOFT_KEYWORD_MEASURES), TelemetryPrivacyDataTag(PDT_ProductAndServiceUsage));

        _FocusCurrentTab(true);
    }

    // Method Description:
    // - Dismisses the Default Terminal tip and opens the settings.
    void TerminalPage::_SetAsDefaultOpenSettingsHandler(const IInspectable& /*sender*/, const IInspectable& /*args*/)
    {
        if (const auto infoBar = FindName(L"SetAsDefaultInfoBar").try_as<MUX::Controls::InfoBar>())
        {
            infoBar.IsOpen(false);
        }

        TraceLoggingWrite(g_hTerminalAppProvider, "SetAsDefaultTipInteracted", TraceLoggingKeyword(MICROSOFT_KEYWORD_MEASURES), TelemetryPrivacyDataTag(PDT_ProductAndServiceUsage));

        OpenSettingsUI();
    }

    // Method Description:
    // - Checks whether information bar message was dismissed earlier (in the application state)
    // Arguments:
    // - message: message to look for in the state
    // Return Value:
    // - true, if the message was dismissed
    bool TerminalPage::_IsMessageDismissed(const InfoBarMessage& message)
    {
        if (const auto dismissedMessages{ ApplicationState::SharedInstance().DismissedMessages() })
        {
            for (const auto& dismissedMessage : dismissedMessages)
            {
                if (dismissedMessage == message)
                {
                    return true;
                }
            }
        }
        return false;
    }

    // Method Description:
    // - Persists the user's choice to dismiss information bar message (in application state)
    // Arguments:
    // - message: message to dismiss
    // Return Value:
    // - <none>
    void TerminalPage::_DismissMessage(const InfoBarMessage& message)
    {
        const auto applicationState = ApplicationState::SharedInstance();
        std::vector<InfoBarMessage> messages;

        if (const auto values = applicationState.DismissedMessages())
        {
            messages.resize(values.Size());
            values.GetMany(0, messages);
        }

        if (std::none_of(messages.begin(), messages.end(), [&](const auto& m) { return m == message; }))
        {
            messages.emplace_back(message);
        }

        applicationState.DismissedMessages(std::move(messages));
    }

    void TerminalPage::_updateThemeColors()
    {
        if (_settings == nullptr)
        {
            return;
        }

        const auto theme = _settings.GlobalSettings().CurrentTheme();
        auto requestedTheme{ theme.RequestedTheme() };

        {
            _updatePaneResources(requestedTheme);

            for (const auto& tab : _tabs)
            {
                if (auto terminalTab{ _GetTerminalTabImpl(tab) })
                {
                    // The root pane will propagate the theme change to all its children.
                    terminalTab->GetRootPane()->UpdateResources(_paneResources);
                }
            }
        }

        const auto res = Application::Current().Resources();

        // Use our helper to lookup the theme-aware version of the resource.
        const auto tabViewBackgroundKey = winrt::box_value(L"TabViewBackground");
        const auto backgroundSolidBrush = ThemeLookup(res, requestedTheme, tabViewBackgroundKey).as<Media::SolidColorBrush>();

        til::color bgColor = backgroundSolidBrush.Color();

        if (_settings.GlobalSettings().UseAcrylicInTabRow())
        {
            const auto acrylicBrush = Media::AcrylicBrush();
            acrylicBrush.BackgroundSource(Media::AcrylicBackgroundSource::HostBackdrop);
            acrylicBrush.FallbackColor(bgColor);
            acrylicBrush.TintColor(bgColor);
            acrylicBrush.TintOpacity(0.5);

            TitlebarBrush(acrylicBrush);
        }
        else if (auto tabRowBg{ theme.TabRow() ? (_activated ? theme.TabRow().Background() :
                                                               theme.TabRow().UnfocusedBackground()) :
                                                 ThemeColor{ nullptr } })
        {
            const auto terminalBrush = [this]() -> Media::Brush {
                if (const auto& control{ _GetActiveControl() })
                {
                    return control.BackgroundBrush();
                }
                else if (auto settingsTab = _GetFocusedTab().try_as<TerminalApp::SettingsTab>())
                {
                    return settingsTab.Content().try_as<Settings::Editor::MainPage>().BackgroundBrush();
                }
                return nullptr;
            }();

            const auto themeBrush{ tabRowBg.Evaluate(res, terminalBrush, true) };
            bgColor = ThemeColor::ColorFromBrush(themeBrush);
            TitlebarBrush(themeBrush);
        }
        else
        {
            // Nothing was set in the theme - fall back to our original `TabViewBackground` color.
            TitlebarBrush(backgroundSolidBrush);
        }

        if (!_settings.GlobalSettings().ShowTabsInTitlebar())
        {
            _tabRow.Background(TitlebarBrush());
        }

        // Second: Update the colors of our individual TabViewItems. This
        // applies tab.background to the tabs via TerminalTab::ThemeColor.
        //
        // Do this second, so that we already know the bgColor of the titlebar.
        {
            const auto tabBackground = theme.Tab() ? theme.Tab().Background() : nullptr;
            const auto tabUnfocusedBackground = theme.Tab() ? theme.Tab().UnfocusedBackground() : nullptr;
            for (const auto& tab : _tabs)
            {
                winrt::com_ptr<TabBase> tabImpl;
                tabImpl.copy_from(winrt::get_self<TabBase>(tab));
                tabImpl->ThemeColor(tabBackground, tabUnfocusedBackground, bgColor);
            }
        }

        // Update the new tab button to have better contrast with the new color.
        // In theory, it would be convenient to also change these for the
        // inactive tabs as well, but we're leaving that as a follow up.
        _SetNewTabButtonColor(bgColor, bgColor);
    }

    void TerminalPage::_updateTabCloseButton(const winrt::Microsoft::UI::Xaml::Controls::TabViewItem& tabViewItem)
    {
        // Update the state of the close button to match the current theme.
        // IMPORTANT: Should be called AFTER the tab view item is added to the TabView.
        if (const auto theme = _settings.GlobalSettings().CurrentTheme())
        {
            const auto visibility = theme.Tab() ? theme.Tab().ShowCloseButton() : Settings::Model::TabCloseButtonVisibility::Always;

            // Update both the tab item's IsClosable, but also the TabView's
            // CloseButtonOverlayMode here. Because the TabViewItem was created
            // outside the context of the TabView, it doesn't get the
            // CloseButtonOverlayMode assigned on creation. We have to update
            // that property again here, when we add the tab, so that the
            // TabView will re-apply the value.
            switch (visibility)
            {
            case Settings::Model::TabCloseButtonVisibility::Never:
                tabViewItem.IsClosable(false);
                _tabView.CloseButtonOverlayMode(MUX::Controls::TabViewCloseButtonOverlayMode::Auto);
                break;
            case Settings::Model::TabCloseButtonVisibility::Hover:
                tabViewItem.IsClosable(true);
                _tabView.CloseButtonOverlayMode(MUX::Controls::TabViewCloseButtonOverlayMode::OnPointerOver);
                break;
            default:
                tabViewItem.IsClosable(true);
                _tabView.CloseButtonOverlayMode(MUX::Controls::TabViewCloseButtonOverlayMode::Always);
                break;
            }
        }
    }

    // Function Description:
    // - Attempts to load some XAML resources that Panes will need. This includes:
    //   * The Color they'll use for active Panes's borders - SystemAccentColor
    //   * The Brush they'll use for inactive Panes - TabViewBackground (to match the
    //     color of the titlebar)
    // Arguments:
    // - requestedTheme: this should be the currently active Theme for the app
    // Return Value:
    // - <none>
    void TerminalPage::_updatePaneResources(const winrt::Windows::UI::Xaml::ElementTheme& requestedTheme)
    {
        const auto res = Application::Current().Resources();
        const auto accentColorKey = winrt::box_value(L"SystemAccentColor");
        if (res.HasKey(accentColorKey))
        {
            const auto colorFromResources = ThemeLookup(res, requestedTheme, accentColorKey);
            // If SystemAccentColor is _not_ a Color for some reason, use
            // Transparent as the color, so we don't do this process again on
            // the next pane (by leaving s_focusedBorderBrush nullptr)
            auto actualColor = winrt::unbox_value_or<Color>(colorFromResources, Colors::Black());
            _paneResources.focusedBorderBrush = SolidColorBrush(actualColor);
        }
        else
        {
            // DON'T use Transparent here - if it's "Transparent", then it won't
            // be able to hittest for clicks, and then clicking on the border
            // will eat focus.
            _paneResources.focusedBorderBrush = SolidColorBrush{ Colors::Black() };
        }

        const auto unfocusedBorderBrushKey = winrt::box_value(L"UnfocusedBorderBrush");
        if (res.HasKey(unfocusedBorderBrushKey))
        {
            // MAKE SURE TO USE ThemeLookup, so that we get the correct resource for
            // the requestedTheme, not just the value from the resources (which
            // might not respect the settings' requested theme)
            auto obj = ThemeLookup(res, requestedTheme, unfocusedBorderBrushKey);
            _paneResources.unfocusedBorderBrush = obj.try_as<winrt::Windows::UI::Xaml::Media::SolidColorBrush>();
        }
        else
        {
            // DON'T use Transparent here - if it's "Transparent", then it won't
            // be able to hittest for clicks, and then clicking on the border
            // will eat focus.
            _paneResources.unfocusedBorderBrush = SolidColorBrush{ Colors::Black() };
        }
    }

    void TerminalPage::WindowActivated(const bool activated)
    {
        // Stash if we're activated. Use that when we reload
        // the settings, change active panes, etc.
        _activated = activated;
        _updateThemeColors();
    }

    // Handler for our WindowProperties's PropertyChanged event. We'll use this
    // to pop the "Identify Window" toast when the user renames our window.
    winrt::fire_and_forget TerminalPage::_windowPropertyChanged(const IInspectable& /*sender*/,
                                                                const WUX::Data::PropertyChangedEventArgs& args)
    {
        if (args.PropertyName() != L"WindowName")
        {
            co_return;
        }
        auto weakThis{ get_weak() };
        // On the foreground thread, raise property changed notifications, and
        // display the success toast.
        co_await wil::resume_foreground(Dispatcher());
        if (auto page{ weakThis.get() })
        {
            // DON'T display the confirmation if this is the name we were
            // given on startup!
            if (page->_startupState == StartupState::Initialized)
            {
                page->IdentifyWindow();
            }
        }
    }
}<|MERGE_RESOLUTION|>--- conflicted
+++ resolved
@@ -2727,13 +2727,9 @@
         // create here.
         // TermControl will copy the settings out of the settings passed to it.
 
-<<<<<<< HEAD
-        auto content = _manager.CreateCore(settings.DefaultSettings(), settings.UnfocusedSettings(), connection);
+        const auto content = _manager.CreateCore(settings.DefaultSettings(), settings.UnfocusedSettings(), connection);
         return _InitControl(TermControl{ content });
     }
-=======
-        const auto content = _manager.CreateCore(settings.DefaultSettings(), settings.UnfocusedSettings(), connection);
->>>>>>> 9316f5b0
 
     TermControl TerminalPage::_InitControlFromContent(const winrt::guid& contentGuid)
     {
