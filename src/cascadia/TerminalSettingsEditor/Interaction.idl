// Copyright (c) Microsoft Corporation.
// Licensed under the MIT license.

<<<<<<< HEAD
=======
import "InteractionViewModel.idl";
>>>>>>> 0ca13568

namespace Microsoft.Terminal.Settings.Editor
{
    [default_interface] runtimeclass Interaction : Windows.UI.Xaml.Controls.Page
    {
        Interaction();
        InteractionViewModel ViewModel { get; };
    }
}<|MERGE_RESOLUTION|>--- conflicted
+++ resolved
@@ -1,10 +1,5 @@
 // Copyright (c) Microsoft Corporation.
 // Licensed under the MIT license.
-
-<<<<<<< HEAD
-=======
-import "InteractionViewModel.idl";
->>>>>>> 0ca13568
 
 namespace Microsoft.Terminal.Settings.Editor
 {
