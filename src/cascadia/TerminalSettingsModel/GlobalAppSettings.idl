// Copyright (c) Microsoft Corporation.
// Licensed under the MIT license.

import "ColorScheme.idl";
import "KeyMapping.idl";
import "Command.idl";

namespace Microsoft.Terminal.Settings.Model
{
    // MIDL 3 allows for structs to hold nullable types
    // Though IReference is a WinRT object, MIDL 3
    // handles all of the ownership logic for us.
    // Docs: https://docs.microsoft.com/en-us/uwp/midl-3/intro#types
    struct LaunchPosition
    {
        Windows.Foundation.IReference<Int64> X;
        Windows.Foundation.IReference<Int64> Y;
    };

    enum LaunchMode
    {
        DefaultMode,
        MaximizedMode,
        FullscreenMode,
        FocusMode,
        MaximizedFocusMode,
    };

    enum TabSwitcherMode
    {
        MostRecentlyUsed,
        InOrder,
        Disabled,
    };

    enum WindowingMode
    {
        UseNew,
        UseExisting,
        UseExistingSameDesktop,
    };

    [default_interface] runtimeclass GlobalAppSettings {
        Guid DefaultProfile;
        Boolean HasUnparsedDefaultProfile();
        void ClearUnparsedDefaultProfile();
        String UnparsedDefaultProfile;

        Boolean HasInitialRows();
        void ClearInitialRows();
        Int32 InitialRows;

        Boolean HasInitialCols();
        void ClearInitialCols();
        Int32 InitialCols;

        Boolean HasAlwaysShowTabs();
        void ClearAlwaysShowTabs();
        Boolean AlwaysShowTabs;

        Boolean HasShowTitleInTitlebar();
        void ClearShowTitleInTitlebar();
        Boolean ShowTitleInTitlebar;

        Boolean HasConfirmCloseAllTabs();
        void ClearConfirmCloseAllTabs();
        Boolean ConfirmCloseAllTabs;

        Boolean HasTheme();
        void ClearTheme();
        Windows.UI.Xaml.ElementTheme Theme;

        Boolean HasTabWidthMode();
        void ClearTabWidthMode();
        Microsoft.UI.Xaml.Controls.TabViewWidthMode TabWidthMode;

        Boolean HasShowTabsInTitlebar();
        void ClearShowTabsInTitlebar();
        Boolean ShowTabsInTitlebar;

        Boolean HasWordDelimiters();
        void ClearWordDelimiters();
        String WordDelimiters;

        Boolean HasCopyOnSelect();
        void ClearCopyOnSelect();
        Boolean CopyOnSelect;

        Boolean HasCopyFormatting();
        void ClearCopyFormatting();
        Microsoft.Terminal.TerminalControl.CopyFormat CopyFormatting;

        Boolean HasWarnAboutLargePaste();
        void ClearWarnAboutLargePaste();
        Boolean WarnAboutLargePaste;

        Boolean HasWarnAboutMultiLinePaste();
        void ClearWarnAboutMultiLinePaste();
        Boolean WarnAboutMultiLinePaste;

        Boolean HasInitialPosition();
        void ClearInitialPosition();
        LaunchPosition InitialPosition;

        Boolean HasLaunchMode();
        void ClearLaunchMode();
        LaunchMode LaunchMode;

        Boolean HasSnapToGridOnResize();
        void ClearSnapToGridOnResize();
        Boolean SnapToGridOnResize;

        Boolean HasForceFullRepaintRendering();
        void ClearForceFullRepaintRendering();
        Boolean ForceFullRepaintRendering;

        Boolean HasSoftwareRendering();
        void ClearSoftwareRendering();
        Boolean SoftwareRendering;

        Boolean HasForceVTInput();
        void ClearForceVTInput();
        Boolean ForceVTInput;

        Boolean HasDebugFeaturesEnabled();
        void ClearDebugFeaturesEnabled();
        Boolean DebugFeaturesEnabled;

        Boolean HasStartOnUserLogin();
        void ClearStartOnUserLogin();
        Boolean StartOnUserLogin;

        Boolean HasAlwaysOnTop();
        void ClearAlwaysOnTop();
        Boolean AlwaysOnTop;

        Boolean HasTabSwitcherMode();
        void ClearTabSwitcherMode();
        TabSwitcherMode TabSwitcherMode;

        Boolean HasDisableAnimations();
        void ClearDisableAnimations();
        Boolean DisableAnimations;

        Windows.Foundation.Collections.IMapView<String, ColorScheme> ColorSchemes();
        void AddColorScheme(ColorScheme scheme);
        void RemoveColorScheme(String schemeName);

        KeyMapping KeyMap();

        Windows.Foundation.Collections.IMapView<String, Command> Commands();

        Boolean HasStartupActions();
        void ClearStartupActions();
        String StartupActions();

<<<<<<< HEAD
        Boolean HasWindowingBehavior();
        void ClearWindowingBehavior();
        WindowingMode WindowingBehavior();
=======
        Boolean HasFocusFollowMouse();
        void ClearFocusFollowMouse();
        Boolean FocusFollowMouse;
>>>>>>> 03ebe514
    }
}
<|MERGE_RESOLUTION|>--- conflicted
+++ resolved
@@ -1,167 +1,165 @@
-// Copyright (c) Microsoft Corporation.
-// Licensed under the MIT license.
-
-import "ColorScheme.idl";
-import "KeyMapping.idl";
-import "Command.idl";
-
-namespace Microsoft.Terminal.Settings.Model
-{
-    // MIDL 3 allows for structs to hold nullable types
-    // Though IReference is a WinRT object, MIDL 3
-    // handles all of the ownership logic for us.
-    // Docs: https://docs.microsoft.com/en-us/uwp/midl-3/intro#types
-    struct LaunchPosition
-    {
-        Windows.Foundation.IReference<Int64> X;
-        Windows.Foundation.IReference<Int64> Y;
-    };
-
-    enum LaunchMode
-    {
-        DefaultMode,
-        MaximizedMode,
-        FullscreenMode,
-        FocusMode,
-        MaximizedFocusMode,
-    };
-
-    enum TabSwitcherMode
-    {
-        MostRecentlyUsed,
-        InOrder,
-        Disabled,
-    };
-
-    enum WindowingMode
-    {
-        UseNew,
-        UseExisting,
-        UseExistingSameDesktop,
-    };
-
-    [default_interface] runtimeclass GlobalAppSettings {
-        Guid DefaultProfile;
-        Boolean HasUnparsedDefaultProfile();
-        void ClearUnparsedDefaultProfile();
-        String UnparsedDefaultProfile;
-
-        Boolean HasInitialRows();
-        void ClearInitialRows();
-        Int32 InitialRows;
-
-        Boolean HasInitialCols();
-        void ClearInitialCols();
-        Int32 InitialCols;
-
-        Boolean HasAlwaysShowTabs();
-        void ClearAlwaysShowTabs();
-        Boolean AlwaysShowTabs;
-
-        Boolean HasShowTitleInTitlebar();
-        void ClearShowTitleInTitlebar();
-        Boolean ShowTitleInTitlebar;
-
-        Boolean HasConfirmCloseAllTabs();
-        void ClearConfirmCloseAllTabs();
-        Boolean ConfirmCloseAllTabs;
-
-        Boolean HasTheme();
-        void ClearTheme();
-        Windows.UI.Xaml.ElementTheme Theme;
-
-        Boolean HasTabWidthMode();
-        void ClearTabWidthMode();
-        Microsoft.UI.Xaml.Controls.TabViewWidthMode TabWidthMode;
-
-        Boolean HasShowTabsInTitlebar();
-        void ClearShowTabsInTitlebar();
-        Boolean ShowTabsInTitlebar;
-
-        Boolean HasWordDelimiters();
-        void ClearWordDelimiters();
-        String WordDelimiters;
-
-        Boolean HasCopyOnSelect();
-        void ClearCopyOnSelect();
-        Boolean CopyOnSelect;
-
-        Boolean HasCopyFormatting();
-        void ClearCopyFormatting();
-        Microsoft.Terminal.TerminalControl.CopyFormat CopyFormatting;
-
-        Boolean HasWarnAboutLargePaste();
-        void ClearWarnAboutLargePaste();
-        Boolean WarnAboutLargePaste;
-
-        Boolean HasWarnAboutMultiLinePaste();
-        void ClearWarnAboutMultiLinePaste();
-        Boolean WarnAboutMultiLinePaste;
-
-        Boolean HasInitialPosition();
-        void ClearInitialPosition();
-        LaunchPosition InitialPosition;
-
-        Boolean HasLaunchMode();
-        void ClearLaunchMode();
-        LaunchMode LaunchMode;
-
-        Boolean HasSnapToGridOnResize();
-        void ClearSnapToGridOnResize();
-        Boolean SnapToGridOnResize;
-
-        Boolean HasForceFullRepaintRendering();
-        void ClearForceFullRepaintRendering();
-        Boolean ForceFullRepaintRendering;
-
-        Boolean HasSoftwareRendering();
-        void ClearSoftwareRendering();
-        Boolean SoftwareRendering;
-
-        Boolean HasForceVTInput();
-        void ClearForceVTInput();
-        Boolean ForceVTInput;
-
-        Boolean HasDebugFeaturesEnabled();
-        void ClearDebugFeaturesEnabled();
-        Boolean DebugFeaturesEnabled;
-
-        Boolean HasStartOnUserLogin();
-        void ClearStartOnUserLogin();
-        Boolean StartOnUserLogin;
-
-        Boolean HasAlwaysOnTop();
-        void ClearAlwaysOnTop();
-        Boolean AlwaysOnTop;
-
-        Boolean HasTabSwitcherMode();
-        void ClearTabSwitcherMode();
-        TabSwitcherMode TabSwitcherMode;
-
-        Boolean HasDisableAnimations();
-        void ClearDisableAnimations();
-        Boolean DisableAnimations;
-
-        Windows.Foundation.Collections.IMapView<String, ColorScheme> ColorSchemes();
-        void AddColorScheme(ColorScheme scheme);
-        void RemoveColorScheme(String schemeName);
-
-        KeyMapping KeyMap();
-
-        Windows.Foundation.Collections.IMapView<String, Command> Commands();
-
-        Boolean HasStartupActions();
-        void ClearStartupActions();
-        String StartupActions();
-
-<<<<<<< HEAD
-        Boolean HasWindowingBehavior();
-        void ClearWindowingBehavior();
-        WindowingMode WindowingBehavior();
-=======
-        Boolean HasFocusFollowMouse();
-        void ClearFocusFollowMouse();
-        Boolean FocusFollowMouse;
->>>>>>> 03ebe514
-    }
-}
+// Copyright (c) Microsoft Corporation.
+// Licensed under the MIT license.
+
+import "ColorScheme.idl";
+import "KeyMapping.idl";
+import "Command.idl";
+
+namespace Microsoft.Terminal.Settings.Model
+{
+    // MIDL 3 allows for structs to hold nullable types
+    // Though IReference is a WinRT object, MIDL 3
+    // handles all of the ownership logic for us.
+    // Docs: https://docs.microsoft.com/en-us/uwp/midl-3/intro#types
+    struct LaunchPosition
+    {
+        Windows.Foundation.IReference<Int64> X;
+        Windows.Foundation.IReference<Int64> Y;
+    };
+
+    enum LaunchMode
+    {
+        DefaultMode,
+        MaximizedMode,
+        FullscreenMode,
+        FocusMode,
+        MaximizedFocusMode,
+    };
+
+    enum TabSwitcherMode
+    {
+        MostRecentlyUsed,
+        InOrder,
+        Disabled,
+    };
+
+    enum WindowingMode
+    {
+        UseNew,
+        UseExisting,
+        UseExistingSameDesktop,
+    };
+
+    [default_interface] runtimeclass GlobalAppSettings {
+        Guid DefaultProfile;
+        Boolean HasUnparsedDefaultProfile();
+        void ClearUnparsedDefaultProfile();
+        String UnparsedDefaultProfile;
+
+        Boolean HasInitialRows();
+        void ClearInitialRows();
+        Int32 InitialRows;
+
+        Boolean HasInitialCols();
+        void ClearInitialCols();
+        Int32 InitialCols;
+
+        Boolean HasAlwaysShowTabs();
+        void ClearAlwaysShowTabs();
+        Boolean AlwaysShowTabs;
+
+        Boolean HasShowTitleInTitlebar();
+        void ClearShowTitleInTitlebar();
+        Boolean ShowTitleInTitlebar;
+
+        Boolean HasConfirmCloseAllTabs();
+        void ClearConfirmCloseAllTabs();
+        Boolean ConfirmCloseAllTabs;
+
+        Boolean HasTheme();
+        void ClearTheme();
+        Windows.UI.Xaml.ElementTheme Theme;
+
+        Boolean HasTabWidthMode();
+        void ClearTabWidthMode();
+        Microsoft.UI.Xaml.Controls.TabViewWidthMode TabWidthMode;
+
+        Boolean HasShowTabsInTitlebar();
+        void ClearShowTabsInTitlebar();
+        Boolean ShowTabsInTitlebar;
+
+        Boolean HasWordDelimiters();
+        void ClearWordDelimiters();
+        String WordDelimiters;
+
+        Boolean HasCopyOnSelect();
+        void ClearCopyOnSelect();
+        Boolean CopyOnSelect;
+
+        Boolean HasCopyFormatting();
+        void ClearCopyFormatting();
+        Microsoft.Terminal.TerminalControl.CopyFormat CopyFormatting;
+
+        Boolean HasWarnAboutLargePaste();
+        void ClearWarnAboutLargePaste();
+        Boolean WarnAboutLargePaste;
+
+        Boolean HasWarnAboutMultiLinePaste();
+        void ClearWarnAboutMultiLinePaste();
+        Boolean WarnAboutMultiLinePaste;
+
+        Boolean HasInitialPosition();
+        void ClearInitialPosition();
+        LaunchPosition InitialPosition;
+
+        Boolean HasLaunchMode();
+        void ClearLaunchMode();
+        LaunchMode LaunchMode;
+
+        Boolean HasSnapToGridOnResize();
+        void ClearSnapToGridOnResize();
+        Boolean SnapToGridOnResize;
+
+        Boolean HasForceFullRepaintRendering();
+        void ClearForceFullRepaintRendering();
+        Boolean ForceFullRepaintRendering;
+
+        Boolean HasSoftwareRendering();
+        void ClearSoftwareRendering();
+        Boolean SoftwareRendering;
+
+        Boolean HasForceVTInput();
+        void ClearForceVTInput();
+        Boolean ForceVTInput;
+
+        Boolean HasDebugFeaturesEnabled();
+        void ClearDebugFeaturesEnabled();
+        Boolean DebugFeaturesEnabled;
+
+        Boolean HasStartOnUserLogin();
+        void ClearStartOnUserLogin();
+        Boolean StartOnUserLogin;
+
+        Boolean HasAlwaysOnTop();
+        void ClearAlwaysOnTop();
+        Boolean AlwaysOnTop;
+
+        Boolean HasTabSwitcherMode();
+        void ClearTabSwitcherMode();
+        TabSwitcherMode TabSwitcherMode;
+
+        Boolean HasDisableAnimations();
+        void ClearDisableAnimations();
+        Boolean DisableAnimations;
+
+        Windows.Foundation.Collections.IMapView<String, ColorScheme> ColorSchemes();
+        void AddColorScheme(ColorScheme scheme);
+        void RemoveColorScheme(String schemeName);
+
+        KeyMapping KeyMap();
+
+        Windows.Foundation.Collections.IMapView<String, Command> Commands();
+
+        Boolean HasStartupActions();
+        void ClearStartupActions();
+        String StartupActions();
+
+        Boolean HasFocusFollowMouse();
+        void ClearFocusFollowMouse();
+        Boolean FocusFollowMouse;
+
+        Boolean HasWindowingBehavior();
+        void ClearWindowingBehavior();
+        WindowingMode WindowingBehavior();
+    }
+}