--- conflicted
+++ resolved
@@ -3309,7 +3309,6 @@
         return profile;
     }
 
-<<<<<<< HEAD
     // Function Description:
     // - Helper to launch a new WT instance elevated. It'll do this by asking
     //   the shell to elevate the process for us. This might cause a UAC prompt.
@@ -3356,7 +3355,6 @@
         co_return;
     }
 
-=======
     // Method Description:
     // - Handles the change of connection state.
     // If the connection state is failure show information bar suggesting to configure termination behavior
@@ -3451,5 +3449,5 @@
         dismissedMessages.Append(message);
         ApplicationState::SharedInstance().DismissedMessages(dismissedMessages);
     }
->>>>>>> f04fd089
+
 }