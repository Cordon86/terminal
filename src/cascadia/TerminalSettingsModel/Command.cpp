// Copyright (c) Microsoft Corporation.
// Licensed under the MIT license.

#include "pch.h"
#include "Command.h"
#include "Command.g.cpp"

#include <LibraryResources.h>
<<<<<<< HEAD
#include "TerminalSettingsSerializationHelpers.h"
#include "CascadiaSettings.h"
=======
#include <til/replace.h>

#include "KeyChordSerialization.h"
>>>>>>> e8f18ea9

using namespace winrt::Microsoft::Terminal::Settings::Model;
using namespace winrt::Windows::Foundation::Collections;
using namespace ::Microsoft::Terminal::Settings::Model;

namespace winrt
{
    namespace MUX = Microsoft::UI::Xaml;
    namespace WUX = Windows::UI::Xaml;
}

static constexpr std::string_view NameKey{ "name" };
static constexpr std::string_view IDKey{ "id" };
static constexpr std::string_view IconKey{ "icon" };
static constexpr std::string_view ActionKey{ "command" };
static constexpr std::string_view IterateOnKey{ "iterateOn" };
static constexpr std::string_view CommandsKey{ "commands" };
static constexpr std::string_view KeysKey{ "keys" };

static constexpr std::string_view ProfileNameToken{ "${profile.name}" };
static constexpr std::string_view ProfileIconToken{ "${profile.icon}" };
static constexpr std::string_view SchemeNameToken{ "${scheme.name}" };

namespace winrt::Microsoft::Terminal::Settings::Model::implementation
{
    Command::Command() = default;

    com_ptr<Command> Command::Copy() const
    {
        auto command{ winrt::make_self<Command>() };
        command->_name = _name;
        command->_Origin = _Origin;
        command->_ID = _ID;
        command->_ActionAndArgs = *get_self<implementation::ActionAndArgs>(_ActionAndArgs)->Copy();
        command->_keyMappings = _keyMappings;
        command->_iconPath = _iconPath;
        command->_IterateOn = _IterateOn;

        command->_originalJson = _originalJson;
        command->_nestedCommand = _nestedCommand;
        if (HasNestedCommands())
        {
            command->_subcommands = winrt::single_threaded_map<winrt::hstring, Model::Command>();
            for (auto kv : NestedCommands())
            {
                const auto subCmd{ winrt::get_self<Command>(kv.Value()) };
                command->_subcommands.Insert(kv.Key(), *subCmd->Copy());
            }
        }

        return command;
    }

    IMapView<winrt::hstring, Model::Command> Command::NestedCommands() const
    {
        return _subcommands ? _subcommands.GetView() : nullptr;
    }

    void Command::NestedCommands(const Windows::Foundation::Collections::IVectorView<Model::Command>& nested)
    {
        _subcommands = winrt::single_threaded_map<winrt::hstring, Model::Command>();

        for (const auto& n : nested)
        {
            _subcommands.Insert(n.Name(), n);
        }
    }

    // Function Description:
    // - reports if the current command has nested commands
    // - This CANNOT detect { "name": "foo", "commands": null }
    bool Command::HasNestedCommands() const
    {
        return _subcommands ? _subcommands.Size() > 0 : false;
    }

    // Function Description:
    // - reports if the current command IS a nested command
    // - This CAN be used to detect cases like { "name": "foo", "commands": null }
    bool Command::IsNestedCommand() const noexcept
    {
        return _nestedCommand;
    }

    bool Command::HasName() const noexcept
    {
        return _name.has_value();
    }

    hstring Command::Name() const noexcept
    {
        if (_name.has_value())
        {
            // name was explicitly set, return that value.
            return hstring{ _name.value() };
        }
        else if (_ActionAndArgs)
        {
            // generate a name from our action
            return get_self<implementation::ActionAndArgs>(_ActionAndArgs)->GenerateName();
        }
        else
        {
            // we have no name
            return {};
        }
    }

    hstring Command::ID() const noexcept
    {
        return hstring{ _ID };
    }

    // Function Description:
    // - generate an ID for this command and populate the _ID field
    // - this function _will_ overwrite an existing ID if there is one, it is
    //   on the caller to make sure that either there was no ID or the overwrite is okay
    // - this function should only be called to generate IDs for user-created commands
    void Command::_generateID()
    {
        if (_ActionAndArgs)
        {
            // lambda function to remove whitespace and capitalize each letter after a removed space
            auto removeWhitespaceAndCapitalize = [](wchar_t& x, bool& capitalizeNext) {
                if (std::iswspace(x))
                {
                    capitalizeNext = true; // Capitalize the next character
                    return true; // Remove the whitespace
                }
                else if (capitalizeNext)
                {
                    x = std::towupper(x); // Capitalize the letter
                    capitalizeNext = false; // Reset flag
                }
                return false; // Keep the character
            };

            std::wstring noWhitespaceName{ get_self<implementation::ActionAndArgs>(_ActionAndArgs)->GenerateName() };
            bool capitalizeNext;
            noWhitespaceName.erase(std::remove_if(noWhitespaceName.begin(), noWhitespaceName.end(), [&capitalizeNext, removeWhitespaceAndCapitalize](wchar_t& x) {
                                       return removeWhitespaceAndCapitalize(x, capitalizeNext);
            }), noWhitespaceName.end());
            _ID = RS_(L"OriginTagUser") + L"." + noWhitespaceName;
        }
    }

    void Command::Name(const hstring& value)
    {
        if (!_name.has_value() || _name.value() != value)
        {
            _name = value;
        }
    }

    std::vector<Control::KeyChord> Command::KeyMappings() const noexcept
    {
        return _keyMappings;
    }

    // Function Description:
    // - Add the key chord to the command's list of key mappings.
    // - If the key chord was already registered, move it to the back
    //   of the line, and dispatch a notification that Command::Keys changed.
    // Arguments:
    // - keys: the new key chord that we are registering this command to
    // Return Value:
    // - <none>
    void Command::RegisterKey(const Control::KeyChord& keys)
    {
        if (!keys)
        {
            return;
        }

        // Remove the KeyChord and add it to the back of the line.
        // This makes it so that the main key chord associated with this
        // command is updated.
        EraseKey(keys);
        _keyMappings.push_back(keys);
    }

    // Function Description:
    // - Remove the key chord from the command's list of key mappings.
    // Arguments:
    // - keys: the key chord that we are unregistering
    // Return Value:
    // - <none>
    void Command::EraseKey(const Control::KeyChord& keys)
    {
        _keyMappings.erase(std::remove_if(_keyMappings.begin(), _keyMappings.end(), [&keys](const Control::KeyChord& iterKey) {
                               return keys.Modifiers() == iterKey.Modifiers() && keys.Vkey() == iterKey.Vkey();
                           }),
                           _keyMappings.end());
    }

    // Function Description:
    // - Keys is the Command's identifying KeyChord. The command may have multiple keys associated
    //   with it, but we'll only ever display the most recently added one externally. To do this,
    //   _keyMappings stores all of the associated key chords, but ensures that the last entry
    //   is the most recently added one.
    // Arguments:
    // - <none>
    // Return Value:
    // - the primary key chord associated with this Command
    Control::KeyChord Command::Keys() const noexcept
    {
        if (_keyMappings.empty())
        {
            return nullptr;
        }
        return _keyMappings.back();
    }

    hstring Command::KeyChordText() const noexcept
    {
        return KeyChordSerialization::ToString(Keys());
    }

    hstring Command::IconPath() const noexcept
    {
        if (_iconPath.has_value())
        {
            return hstring{ *_iconPath };
        }
        return {};
    }

    void Command::IconPath(const hstring& val)
    {
        if (!_iconPath.has_value() || _iconPath.value() != val)
        {
            _iconPath = val;
        }
    }

    // Function Description:
    // - attempt to get the name of this command from the provided json object.
    //   * If the "name" property is a string, return that value.
    //   * If the "name" property is an object, attempt to lookup the string
    //     resource specified by the "key" property, to support localizable
    //     command names.
    // Arguments:
    // - json: The Json::Value representing the command object we should get the name for.
    // Return Value:
    // - the empty string if we couldn't find a name, otherwise the command's name.
    static std::optional<std::wstring> _nameFromJson(const Json::Value& json)
    {
        if (const auto name{ json[JsonKey(NameKey)] })
        {
            if (name.isObject())
            {
                if (const auto resourceKey{ JsonUtils::GetValueForKey<std::optional<std::wstring>>(name, "key") })
                {
                    if (HasLibraryResourceWithName(*resourceKey))
                    {
                        return std::wstring{ GetLibraryResourceString(*resourceKey) };
                    }
                }
            }
            else if (name.isString())
            {
                return JsonUtils::GetValue<std::wstring>(name);
            }
        }
        else if (json.isMember(JsonKey(NameKey)))
        {
            // { "name": null, "command": "copy" } will land in this case, which
            // should also be used for unbinding.
            return std::wstring{};
        }

        return std::nullopt;
    }

    // Method Description:
    // - Deserialize a Command from the `json` object. The json object should
    //   contain a "name" and "action", and optionally an "icon".
    //   * "name": string|object - the name of the command to display in the
    //     command palette. If this is an object, look for the "key" property,
    //     and try to load the string from our resources instead.
    //   * "action": string|object - A ShortcutAction, either as a name or as an
    //     ActionAndArgs serialization. See ActionAndArgs::FromJson for details.
    //     If this is null, we'll remove this command from the list of commands.
    // Arguments:
    // - json: the Json::Value to deserialize into a Command
    // - warnings: If there were any warnings during parsing, they'll be
    //   appended to this vector.
    // Return Value:
    // - the newly constructed Command object.
    winrt::com_ptr<Command> Command::FromJson(const Json::Value& json,
                                              std::vector<SettingsLoadWarnings>& warnings,
                                              const OriginTag origin,
                                              const bool parseKeys)
    {
        auto result = winrt::make_self<Command>();
        result->_Origin = origin;

        auto nested = false;
        JsonUtils::GetValueForKey(json, IterateOnKey, result->_IterateOn);

        // For iterable commands, we'll make another pass at parsing them once
        // the json is patched. So ignore parsing sub-commands for now. Commands
        // will only be marked iterable on the first pass.
        if (const auto nestedCommandsJson{ json[JsonKey(CommandsKey)] })
        {
            // Initialize our list of subcommands.
            result->_subcommands = winrt::single_threaded_map<winrt::hstring, Model::Command>();
            result->_nestedCommand = true;
            auto nestedWarnings = Command::LayerJson(result->_subcommands, nestedCommandsJson, origin);
            // It's possible that the nested commands have some warnings
            warnings.insert(warnings.end(), nestedWarnings.begin(), nestedWarnings.end());

            if (result->_subcommands.Size() == 0)
            {
                warnings.push_back(SettingsLoadWarnings::FailedToParseSubCommands);
                result->_ActionAndArgs = make<implementation::ActionAndArgs>();
            }

            nested = true;
        }
        else if (json.isMember(JsonKey(CommandsKey)))
        {
            // { "name": "foo", "commands": null } will land in this case, which
            // should also be used for unbinding.

            // create an "invalid" ActionAndArgs
            result->_ActionAndArgs = make<implementation::ActionAndArgs>();
            result->_nestedCommand = true;
        }

        JsonUtils::GetValueForKey(json, IconKey, result->_iconPath);

        // If we're a nested command, we can ignore the current action.
        if (!nested)
        {
            if (const auto actionJson{ json[JsonKey(ActionKey)] })
            {
                result->_ActionAndArgs = *ActionAndArgs::FromJson(actionJson, warnings);

                // we might need to generate an ID, check these:
                //   1. the action is valid
                //   2. there isn't already an ID
                //   3. the origin is User
                if (result->_ActionAndArgs.Action() != ShortcutAction::Invalid)
                {
                    if (const auto id{ json[JsonKey("id")] })
                    {
                        result->_ID = JsonUtils::GetValue<std::wstring>(id);
                    }
                    else if (origin == OriginTag::User)
                    {
                        result->_generateID();
                    }
                }
            }
            else
            {
                // { name: "foo", action: null } will land in this case, which
                // should also be used for unbinding.

                // create an "invalid" ActionAndArgs
                result->_ActionAndArgs = make<implementation::ActionAndArgs>();
            }

            if (parseKeys)
            {
                // GH#4239 - If the user provided more than one key
                // chord to a "keys" array, warn the user here.
                // TODO: GH#1334 - remove this check.
                const auto keysJson{ json[JsonKey(KeysKey)] };
                if (keysJson.isArray() && keysJson.size() > 1)
                {
                    warnings.push_back(SettingsLoadWarnings::TooManyKeysForChord);
                }
                else
                {
                    Control::KeyChord keys{ nullptr };
                    if (JsonUtils::GetValueForKey(json, KeysKey, keys))
                    {
                        result->RegisterKey(keys);
                    }
                }
            }
        }

        // If an iterable command doesn't have a name set, we'll still just
        // try and generate a fake name for the command give the string we
        // currently have. It'll probably generate something like "New tab,
        // profile: ${profile.name}". This string will only be temporarily
        // used internally, so there's no problem.
        result->_name = _nameFromJson(json);

        // Stash the original json value in this object. If the command is
        // iterable, we'll need to re-parse it later, once we know what all the
        // values we can iterate on are.
        result->_originalJson = json;

        return result;
    }

    // Function Description:
    // - Attempt to parse all the json objects in `json` into new Command
    //   objects, and add them to the map of commands.
    // - If any parsed command has
    //   the same Name as an existing command in commands, the new one will
    //   layer on top of the existing one.
    // Arguments:
    // - commands: a map of Name->Command which new commands should be layered upon.
    // - json: A Json::Value containing an array of serialized commands
    // Return Value:
    // - A vector containing any warnings detected while parsing
    std::vector<SettingsLoadWarnings> Command::LayerJson(IMap<winrt::hstring, Model::Command>& commands,
                                                         const Json::Value& json,
                                                         const OriginTag origin)
    {
        std::vector<SettingsLoadWarnings> warnings;

        for (const auto& value : json)
        {
            if (value.isObject())
            {
                try
                {
                    const auto result = Command::FromJson(value, warnings, origin);
                    if (result->ActionAndArgs().Action() == ShortcutAction::Invalid && !result->HasNestedCommands())
                    {
                        // If there wasn't a parsed command, then try to get the
                        // name from the json blob. If that name currently
                        // exists in our list of commands, we should remove it.
                        const auto name = _nameFromJson(value);
                        if (name.has_value() && !name->empty())
                        {
                            commands.Remove(*name);
                        }
                    }
                    else
                    {
                        // Override commands with the same name
                        commands.Insert(result->Name(), *result);
                    }
                }
                CATCH_LOG();
            }
        }
        return warnings;
    }

    // Function Description:
    // - Serialize the Command into an array of json actions
    // Arguments:
    // - <none>
    // Return Value:
    // - an array of serialized actions
    Json::Value Command::ToJson() const
    {
        Json::Value cmdList{ Json::ValueType::arrayValue };

        if (_nestedCommand || _IterateOn != ExpandCommandType::None)
        {
            // handle special commands
            // For these, we can trust _originalJson to be correct.
            // In fact, we _need_ to use it here because we don't actually deserialize `iterateOn`
            //   until we expand the command.
            cmdList.append(_originalJson);
        }
        else if (_keyMappings.empty())
        {
            // only write out one command
            Json::Value cmdJson{ Json::ValueType::objectValue };
            JsonUtils::SetValueForKey(cmdJson, IconKey, _iconPath);
            JsonUtils::SetValueForKey(cmdJson, NameKey, _name);
            if (!_ID.empty())
            {
                JsonUtils::SetValueForKey(cmdJson, IDKey, _ID);
            }

            if (_ActionAndArgs)
            {
                cmdJson[JsonKey(ActionKey)] = ActionAndArgs::ToJson(_ActionAndArgs);
            }

            cmdList.append(cmdJson);
        }
        else
        {
            // we'll write out one command per key mapping
            for (auto keys{ _keyMappings.begin() }; keys != _keyMappings.end(); ++keys)
            {
                Json::Value cmdJson{ Json::ValueType::objectValue };

                if (keys == _keyMappings.begin())
                {
                    // First iteration also writes icon and name
                    JsonUtils::SetValueForKey(cmdJson, IconKey, _iconPath);
                    JsonUtils::SetValueForKey(cmdJson, NameKey, _name);
                    if (!_ID.empty())
                    {
                        JsonUtils::SetValueForKey(cmdJson, IDKey, _ID);
                    }
                }

                if (_ActionAndArgs)
                {
                    cmdJson[JsonKey(ActionKey)] = ActionAndArgs::ToJson(_ActionAndArgs);
                }

                JsonUtils::SetValueForKey(cmdJson, KeysKey, *keys);
                cmdList.append(cmdJson);
            }
        }
        return cmdList;
    }

    // Function Description:
    // - Helper to escape a string as a json string. This function will also
    //   trim off the leading and trailing double-quotes, so the output string
    //   can be inserted directly into another json blob.
    // Arguments:
    // - input: the string to JSON escape.
    // Return Value:
    // - the input string escaped properly to be inserted into another json blob.
    std::string _escapeForJson(const std::string& input)
    {
        Json::Value inJson{ input };
        Json::StreamWriterBuilder builder;
        builder.settings_["indentation"] = "";
        auto out{ Json::writeString(builder, inJson) };
        if (out.size() >= 2)
        {
            // trim off the leading/trailing '"'s
            auto ss{ out.substr(1, out.size() - 2) };
            return ss;
        }
        return out;
    }

    // Method Description:
    // - Iterate over all the provided commands, and recursively expand any
    //   commands with `iterateOn` set. If we successfully generated expanded
    //   commands for them, then we'll remove the original command, and add all
    //   the newly generated commands.
    // - For more specific implementation details, see _expandCommand.
    // Arguments:
    // - commands: a map of commands to expand. Newly created commands will be
    //   inserted into the map to replace the expandable commands.
    // - profiles: A list of all the profiles that this command should be expanded on.
    // - warnings: If there were any warnings during parsing, they'll be
    //   appended to this vector.
    // Return Value:
    // - <none>
    void Command::ExpandCommands(IMap<winrt::hstring, Model::Command>& commands,
                                 IVectorView<Model::Profile> profiles,
                                 IVectorView<Model::ColorScheme> schemes)
    {
        std::vector<winrt::hstring> commandsToRemove;
        std::vector<Model::Command> commandsToAdd;

        // First, collect up all the commands that need replacing.
        for (const auto& [name, command] : commands)
        {
            auto cmd{ get_self<implementation::Command>(command) };

            auto newCommands = _expandCommand(cmd, profiles, schemes);
            if (newCommands.size() > 0)
            {
                commandsToRemove.push_back(name);
                commandsToAdd.insert(commandsToAdd.end(), newCommands.begin(), newCommands.end());
            }
        }

        // Second, remove all the commands that need to be removed.
        for (auto& name : commandsToRemove)
        {
            commands.Remove(name);
        }

        // Finally, add all the new commands.
        for (auto& cmd : commandsToAdd)
        {
            commands.Insert(cmd.Name(), cmd);
        }
    }

    // Function Description:
    // - Attempts to expand the given command into many commands, if the command
    //   has `"iterateOn": "profiles"` set.
    // - If it doesn't, this function will do
    //   nothing and return an empty vector.
    // - If it does, we're going to attempt to build a new set of commands using
    //   the given command as a prototype. We'll attempt to create a new command
    //   for each and every profile, to replace the original command.
    //   * For the new commands, we'll replace any instance of "${profile.name}"
    //     in the original json used to create this action with the name of the
    //     given profile.
    // - If we encounter any errors while re-parsing the json with the replaced
    //   name, we'll just return immediately.
    // - At the end, we'll return all the new commands we've build for the given command.
    // Arguments:
    // - expandable: the Command to potentially turn into more commands
    // - profiles: A list of all the profiles that this command should be expanded on.
    // Return Value:
    // - and empty vector if the command wasn't expandable, otherwise a list of
    //   the newly-created commands.
    std::vector<Model::Command> Command::_expandCommand(Command* const expandable,
                                                        IVectorView<Model::Profile> profiles,
                                                        IVectorView<Model::ColorScheme> schemes)
    {
        std::vector<Model::Command> newCommands;

        if (expandable->HasNestedCommands())
        {
            ExpandCommands(expandable->_subcommands, profiles, schemes);
        }

        if (expandable->_IterateOn == ExpandCommandType::None)
        {
            return newCommands;
        }

        std::string errs; // This string will receive any error text from failing to parse.
        std::unique_ptr<Json::CharReader> reader{ Json::CharReaderBuilder{}.newCharReader() };

        // First, get a string for the original Json::Value
        auto oldJsonString = expandable->_originalJson.toStyledString();

        auto reParseJson = [&](const auto& newJsonString) -> bool {
            // - Now, re-parse the modified value.
            Json::Value newJsonValue;
            const auto actualDataStart = newJsonString.data();
            const auto actualDataEnd = newJsonString.data() + newJsonString.size();
            if (!reader->parse(actualDataStart, actualDataEnd, &newJsonValue, &errs))
            {
                // If we encounter a re-parsing error, just stop processing the rest of the commands.
                return false;
            }

            // Pass the new json back though FromJson, to get the new expanded value.
            // FromJson requires that we pass in a vector to hang on to the
            // warnings, but ultimately, we don't care about warnings during
            // expansion.
            std::vector<SettingsLoadWarnings> unused;
            if (auto newCmd{ Command::FromJson(newJsonValue, unused, expandable->_Origin) })
            {
                newCommands.push_back(*newCmd);
            }
            return true;
        };

        if (expandable->_IterateOn == ExpandCommandType::Profiles)
        {
            for (const auto& p : profiles)
            {
                // For each profile, create a new command. This command will have:
                // * the icon path and keychord text of the original command
                // * the Name will have any instances of "${profile.name}"
                //   replaced with the profile's name
                // * for the action, we'll take the original json, replace any
                //   instances of "${profile.name}" with the profile's name,
                //   then re-attempt to parse the action and args.

                // Replace all the keywords in the original json, and try and parse that

                // - Escape the profile name for JSON appropriately
                auto escapedProfileName = _escapeForJson(til::u16u8(p.Name()));
                auto escapedProfileIcon = _escapeForJson(til::u16u8(p.EvaluatedIcon()));
                auto newJsonString = til::replace_needle_in_haystack(oldJsonString,
                                                                     ProfileNameToken,
                                                                     escapedProfileName);
                til::replace_needle_in_haystack_inplace(newJsonString,
                                                        ProfileIconToken,
                                                        escapedProfileIcon);

                // If we encounter a re-parsing error, just stop processing the rest of the commands.
                if (!reParseJson(newJsonString))
                {
                    break;
                }
            }
        }
        else if (expandable->_IterateOn == ExpandCommandType::ColorSchemes)
        {
            for (const auto& s : schemes)
            {
                // For each scheme, create a new command. We'll take the
                // original json, replace any instances of "${scheme.name}" with
                // the scheme's name, then re-attempt to parse the action and
                // args.

                // - Escape the profile name for JSON appropriately
                auto escapedSchemeName = _escapeForJson(til::u16u8(s.Name()));
                auto newJsonString = til::replace_needle_in_haystack(oldJsonString,
                                                                     SchemeNameToken,
                                                                     escapedSchemeName);

                // If we encounter a re-parsing error, just stop processing the rest of the commands.
                if (!reParseJson(newJsonString))
                {
                    break;
                }
            }
        }

        return newCommands;
    }

    winrt::Windows::Foundation::Collections::IVector<Model::Command> Command::ParsePowerShellMenuComplete(winrt::hstring json, int32_t replaceLength)
    {
        if (json.empty())
        {
            return nullptr;
        }
        auto data = winrt::to_string(json);

        std::string errs;
        static std::unique_ptr<Json::CharReader> reader{ Json::CharReaderBuilder{}.newCharReader() };
        Json::Value root;
        if (!reader->parse(data.data(), data.data() + data.size(), &root, &errs))
        {
            throw winrt::hresult_error(WEB_E_INVALID_JSON_STRING, winrt::to_hstring(errs));
        }

        std::vector<Model::Command> result;

        const auto parseElement = [&](const auto& element) {
            winrt::hstring completionText;
            winrt::hstring listText;
            JsonUtils::GetValueForKey(element, "CompletionText", completionText);
            JsonUtils::GetValueForKey(element, "ListItemText", listText);

            auto args = winrt::make_self<SendInputArgs>(
                winrt::hstring{ fmt::format(FMT_COMPILE(L"{:\x7f^{}}{}"),
                                            L"",
                                            replaceLength,
                                            static_cast<std::wstring_view>(completionText)) });

            Model::ActionAndArgs actionAndArgs{ ShortcutAction::SendInput, *args };

            auto c = winrt::make_self<Command>();
            c->_name = listText;
            c->_ActionAndArgs = actionAndArgs;

            // Try to assign a sensible icon based on the result type. These are
            // roughly chosen to align with the icons in
            // https://github.com/PowerShell/PowerShellEditorServices/pull/1738
            // as best as possible.
            if (const auto resultType{ JsonUtils::GetValueForKey<int>(element, "ResultType") })
            {
                // PowerShell completion result -> Segoe Fluent icon value & name
                switch (resultType)
                {
                case 1: // History          -> 0xe81c History
                    c->_iconPath = L"\ue81c";
                    break;
                case 2: // Command          -> 0xecaa AppIconDefault
                    c->_iconPath = L"\uecaa";
                    break;
                case 3: // ProviderItem     -> 0xe8e4 AlignLeft
                    c->_iconPath = L"\ue8e4";
                    break;
                case 4: // ProviderContainer  -> 0xe838 FolderOpen
                    c->_iconPath = L"\ue838";
                    break;
                case 5: // Property         -> 0xe7c1 Flag
                    c->_iconPath = L"\ue7c1";
                    break;
                case 6: // Method           -> 0xecaa AppIconDefault
                    c->_iconPath = L"\uecaa";
                    break;
                case 7: // ParameterName    -> 0xe7c1 Flag
                    c->_iconPath = L"\ue7c1";
                    break;
                case 8: // ParameterValue   -> 0xf000 KnowledgeArticle
                    c->_iconPath = L"\uf000";
                    break;
                case 10: // Namespace       -> 0xe943 Code
                    c->_iconPath = L"\ue943";
                    break;
                case 13: // DynamicKeyword  -> 0xe945 LightningBolt
                    c->_iconPath = L"\ue945";
                    break;
                }
            }

            result.push_back(*c);
        };

        if (root.isArray())
        {
            // If we got a whole array of suggestions, parse each one.
            for (const auto& element : root)
            {
                parseElement(element);
            }
        }
        else if (root.isObject())
        {
            // If we instead only got a single element back, just parse the root element.
            parseElement(root);
        }

        return winrt::single_threaded_vector<Model::Command>(std::move(result));
    }

    // Method description:
    // * Convert the list of recent commands into a list of sendInput actions to
    //   send those commands.
    // * We'll give each command a "history" icon.
    // * If directories is true, we'll prepend "cd " to each command, so that
    //   the command will be run as a directory change instead.
    IVector<Model::Command> Command::HistoryToCommands(IVector<winrt::hstring> history,
                                                       winrt::hstring currentCommandline,
                                                       bool directories)
    {
        std::wstring cdText = directories ? L"cd " : L"";
        auto result = std::vector<Model::Command>();

        // Use this map to discard duplicates.
        std::unordered_map<std::wstring_view, bool> foundCommands{};

        auto backspaces = std::wstring(currentCommandline.size(), L'\x7f');

        // Iterate in reverse over the history, so that most recent commands are first
        for (auto i = history.Size(); i > 0; i--)
        {
            const auto& element{ history.GetAt(i - 1) };
            std::wstring_view line{ element };

            if (line.empty())
            {
                continue;
            }
            if (foundCommands.contains(line))
            {
                continue;
            }
            auto args = winrt::make_self<SendInputArgs>(
                winrt::hstring{ fmt::format(L"{}{}{}", cdText, backspaces, line) });

            Model::ActionAndArgs actionAndArgs{ ShortcutAction::SendInput, *args };

            auto command = winrt::make_self<Command>();
            command->_ActionAndArgs = actionAndArgs;
            command->_name = winrt::hstring{ line };
            command->_iconPath = directories ?
                                     L"\ue8da" : // OpenLocal (a folder with an arrow pointing up)
                                     L"\ue81c"; // History icon
            result.push_back(*command);
            foundCommands[line] = true;
        }

        return winrt::single_threaded_vector<Model::Command>(std::move(result));
    }
}
<|MERGE_RESOLUTION|>--- conflicted
+++ resolved
@@ -1,869 +1,864 @@
-// Copyright (c) Microsoft Corporation.
-// Licensed under the MIT license.
-
-#include "pch.h"
-#include "Command.h"
-#include "Command.g.cpp"
-
-#include <LibraryResources.h>
-<<<<<<< HEAD
-#include "TerminalSettingsSerializationHelpers.h"
-#include "CascadiaSettings.h"
-=======
-#include <til/replace.h>
-
-#include "KeyChordSerialization.h"
->>>>>>> e8f18ea9
-
-using namespace winrt::Microsoft::Terminal::Settings::Model;
-using namespace winrt::Windows::Foundation::Collections;
-using namespace ::Microsoft::Terminal::Settings::Model;
-
-namespace winrt
-{
-    namespace MUX = Microsoft::UI::Xaml;
-    namespace WUX = Windows::UI::Xaml;
-}
-
-static constexpr std::string_view NameKey{ "name" };
-static constexpr std::string_view IDKey{ "id" };
-static constexpr std::string_view IconKey{ "icon" };
-static constexpr std::string_view ActionKey{ "command" };
-static constexpr std::string_view IterateOnKey{ "iterateOn" };
-static constexpr std::string_view CommandsKey{ "commands" };
-static constexpr std::string_view KeysKey{ "keys" };
-
-static constexpr std::string_view ProfileNameToken{ "${profile.name}" };
-static constexpr std::string_view ProfileIconToken{ "${profile.icon}" };
-static constexpr std::string_view SchemeNameToken{ "${scheme.name}" };
-
-namespace winrt::Microsoft::Terminal::Settings::Model::implementation
-{
-    Command::Command() = default;
-
-    com_ptr<Command> Command::Copy() const
-    {
-        auto command{ winrt::make_self<Command>() };
-        command->_name = _name;
-        command->_Origin = _Origin;
-        command->_ID = _ID;
-        command->_ActionAndArgs = *get_self<implementation::ActionAndArgs>(_ActionAndArgs)->Copy();
-        command->_keyMappings = _keyMappings;
-        command->_iconPath = _iconPath;
-        command->_IterateOn = _IterateOn;
-
-        command->_originalJson = _originalJson;
-        command->_nestedCommand = _nestedCommand;
-        if (HasNestedCommands())
-        {
-            command->_subcommands = winrt::single_threaded_map<winrt::hstring, Model::Command>();
-            for (auto kv : NestedCommands())
-            {
-                const auto subCmd{ winrt::get_self<Command>(kv.Value()) };
-                command->_subcommands.Insert(kv.Key(), *subCmd->Copy());
-            }
-        }
-
-        return command;
-    }
-
-    IMapView<winrt::hstring, Model::Command> Command::NestedCommands() const
-    {
-        return _subcommands ? _subcommands.GetView() : nullptr;
-    }
-
-    void Command::NestedCommands(const Windows::Foundation::Collections::IVectorView<Model::Command>& nested)
-    {
-        _subcommands = winrt::single_threaded_map<winrt::hstring, Model::Command>();
-
-        for (const auto& n : nested)
-        {
-            _subcommands.Insert(n.Name(), n);
-        }
-    }
-
-    // Function Description:
-    // - reports if the current command has nested commands
-    // - This CANNOT detect { "name": "foo", "commands": null }
-    bool Command::HasNestedCommands() const
-    {
-        return _subcommands ? _subcommands.Size() > 0 : false;
-    }
-
-    // Function Description:
-    // - reports if the current command IS a nested command
-    // - This CAN be used to detect cases like { "name": "foo", "commands": null }
-    bool Command::IsNestedCommand() const noexcept
-    {
-        return _nestedCommand;
-    }
-
-    bool Command::HasName() const noexcept
-    {
-        return _name.has_value();
-    }
-
-    hstring Command::Name() const noexcept
-    {
-        if (_name.has_value())
-        {
-            // name was explicitly set, return that value.
-            return hstring{ _name.value() };
-        }
-        else if (_ActionAndArgs)
-        {
-            // generate a name from our action
-            return get_self<implementation::ActionAndArgs>(_ActionAndArgs)->GenerateName();
-        }
-        else
-        {
-            // we have no name
-            return {};
-        }
-    }
-
-    hstring Command::ID() const noexcept
-    {
-        return hstring{ _ID };
-    }
-
-    // Function Description:
-    // - generate an ID for this command and populate the _ID field
-    // - this function _will_ overwrite an existing ID if there is one, it is
-    //   on the caller to make sure that either there was no ID or the overwrite is okay
-    // - this function should only be called to generate IDs for user-created commands
-    void Command::_generateID()
-    {
-        if (_ActionAndArgs)
-        {
-            // lambda function to remove whitespace and capitalize each letter after a removed space
-            auto removeWhitespaceAndCapitalize = [](wchar_t& x, bool& capitalizeNext) {
-                if (std::iswspace(x))
-                {
-                    capitalizeNext = true; // Capitalize the next character
-                    return true; // Remove the whitespace
-                }
-                else if (capitalizeNext)
-                {
-                    x = std::towupper(x); // Capitalize the letter
-                    capitalizeNext = false; // Reset flag
-                }
-                return false; // Keep the character
-            };
-
-            std::wstring noWhitespaceName{ get_self<implementation::ActionAndArgs>(_ActionAndArgs)->GenerateName() };
-            bool capitalizeNext;
-            noWhitespaceName.erase(std::remove_if(noWhitespaceName.begin(), noWhitespaceName.end(), [&capitalizeNext, removeWhitespaceAndCapitalize](wchar_t& x) {
-                                       return removeWhitespaceAndCapitalize(x, capitalizeNext);
-            }), noWhitespaceName.end());
-            _ID = RS_(L"OriginTagUser") + L"." + noWhitespaceName;
-        }
-    }
-
-    void Command::Name(const hstring& value)
-    {
-        if (!_name.has_value() || _name.value() != value)
-        {
-            _name = value;
-        }
-    }
-
-    std::vector<Control::KeyChord> Command::KeyMappings() const noexcept
-    {
-        return _keyMappings;
-    }
-
-    // Function Description:
-    // - Add the key chord to the command's list of key mappings.
-    // - If the key chord was already registered, move it to the back
-    //   of the line, and dispatch a notification that Command::Keys changed.
-    // Arguments:
-    // - keys: the new key chord that we are registering this command to
-    // Return Value:
-    // - <none>
-    void Command::RegisterKey(const Control::KeyChord& keys)
-    {
-        if (!keys)
-        {
-            return;
-        }
-
-        // Remove the KeyChord and add it to the back of the line.
-        // This makes it so that the main key chord associated with this
-        // command is updated.
-        EraseKey(keys);
-        _keyMappings.push_back(keys);
-    }
-
-    // Function Description:
-    // - Remove the key chord from the command's list of key mappings.
-    // Arguments:
-    // - keys: the key chord that we are unregistering
-    // Return Value:
-    // - <none>
-    void Command::EraseKey(const Control::KeyChord& keys)
-    {
-        _keyMappings.erase(std::remove_if(_keyMappings.begin(), _keyMappings.end(), [&keys](const Control::KeyChord& iterKey) {
-                               return keys.Modifiers() == iterKey.Modifiers() && keys.Vkey() == iterKey.Vkey();
-                           }),
-                           _keyMappings.end());
-    }
-
-    // Function Description:
-    // - Keys is the Command's identifying KeyChord. The command may have multiple keys associated
-    //   with it, but we'll only ever display the most recently added one externally. To do this,
-    //   _keyMappings stores all of the associated key chords, but ensures that the last entry
-    //   is the most recently added one.
-    // Arguments:
-    // - <none>
-    // Return Value:
-    // - the primary key chord associated with this Command
-    Control::KeyChord Command::Keys() const noexcept
-    {
-        if (_keyMappings.empty())
-        {
-            return nullptr;
-        }
-        return _keyMappings.back();
-    }
-
-    hstring Command::KeyChordText() const noexcept
-    {
-        return KeyChordSerialization::ToString(Keys());
-    }
-
-    hstring Command::IconPath() const noexcept
-    {
-        if (_iconPath.has_value())
-        {
-            return hstring{ *_iconPath };
-        }
-        return {};
-    }
-
-    void Command::IconPath(const hstring& val)
-    {
-        if (!_iconPath.has_value() || _iconPath.value() != val)
-        {
-            _iconPath = val;
-        }
-    }
-
-    // Function Description:
-    // - attempt to get the name of this command from the provided json object.
-    //   * If the "name" property is a string, return that value.
-    //   * If the "name" property is an object, attempt to lookup the string
-    //     resource specified by the "key" property, to support localizable
-    //     command names.
-    // Arguments:
-    // - json: The Json::Value representing the command object we should get the name for.
-    // Return Value:
-    // - the empty string if we couldn't find a name, otherwise the command's name.
-    static std::optional<std::wstring> _nameFromJson(const Json::Value& json)
-    {
-        if (const auto name{ json[JsonKey(NameKey)] })
-        {
-            if (name.isObject())
-            {
-                if (const auto resourceKey{ JsonUtils::GetValueForKey<std::optional<std::wstring>>(name, "key") })
-                {
-                    if (HasLibraryResourceWithName(*resourceKey))
-                    {
-                        return std::wstring{ GetLibraryResourceString(*resourceKey) };
-                    }
-                }
-            }
-            else if (name.isString())
-            {
-                return JsonUtils::GetValue<std::wstring>(name);
-            }
-        }
-        else if (json.isMember(JsonKey(NameKey)))
-        {
-            // { "name": null, "command": "copy" } will land in this case, which
-            // should also be used for unbinding.
-            return std::wstring{};
-        }
-
-        return std::nullopt;
-    }
-
-    // Method Description:
-    // - Deserialize a Command from the `json` object. The json object should
-    //   contain a "name" and "action", and optionally an "icon".
-    //   * "name": string|object - the name of the command to display in the
-    //     command palette. If this is an object, look for the "key" property,
-    //     and try to load the string from our resources instead.
-    //   * "action": string|object - A ShortcutAction, either as a name or as an
-    //     ActionAndArgs serialization. See ActionAndArgs::FromJson for details.
-    //     If this is null, we'll remove this command from the list of commands.
-    // Arguments:
-    // - json: the Json::Value to deserialize into a Command
-    // - warnings: If there were any warnings during parsing, they'll be
-    //   appended to this vector.
-    // Return Value:
-    // - the newly constructed Command object.
-    winrt::com_ptr<Command> Command::FromJson(const Json::Value& json,
-                                              std::vector<SettingsLoadWarnings>& warnings,
-                                              const OriginTag origin,
-                                              const bool parseKeys)
-    {
-        auto result = winrt::make_self<Command>();
-        result->_Origin = origin;
-
-        auto nested = false;
-        JsonUtils::GetValueForKey(json, IterateOnKey, result->_IterateOn);
-
-        // For iterable commands, we'll make another pass at parsing them once
-        // the json is patched. So ignore parsing sub-commands for now. Commands
-        // will only be marked iterable on the first pass.
-        if (const auto nestedCommandsJson{ json[JsonKey(CommandsKey)] })
-        {
-            // Initialize our list of subcommands.
-            result->_subcommands = winrt::single_threaded_map<winrt::hstring, Model::Command>();
-            result->_nestedCommand = true;
-            auto nestedWarnings = Command::LayerJson(result->_subcommands, nestedCommandsJson, origin);
-            // It's possible that the nested commands have some warnings
-            warnings.insert(warnings.end(), nestedWarnings.begin(), nestedWarnings.end());
-
-            if (result->_subcommands.Size() == 0)
-            {
-                warnings.push_back(SettingsLoadWarnings::FailedToParseSubCommands);
-                result->_ActionAndArgs = make<implementation::ActionAndArgs>();
-            }
-
-            nested = true;
-        }
-        else if (json.isMember(JsonKey(CommandsKey)))
-        {
-            // { "name": "foo", "commands": null } will land in this case, which
-            // should also be used for unbinding.
-
-            // create an "invalid" ActionAndArgs
-            result->_ActionAndArgs = make<implementation::ActionAndArgs>();
-            result->_nestedCommand = true;
-        }
-
-        JsonUtils::GetValueForKey(json, IconKey, result->_iconPath);
-
-        // If we're a nested command, we can ignore the current action.
-        if (!nested)
-        {
-            if (const auto actionJson{ json[JsonKey(ActionKey)] })
-            {
-                result->_ActionAndArgs = *ActionAndArgs::FromJson(actionJson, warnings);
-
-                // we might need to generate an ID, check these:
-                //   1. the action is valid
-                //   2. there isn't already an ID
-                //   3. the origin is User
-                if (result->_ActionAndArgs.Action() != ShortcutAction::Invalid)
-                {
-                    if (const auto id{ json[JsonKey("id")] })
-                    {
-                        result->_ID = JsonUtils::GetValue<std::wstring>(id);
-                    }
-                    else if (origin == OriginTag::User)
-                    {
-                        result->_generateID();
-                    }
-                }
-            }
-            else
-            {
-                // { name: "foo", action: null } will land in this case, which
-                // should also be used for unbinding.
-
-                // create an "invalid" ActionAndArgs
-                result->_ActionAndArgs = make<implementation::ActionAndArgs>();
-            }
-
-            if (parseKeys)
-            {
-                // GH#4239 - If the user provided more than one key
-                // chord to a "keys" array, warn the user here.
-                // TODO: GH#1334 - remove this check.
-                const auto keysJson{ json[JsonKey(KeysKey)] };
-                if (keysJson.isArray() && keysJson.size() > 1)
-                {
-                    warnings.push_back(SettingsLoadWarnings::TooManyKeysForChord);
-                }
-                else
-                {
-                    Control::KeyChord keys{ nullptr };
-                    if (JsonUtils::GetValueForKey(json, KeysKey, keys))
-                    {
-                        result->RegisterKey(keys);
-                    }
-                }
-            }
-        }
-
-        // If an iterable command doesn't have a name set, we'll still just
-        // try and generate a fake name for the command give the string we
-        // currently have. It'll probably generate something like "New tab,
-        // profile: ${profile.name}". This string will only be temporarily
-        // used internally, so there's no problem.
-        result->_name = _nameFromJson(json);
-
-        // Stash the original json value in this object. If the command is
-        // iterable, we'll need to re-parse it later, once we know what all the
-        // values we can iterate on are.
-        result->_originalJson = json;
-
-        return result;
-    }
-
-    // Function Description:
-    // - Attempt to parse all the json objects in `json` into new Command
-    //   objects, and add them to the map of commands.
-    // - If any parsed command has
-    //   the same Name as an existing command in commands, the new one will
-    //   layer on top of the existing one.
-    // Arguments:
-    // - commands: a map of Name->Command which new commands should be layered upon.
-    // - json: A Json::Value containing an array of serialized commands
-    // Return Value:
-    // - A vector containing any warnings detected while parsing
-    std::vector<SettingsLoadWarnings> Command::LayerJson(IMap<winrt::hstring, Model::Command>& commands,
-                                                         const Json::Value& json,
-                                                         const OriginTag origin)
-    {
-        std::vector<SettingsLoadWarnings> warnings;
-
-        for (const auto& value : json)
-        {
-            if (value.isObject())
-            {
-                try
-                {
-                    const auto result = Command::FromJson(value, warnings, origin);
-                    if (result->ActionAndArgs().Action() == ShortcutAction::Invalid && !result->HasNestedCommands())
-                    {
-                        // If there wasn't a parsed command, then try to get the
-                        // name from the json blob. If that name currently
-                        // exists in our list of commands, we should remove it.
-                        const auto name = _nameFromJson(value);
-                        if (name.has_value() && !name->empty())
-                        {
-                            commands.Remove(*name);
-                        }
-                    }
-                    else
-                    {
-                        // Override commands with the same name
-                        commands.Insert(result->Name(), *result);
-                    }
-                }
-                CATCH_LOG();
-            }
-        }
-        return warnings;
-    }
-
-    // Function Description:
-    // - Serialize the Command into an array of json actions
-    // Arguments:
-    // - <none>
-    // Return Value:
-    // - an array of serialized actions
-    Json::Value Command::ToJson() const
-    {
-        Json::Value cmdList{ Json::ValueType::arrayValue };
-
-        if (_nestedCommand || _IterateOn != ExpandCommandType::None)
-        {
-            // handle special commands
-            // For these, we can trust _originalJson to be correct.
-            // In fact, we _need_ to use it here because we don't actually deserialize `iterateOn`
-            //   until we expand the command.
-            cmdList.append(_originalJson);
-        }
-        else if (_keyMappings.empty())
-        {
-            // only write out one command
-            Json::Value cmdJson{ Json::ValueType::objectValue };
-            JsonUtils::SetValueForKey(cmdJson, IconKey, _iconPath);
-            JsonUtils::SetValueForKey(cmdJson, NameKey, _name);
-            if (!_ID.empty())
-            {
-                JsonUtils::SetValueForKey(cmdJson, IDKey, _ID);
-            }
-
-            if (_ActionAndArgs)
-            {
-                cmdJson[JsonKey(ActionKey)] = ActionAndArgs::ToJson(_ActionAndArgs);
-            }
-
-            cmdList.append(cmdJson);
-        }
-        else
-        {
-            // we'll write out one command per key mapping
-            for (auto keys{ _keyMappings.begin() }; keys != _keyMappings.end(); ++keys)
-            {
-                Json::Value cmdJson{ Json::ValueType::objectValue };
-
-                if (keys == _keyMappings.begin())
-                {
-                    // First iteration also writes icon and name
-                    JsonUtils::SetValueForKey(cmdJson, IconKey, _iconPath);
-                    JsonUtils::SetValueForKey(cmdJson, NameKey, _name);
-                    if (!_ID.empty())
-                    {
-                        JsonUtils::SetValueForKey(cmdJson, IDKey, _ID);
-                    }
-                }
-
-                if (_ActionAndArgs)
-                {
-                    cmdJson[JsonKey(ActionKey)] = ActionAndArgs::ToJson(_ActionAndArgs);
-                }
-
-                JsonUtils::SetValueForKey(cmdJson, KeysKey, *keys);
-                cmdList.append(cmdJson);
-            }
-        }
-        return cmdList;
-    }
-
-    // Function Description:
-    // - Helper to escape a string as a json string. This function will also
-    //   trim off the leading and trailing double-quotes, so the output string
-    //   can be inserted directly into another json blob.
-    // Arguments:
-    // - input: the string to JSON escape.
-    // Return Value:
-    // - the input string escaped properly to be inserted into another json blob.
-    std::string _escapeForJson(const std::string& input)
-    {
-        Json::Value inJson{ input };
-        Json::StreamWriterBuilder builder;
-        builder.settings_["indentation"] = "";
-        auto out{ Json::writeString(builder, inJson) };
-        if (out.size() >= 2)
-        {
-            // trim off the leading/trailing '"'s
-            auto ss{ out.substr(1, out.size() - 2) };
-            return ss;
-        }
-        return out;
-    }
-
-    // Method Description:
-    // - Iterate over all the provided commands, and recursively expand any
-    //   commands with `iterateOn` set. If we successfully generated expanded
-    //   commands for them, then we'll remove the original command, and add all
-    //   the newly generated commands.
-    // - For more specific implementation details, see _expandCommand.
-    // Arguments:
-    // - commands: a map of commands to expand. Newly created commands will be
-    //   inserted into the map to replace the expandable commands.
-    // - profiles: A list of all the profiles that this command should be expanded on.
-    // - warnings: If there were any warnings during parsing, they'll be
-    //   appended to this vector.
-    // Return Value:
-    // - <none>
-    void Command::ExpandCommands(IMap<winrt::hstring, Model::Command>& commands,
-                                 IVectorView<Model::Profile> profiles,
-                                 IVectorView<Model::ColorScheme> schemes)
-    {
-        std::vector<winrt::hstring> commandsToRemove;
-        std::vector<Model::Command> commandsToAdd;
-
-        // First, collect up all the commands that need replacing.
-        for (const auto& [name, command] : commands)
-        {
-            auto cmd{ get_self<implementation::Command>(command) };
-
-            auto newCommands = _expandCommand(cmd, profiles, schemes);
-            if (newCommands.size() > 0)
-            {
-                commandsToRemove.push_back(name);
-                commandsToAdd.insert(commandsToAdd.end(), newCommands.begin(), newCommands.end());
-            }
-        }
-
-        // Second, remove all the commands that need to be removed.
-        for (auto& name : commandsToRemove)
-        {
-            commands.Remove(name);
-        }
-
-        // Finally, add all the new commands.
-        for (auto& cmd : commandsToAdd)
-        {
-            commands.Insert(cmd.Name(), cmd);
-        }
-    }
-
-    // Function Description:
-    // - Attempts to expand the given command into many commands, if the command
-    //   has `"iterateOn": "profiles"` set.
-    // - If it doesn't, this function will do
-    //   nothing and return an empty vector.
-    // - If it does, we're going to attempt to build a new set of commands using
-    //   the given command as a prototype. We'll attempt to create a new command
-    //   for each and every profile, to replace the original command.
-    //   * For the new commands, we'll replace any instance of "${profile.name}"
-    //     in the original json used to create this action with the name of the
-    //     given profile.
-    // - If we encounter any errors while re-parsing the json with the replaced
-    //   name, we'll just return immediately.
-    // - At the end, we'll return all the new commands we've build for the given command.
-    // Arguments:
-    // - expandable: the Command to potentially turn into more commands
-    // - profiles: A list of all the profiles that this command should be expanded on.
-    // Return Value:
-    // - and empty vector if the command wasn't expandable, otherwise a list of
-    //   the newly-created commands.
-    std::vector<Model::Command> Command::_expandCommand(Command* const expandable,
-                                                        IVectorView<Model::Profile> profiles,
-                                                        IVectorView<Model::ColorScheme> schemes)
-    {
-        std::vector<Model::Command> newCommands;
-
-        if (expandable->HasNestedCommands())
-        {
-            ExpandCommands(expandable->_subcommands, profiles, schemes);
-        }
-
-        if (expandable->_IterateOn == ExpandCommandType::None)
-        {
-            return newCommands;
-        }
-
-        std::string errs; // This string will receive any error text from failing to parse.
-        std::unique_ptr<Json::CharReader> reader{ Json::CharReaderBuilder{}.newCharReader() };
-
-        // First, get a string for the original Json::Value
-        auto oldJsonString = expandable->_originalJson.toStyledString();
-
-        auto reParseJson = [&](const auto& newJsonString) -> bool {
-            // - Now, re-parse the modified value.
-            Json::Value newJsonValue;
-            const auto actualDataStart = newJsonString.data();
-            const auto actualDataEnd = newJsonString.data() + newJsonString.size();
-            if (!reader->parse(actualDataStart, actualDataEnd, &newJsonValue, &errs))
-            {
-                // If we encounter a re-parsing error, just stop processing the rest of the commands.
-                return false;
-            }
-
-            // Pass the new json back though FromJson, to get the new expanded value.
-            // FromJson requires that we pass in a vector to hang on to the
-            // warnings, but ultimately, we don't care about warnings during
-            // expansion.
-            std::vector<SettingsLoadWarnings> unused;
-            if (auto newCmd{ Command::FromJson(newJsonValue, unused, expandable->_Origin) })
-            {
-                newCommands.push_back(*newCmd);
-            }
-            return true;
-        };
-
-        if (expandable->_IterateOn == ExpandCommandType::Profiles)
-        {
-            for (const auto& p : profiles)
-            {
-                // For each profile, create a new command. This command will have:
-                // * the icon path and keychord text of the original command
-                // * the Name will have any instances of "${profile.name}"
-                //   replaced with the profile's name
-                // * for the action, we'll take the original json, replace any
-                //   instances of "${profile.name}" with the profile's name,
-                //   then re-attempt to parse the action and args.
-
-                // Replace all the keywords in the original json, and try and parse that
-
-                // - Escape the profile name for JSON appropriately
-                auto escapedProfileName = _escapeForJson(til::u16u8(p.Name()));
-                auto escapedProfileIcon = _escapeForJson(til::u16u8(p.EvaluatedIcon()));
-                auto newJsonString = til::replace_needle_in_haystack(oldJsonString,
-                                                                     ProfileNameToken,
-                                                                     escapedProfileName);
-                til::replace_needle_in_haystack_inplace(newJsonString,
-                                                        ProfileIconToken,
-                                                        escapedProfileIcon);
-
-                // If we encounter a re-parsing error, just stop processing the rest of the commands.
-                if (!reParseJson(newJsonString))
-                {
-                    break;
-                }
-            }
-        }
-        else if (expandable->_IterateOn == ExpandCommandType::ColorSchemes)
-        {
-            for (const auto& s : schemes)
-            {
-                // For each scheme, create a new command. We'll take the
-                // original json, replace any instances of "${scheme.name}" with
-                // the scheme's name, then re-attempt to parse the action and
-                // args.
-
-                // - Escape the profile name for JSON appropriately
-                auto escapedSchemeName = _escapeForJson(til::u16u8(s.Name()));
-                auto newJsonString = til::replace_needle_in_haystack(oldJsonString,
-                                                                     SchemeNameToken,
-                                                                     escapedSchemeName);
-
-                // If we encounter a re-parsing error, just stop processing the rest of the commands.
-                if (!reParseJson(newJsonString))
-                {
-                    break;
-                }
-            }
-        }
-
-        return newCommands;
-    }
-
-    winrt::Windows::Foundation::Collections::IVector<Model::Command> Command::ParsePowerShellMenuComplete(winrt::hstring json, int32_t replaceLength)
-    {
-        if (json.empty())
-        {
-            return nullptr;
-        }
-        auto data = winrt::to_string(json);
-
-        std::string errs;
-        static std::unique_ptr<Json::CharReader> reader{ Json::CharReaderBuilder{}.newCharReader() };
-        Json::Value root;
-        if (!reader->parse(data.data(), data.data() + data.size(), &root, &errs))
-        {
-            throw winrt::hresult_error(WEB_E_INVALID_JSON_STRING, winrt::to_hstring(errs));
-        }
-
-        std::vector<Model::Command> result;
-
-        const auto parseElement = [&](const auto& element) {
-            winrt::hstring completionText;
-            winrt::hstring listText;
-            JsonUtils::GetValueForKey(element, "CompletionText", completionText);
-            JsonUtils::GetValueForKey(element, "ListItemText", listText);
-
-            auto args = winrt::make_self<SendInputArgs>(
-                winrt::hstring{ fmt::format(FMT_COMPILE(L"{:\x7f^{}}{}"),
-                                            L"",
-                                            replaceLength,
-                                            static_cast<std::wstring_view>(completionText)) });
-
-            Model::ActionAndArgs actionAndArgs{ ShortcutAction::SendInput, *args };
-
-            auto c = winrt::make_self<Command>();
-            c->_name = listText;
-            c->_ActionAndArgs = actionAndArgs;
-
-            // Try to assign a sensible icon based on the result type. These are
-            // roughly chosen to align with the icons in
-            // https://github.com/PowerShell/PowerShellEditorServices/pull/1738
-            // as best as possible.
-            if (const auto resultType{ JsonUtils::GetValueForKey<int>(element, "ResultType") })
-            {
-                // PowerShell completion result -> Segoe Fluent icon value & name
-                switch (resultType)
-                {
-                case 1: // History          -> 0xe81c History
-                    c->_iconPath = L"\ue81c";
-                    break;
-                case 2: // Command          -> 0xecaa AppIconDefault
-                    c->_iconPath = L"\uecaa";
-                    break;
-                case 3: // ProviderItem     -> 0xe8e4 AlignLeft
-                    c->_iconPath = L"\ue8e4";
-                    break;
-                case 4: // ProviderContainer  -> 0xe838 FolderOpen
-                    c->_iconPath = L"\ue838";
-                    break;
-                case 5: // Property         -> 0xe7c1 Flag
-                    c->_iconPath = L"\ue7c1";
-                    break;
-                case 6: // Method           -> 0xecaa AppIconDefault
-                    c->_iconPath = L"\uecaa";
-                    break;
-                case 7: // ParameterName    -> 0xe7c1 Flag
-                    c->_iconPath = L"\ue7c1";
-                    break;
-                case 8: // ParameterValue   -> 0xf000 KnowledgeArticle
-                    c->_iconPath = L"\uf000";
-                    break;
-                case 10: // Namespace       -> 0xe943 Code
-                    c->_iconPath = L"\ue943";
-                    break;
-                case 13: // DynamicKeyword  -> 0xe945 LightningBolt
-                    c->_iconPath = L"\ue945";
-                    break;
-                }
-            }
-
-            result.push_back(*c);
-        };
-
-        if (root.isArray())
-        {
-            // If we got a whole array of suggestions, parse each one.
-            for (const auto& element : root)
-            {
-                parseElement(element);
-            }
-        }
-        else if (root.isObject())
-        {
-            // If we instead only got a single element back, just parse the root element.
-            parseElement(root);
-        }
-
-        return winrt::single_threaded_vector<Model::Command>(std::move(result));
-    }
-
-    // Method description:
-    // * Convert the list of recent commands into a list of sendInput actions to
-    //   send those commands.
-    // * We'll give each command a "history" icon.
-    // * If directories is true, we'll prepend "cd " to each command, so that
-    //   the command will be run as a directory change instead.
-    IVector<Model::Command> Command::HistoryToCommands(IVector<winrt::hstring> history,
-                                                       winrt::hstring currentCommandline,
-                                                       bool directories)
-    {
-        std::wstring cdText = directories ? L"cd " : L"";
-        auto result = std::vector<Model::Command>();
-
-        // Use this map to discard duplicates.
-        std::unordered_map<std::wstring_view, bool> foundCommands{};
-
-        auto backspaces = std::wstring(currentCommandline.size(), L'\x7f');
-
-        // Iterate in reverse over the history, so that most recent commands are first
-        for (auto i = history.Size(); i > 0; i--)
-        {
-            const auto& element{ history.GetAt(i - 1) };
-            std::wstring_view line{ element };
-
-            if (line.empty())
-            {
-                continue;
-            }
-            if (foundCommands.contains(line))
-            {
-                continue;
-            }
-            auto args = winrt::make_self<SendInputArgs>(
-                winrt::hstring{ fmt::format(L"{}{}{}", cdText, backspaces, line) });
-
-            Model::ActionAndArgs actionAndArgs{ ShortcutAction::SendInput, *args };
-
-            auto command = winrt::make_self<Command>();
-            command->_ActionAndArgs = actionAndArgs;
-            command->_name = winrt::hstring{ line };
-            command->_iconPath = directories ?
-                                     L"\ue8da" : // OpenLocal (a folder with an arrow pointing up)
-                                     L"\ue81c"; // History icon
-            result.push_back(*command);
-            foundCommands[line] = true;
-        }
-
-        return winrt::single_threaded_vector<Model::Command>(std::move(result));
-    }
-}
+// Copyright (c) Microsoft Corporation.
+// Licensed under the MIT license.
+
+#include "pch.h"
+#include "Command.h"
+#include "Command.g.cpp"
+
+#include <LibraryResources.h>
+#include <til/replace.h>
+
+#include "KeyChordSerialization.h"
+
+using namespace winrt::Microsoft::Terminal::Settings::Model;
+using namespace winrt::Windows::Foundation::Collections;
+using namespace ::Microsoft::Terminal::Settings::Model;
+
+namespace winrt
+{
+    namespace MUX = Microsoft::UI::Xaml;
+    namespace WUX = Windows::UI::Xaml;
+}
+
+static constexpr std::string_view NameKey{ "name" };
+static constexpr std::string_view IDKey{ "id" };
+static constexpr std::string_view IconKey{ "icon" };
+static constexpr std::string_view ActionKey{ "command" };
+static constexpr std::string_view IterateOnKey{ "iterateOn" };
+static constexpr std::string_view CommandsKey{ "commands" };
+static constexpr std::string_view KeysKey{ "keys" };
+
+static constexpr std::string_view ProfileNameToken{ "${profile.name}" };
+static constexpr std::string_view ProfileIconToken{ "${profile.icon}" };
+static constexpr std::string_view SchemeNameToken{ "${scheme.name}" };
+
+namespace winrt::Microsoft::Terminal::Settings::Model::implementation
+{
+    Command::Command() = default;
+
+    com_ptr<Command> Command::Copy() const
+    {
+        auto command{ winrt::make_self<Command>() };
+        command->_name = _name;
+        command->_Origin = _Origin;
+        command->_ID = _ID;
+        command->_ActionAndArgs = *get_self<implementation::ActionAndArgs>(_ActionAndArgs)->Copy();
+        command->_keyMappings = _keyMappings;
+        command->_iconPath = _iconPath;
+        command->_IterateOn = _IterateOn;
+
+        command->_originalJson = _originalJson;
+        command->_nestedCommand = _nestedCommand;
+        if (HasNestedCommands())
+        {
+            command->_subcommands = winrt::single_threaded_map<winrt::hstring, Model::Command>();
+            for (auto kv : NestedCommands())
+            {
+                const auto subCmd{ winrt::get_self<Command>(kv.Value()) };
+                command->_subcommands.Insert(kv.Key(), *subCmd->Copy());
+            }
+        }
+
+        return command;
+    }
+
+    IMapView<winrt::hstring, Model::Command> Command::NestedCommands() const
+    {
+        return _subcommands ? _subcommands.GetView() : nullptr;
+    }
+
+    void Command::NestedCommands(const Windows::Foundation::Collections::IVectorView<Model::Command>& nested)
+    {
+        _subcommands = winrt::single_threaded_map<winrt::hstring, Model::Command>();
+
+        for (const auto& n : nested)
+        {
+            _subcommands.Insert(n.Name(), n);
+        }
+    }
+
+    // Function Description:
+    // - reports if the current command has nested commands
+    // - This CANNOT detect { "name": "foo", "commands": null }
+    bool Command::HasNestedCommands() const
+    {
+        return _subcommands ? _subcommands.Size() > 0 : false;
+    }
+
+    // Function Description:
+    // - reports if the current command IS a nested command
+    // - This CAN be used to detect cases like { "name": "foo", "commands": null }
+    bool Command::IsNestedCommand() const noexcept
+    {
+        return _nestedCommand;
+    }
+
+    bool Command::HasName() const noexcept
+    {
+        return _name.has_value();
+    }
+
+    hstring Command::Name() const noexcept
+    {
+        if (_name.has_value())
+        {
+            // name was explicitly set, return that value.
+            return hstring{ _name.value() };
+        }
+        else if (_ActionAndArgs)
+        {
+            // generate a name from our action
+            return get_self<implementation::ActionAndArgs>(_ActionAndArgs)->GenerateName();
+        }
+        else
+        {
+            // we have no name
+            return {};
+        }
+    }
+
+    hstring Command::ID() const noexcept
+    {
+        return hstring{ _ID };
+    }
+
+    // Function Description:
+    // - generate an ID for this command and populate the _ID field
+    // - this function _will_ overwrite an existing ID if there is one, it is
+    //   on the caller to make sure that either there was no ID or the overwrite is okay
+    // - this function should only be called to generate IDs for user-created commands
+    void Command::_generateID()
+    {
+        if (_ActionAndArgs)
+        {
+            // lambda function to remove whitespace and capitalize each letter after a removed space
+            auto removeWhitespaceAndCapitalize = [](wchar_t& x, bool& capitalizeNext) {
+                if (std::iswspace(x))
+                {
+                    capitalizeNext = true; // Capitalize the next character
+                    return true; // Remove the whitespace
+                }
+                else if (capitalizeNext)
+                {
+                    x = std::towupper(x); // Capitalize the letter
+                    capitalizeNext = false; // Reset flag
+                }
+                return false; // Keep the character
+            };
+
+            std::wstring noWhitespaceName{ get_self<implementation::ActionAndArgs>(_ActionAndArgs)->GenerateName() };
+            bool capitalizeNext;
+            noWhitespaceName.erase(std::remove_if(noWhitespaceName.begin(), noWhitespaceName.end(), [&capitalizeNext, removeWhitespaceAndCapitalize](wchar_t& x) {
+                                       return removeWhitespaceAndCapitalize(x, capitalizeNext);
+            }), noWhitespaceName.end());
+            _ID = RS_(L"OriginTagUser") + L"." + noWhitespaceName;
+        }
+    }
+
+    void Command::Name(const hstring& value)
+    {
+        if (!_name.has_value() || _name.value() != value)
+        {
+            _name = value;
+        }
+    }
+
+    std::vector<Control::KeyChord> Command::KeyMappings() const noexcept
+    {
+        return _keyMappings;
+    }
+
+    // Function Description:
+    // - Add the key chord to the command's list of key mappings.
+    // - If the key chord was already registered, move it to the back
+    //   of the line, and dispatch a notification that Command::Keys changed.
+    // Arguments:
+    // - keys: the new key chord that we are registering this command to
+    // Return Value:
+    // - <none>
+    void Command::RegisterKey(const Control::KeyChord& keys)
+    {
+        if (!keys)
+        {
+            return;
+        }
+
+        // Remove the KeyChord and add it to the back of the line.
+        // This makes it so that the main key chord associated with this
+        // command is updated.
+        EraseKey(keys);
+        _keyMappings.push_back(keys);
+    }
+
+    // Function Description:
+    // - Remove the key chord from the command's list of key mappings.
+    // Arguments:
+    // - keys: the key chord that we are unregistering
+    // Return Value:
+    // - <none>
+    void Command::EraseKey(const Control::KeyChord& keys)
+    {
+        _keyMappings.erase(std::remove_if(_keyMappings.begin(), _keyMappings.end(), [&keys](const Control::KeyChord& iterKey) {
+                               return keys.Modifiers() == iterKey.Modifiers() && keys.Vkey() == iterKey.Vkey();
+                           }),
+                           _keyMappings.end());
+    }
+
+    // Function Description:
+    // - Keys is the Command's identifying KeyChord. The command may have multiple keys associated
+    //   with it, but we'll only ever display the most recently added one externally. To do this,
+    //   _keyMappings stores all of the associated key chords, but ensures that the last entry
+    //   is the most recently added one.
+    // Arguments:
+    // - <none>
+    // Return Value:
+    // - the primary key chord associated with this Command
+    Control::KeyChord Command::Keys() const noexcept
+    {
+        if (_keyMappings.empty())
+        {
+            return nullptr;
+        }
+        return _keyMappings.back();
+    }
+
+    hstring Command::KeyChordText() const noexcept
+    {
+        return KeyChordSerialization::ToString(Keys());
+    }
+
+    hstring Command::IconPath() const noexcept
+    {
+        if (_iconPath.has_value())
+        {
+            return hstring{ *_iconPath };
+        }
+        return {};
+    }
+
+    void Command::IconPath(const hstring& val)
+    {
+        if (!_iconPath.has_value() || _iconPath.value() != val)
+        {
+            _iconPath = val;
+        }
+    }
+
+    // Function Description:
+    // - attempt to get the name of this command from the provided json object.
+    //   * If the "name" property is a string, return that value.
+    //   * If the "name" property is an object, attempt to lookup the string
+    //     resource specified by the "key" property, to support localizable
+    //     command names.
+    // Arguments:
+    // - json: The Json::Value representing the command object we should get the name for.
+    // Return Value:
+    // - the empty string if we couldn't find a name, otherwise the command's name.
+    static std::optional<std::wstring> _nameFromJson(const Json::Value& json)
+    {
+        if (const auto name{ json[JsonKey(NameKey)] })
+        {
+            if (name.isObject())
+            {
+                if (const auto resourceKey{ JsonUtils::GetValueForKey<std::optional<std::wstring>>(name, "key") })
+                {
+                    if (HasLibraryResourceWithName(*resourceKey))
+                    {
+                        return std::wstring{ GetLibraryResourceString(*resourceKey) };
+                    }
+                }
+            }
+            else if (name.isString())
+            {
+                return JsonUtils::GetValue<std::wstring>(name);
+            }
+        }
+        else if (json.isMember(JsonKey(NameKey)))
+        {
+            // { "name": null, "command": "copy" } will land in this case, which
+            // should also be used for unbinding.
+            return std::wstring{};
+        }
+
+        return std::nullopt;
+    }
+
+    // Method Description:
+    // - Deserialize a Command from the `json` object. The json object should
+    //   contain a "name" and "action", and optionally an "icon".
+    //   * "name": string|object - the name of the command to display in the
+    //     command palette. If this is an object, look for the "key" property,
+    //     and try to load the string from our resources instead.
+    //   * "action": string|object - A ShortcutAction, either as a name or as an
+    //     ActionAndArgs serialization. See ActionAndArgs::FromJson for details.
+    //     If this is null, we'll remove this command from the list of commands.
+    // Arguments:
+    // - json: the Json::Value to deserialize into a Command
+    // - warnings: If there were any warnings during parsing, they'll be
+    //   appended to this vector.
+    // Return Value:
+    // - the newly constructed Command object.
+    winrt::com_ptr<Command> Command::FromJson(const Json::Value& json,
+                                              std::vector<SettingsLoadWarnings>& warnings,
+                                              const OriginTag origin,
+                                              const bool parseKeys)
+    {
+        auto result = winrt::make_self<Command>();
+        result->_Origin = origin;
+
+        auto nested = false;
+        JsonUtils::GetValueForKey(json, IterateOnKey, result->_IterateOn);
+
+        // For iterable commands, we'll make another pass at parsing them once
+        // the json is patched. So ignore parsing sub-commands for now. Commands
+        // will only be marked iterable on the first pass.
+        if (const auto nestedCommandsJson{ json[JsonKey(CommandsKey)] })
+        {
+            // Initialize our list of subcommands.
+            result->_subcommands = winrt::single_threaded_map<winrt::hstring, Model::Command>();
+            result->_nestedCommand = true;
+            auto nestedWarnings = Command::LayerJson(result->_subcommands, nestedCommandsJson, origin);
+            // It's possible that the nested commands have some warnings
+            warnings.insert(warnings.end(), nestedWarnings.begin(), nestedWarnings.end());
+
+            if (result->_subcommands.Size() == 0)
+            {
+                warnings.push_back(SettingsLoadWarnings::FailedToParseSubCommands);
+                result->_ActionAndArgs = make<implementation::ActionAndArgs>();
+            }
+
+            nested = true;
+        }
+        else if (json.isMember(JsonKey(CommandsKey)))
+        {
+            // { "name": "foo", "commands": null } will land in this case, which
+            // should also be used for unbinding.
+
+            // create an "invalid" ActionAndArgs
+            result->_ActionAndArgs = make<implementation::ActionAndArgs>();
+            result->_nestedCommand = true;
+        }
+
+        JsonUtils::GetValueForKey(json, IconKey, result->_iconPath);
+
+        // If we're a nested command, we can ignore the current action.
+        if (!nested)
+        {
+            if (const auto actionJson{ json[JsonKey(ActionKey)] })
+            {
+                result->_ActionAndArgs = *ActionAndArgs::FromJson(actionJson, warnings);
+
+                // we might need to generate an ID, check these:
+                //   1. the action is valid
+                //   2. there isn't already an ID
+                //   3. the origin is User
+                if (result->_ActionAndArgs.Action() != ShortcutAction::Invalid)
+                {
+                    if (const auto id{ json[JsonKey("id")] })
+                    {
+                        result->_ID = JsonUtils::GetValue<std::wstring>(id);
+                    }
+                    else if (origin == OriginTag::User)
+                    {
+                        result->_generateID();
+                    }
+                }
+            }
+            else
+            {
+                // { name: "foo", action: null } will land in this case, which
+                // should also be used for unbinding.
+
+                // create an "invalid" ActionAndArgs
+                result->_ActionAndArgs = make<implementation::ActionAndArgs>();
+            }
+
+            if (parseKeys)
+            {
+                // GH#4239 - If the user provided more than one key
+                // chord to a "keys" array, warn the user here.
+                // TODO: GH#1334 - remove this check.
+                const auto keysJson{ json[JsonKey(KeysKey)] };
+                if (keysJson.isArray() && keysJson.size() > 1)
+                {
+                    warnings.push_back(SettingsLoadWarnings::TooManyKeysForChord);
+                }
+                else
+                {
+                    Control::KeyChord keys{ nullptr };
+                    if (JsonUtils::GetValueForKey(json, KeysKey, keys))
+                    {
+                        result->RegisterKey(keys);
+                    }
+                }
+            }
+        }
+
+        // If an iterable command doesn't have a name set, we'll still just
+        // try and generate a fake name for the command give the string we
+        // currently have. It'll probably generate something like "New tab,
+        // profile: ${profile.name}". This string will only be temporarily
+        // used internally, so there's no problem.
+        result->_name = _nameFromJson(json);
+
+        // Stash the original json value in this object. If the command is
+        // iterable, we'll need to re-parse it later, once we know what all the
+        // values we can iterate on are.
+        result->_originalJson = json;
+
+        return result;
+    }
+
+    // Function Description:
+    // - Attempt to parse all the json objects in `json` into new Command
+    //   objects, and add them to the map of commands.
+    // - If any parsed command has
+    //   the same Name as an existing command in commands, the new one will
+    //   layer on top of the existing one.
+    // Arguments:
+    // - commands: a map of Name->Command which new commands should be layered upon.
+    // - json: A Json::Value containing an array of serialized commands
+    // Return Value:
+    // - A vector containing any warnings detected while parsing
+    std::vector<SettingsLoadWarnings> Command::LayerJson(IMap<winrt::hstring, Model::Command>& commands,
+                                                         const Json::Value& json,
+                                                         const OriginTag origin)
+    {
+        std::vector<SettingsLoadWarnings> warnings;
+
+        for (const auto& value : json)
+        {
+            if (value.isObject())
+            {
+                try
+                {
+                    const auto result = Command::FromJson(value, warnings, origin);
+                    if (result->ActionAndArgs().Action() == ShortcutAction::Invalid && !result->HasNestedCommands())
+                    {
+                        // If there wasn't a parsed command, then try to get the
+                        // name from the json blob. If that name currently
+                        // exists in our list of commands, we should remove it.
+                        const auto name = _nameFromJson(value);
+                        if (name.has_value() && !name->empty())
+                        {
+                            commands.Remove(*name);
+                        }
+                    }
+                    else
+                    {
+                        // Override commands with the same name
+                        commands.Insert(result->Name(), *result);
+                    }
+                }
+                CATCH_LOG();
+            }
+        }
+        return warnings;
+    }
+
+    // Function Description:
+    // - Serialize the Command into an array of json actions
+    // Arguments:
+    // - <none>
+    // Return Value:
+    // - an array of serialized actions
+    Json::Value Command::ToJson() const
+    {
+        Json::Value cmdList{ Json::ValueType::arrayValue };
+
+        if (_nestedCommand || _IterateOn != ExpandCommandType::None)
+        {
+            // handle special commands
+            // For these, we can trust _originalJson to be correct.
+            // In fact, we _need_ to use it here because we don't actually deserialize `iterateOn`
+            //   until we expand the command.
+            cmdList.append(_originalJson);
+        }
+        else if (_keyMappings.empty())
+        {
+            // only write out one command
+            Json::Value cmdJson{ Json::ValueType::objectValue };
+            JsonUtils::SetValueForKey(cmdJson, IconKey, _iconPath);
+            JsonUtils::SetValueForKey(cmdJson, NameKey, _name);
+            if (!_ID.empty())
+            {
+                JsonUtils::SetValueForKey(cmdJson, IDKey, _ID);
+            }
+
+            if (_ActionAndArgs)
+            {
+                cmdJson[JsonKey(ActionKey)] = ActionAndArgs::ToJson(_ActionAndArgs);
+            }
+
+            cmdList.append(cmdJson);
+        }
+        else
+        {
+            // we'll write out one command per key mapping
+            for (auto keys{ _keyMappings.begin() }; keys != _keyMappings.end(); ++keys)
+            {
+                Json::Value cmdJson{ Json::ValueType::objectValue };
+
+                if (keys == _keyMappings.begin())
+                {
+                    // First iteration also writes icon and name
+                    JsonUtils::SetValueForKey(cmdJson, IconKey, _iconPath);
+                    JsonUtils::SetValueForKey(cmdJson, NameKey, _name);
+                    if (!_ID.empty())
+                    {
+                        JsonUtils::SetValueForKey(cmdJson, IDKey, _ID);
+                    }
+                }
+
+                if (_ActionAndArgs)
+                {
+                    cmdJson[JsonKey(ActionKey)] = ActionAndArgs::ToJson(_ActionAndArgs);
+                }
+
+                JsonUtils::SetValueForKey(cmdJson, KeysKey, *keys);
+                cmdList.append(cmdJson);
+            }
+        }
+        return cmdList;
+    }
+
+    // Function Description:
+    // - Helper to escape a string as a json string. This function will also
+    //   trim off the leading and trailing double-quotes, so the output string
+    //   can be inserted directly into another json blob.
+    // Arguments:
+    // - input: the string to JSON escape.
+    // Return Value:
+    // - the input string escaped properly to be inserted into another json blob.
+    std::string _escapeForJson(const std::string& input)
+    {
+        Json::Value inJson{ input };
+        Json::StreamWriterBuilder builder;
+        builder.settings_["indentation"] = "";
+        auto out{ Json::writeString(builder, inJson) };
+        if (out.size() >= 2)
+        {
+            // trim off the leading/trailing '"'s
+            auto ss{ out.substr(1, out.size() - 2) };
+            return ss;
+        }
+        return out;
+    }
+
+    // Method Description:
+    // - Iterate over all the provided commands, and recursively expand any
+    //   commands with `iterateOn` set. If we successfully generated expanded
+    //   commands for them, then we'll remove the original command, and add all
+    //   the newly generated commands.
+    // - For more specific implementation details, see _expandCommand.
+    // Arguments:
+    // - commands: a map of commands to expand. Newly created commands will be
+    //   inserted into the map to replace the expandable commands.
+    // - profiles: A list of all the profiles that this command should be expanded on.
+    // - warnings: If there were any warnings during parsing, they'll be
+    //   appended to this vector.
+    // Return Value:
+    // - <none>
+    void Command::ExpandCommands(IMap<winrt::hstring, Model::Command>& commands,
+                                 IVectorView<Model::Profile> profiles,
+                                 IVectorView<Model::ColorScheme> schemes)
+    {
+        std::vector<winrt::hstring> commandsToRemove;
+        std::vector<Model::Command> commandsToAdd;
+
+        // First, collect up all the commands that need replacing.
+        for (const auto& [name, command] : commands)
+        {
+            auto cmd{ get_self<implementation::Command>(command) };
+
+            auto newCommands = _expandCommand(cmd, profiles, schemes);
+            if (newCommands.size() > 0)
+            {
+                commandsToRemove.push_back(name);
+                commandsToAdd.insert(commandsToAdd.end(), newCommands.begin(), newCommands.end());
+            }
+        }
+
+        // Second, remove all the commands that need to be removed.
+        for (auto& name : commandsToRemove)
+        {
+            commands.Remove(name);
+        }
+
+        // Finally, add all the new commands.
+        for (auto& cmd : commandsToAdd)
+        {
+            commands.Insert(cmd.Name(), cmd);
+        }
+    }
+
+    // Function Description:
+    // - Attempts to expand the given command into many commands, if the command
+    //   has `"iterateOn": "profiles"` set.
+    // - If it doesn't, this function will do
+    //   nothing and return an empty vector.
+    // - If it does, we're going to attempt to build a new set of commands using
+    //   the given command as a prototype. We'll attempt to create a new command
+    //   for each and every profile, to replace the original command.
+    //   * For the new commands, we'll replace any instance of "${profile.name}"
+    //     in the original json used to create this action with the name of the
+    //     given profile.
+    // - If we encounter any errors while re-parsing the json with the replaced
+    //   name, we'll just return immediately.
+    // - At the end, we'll return all the new commands we've build for the given command.
+    // Arguments:
+    // - expandable: the Command to potentially turn into more commands
+    // - profiles: A list of all the profiles that this command should be expanded on.
+    // Return Value:
+    // - and empty vector if the command wasn't expandable, otherwise a list of
+    //   the newly-created commands.
+    std::vector<Model::Command> Command::_expandCommand(Command* const expandable,
+                                                        IVectorView<Model::Profile> profiles,
+                                                        IVectorView<Model::ColorScheme> schemes)
+    {
+        std::vector<Model::Command> newCommands;
+
+        if (expandable->HasNestedCommands())
+        {
+            ExpandCommands(expandable->_subcommands, profiles, schemes);
+        }
+
+        if (expandable->_IterateOn == ExpandCommandType::None)
+        {
+            return newCommands;
+        }
+
+        std::string errs; // This string will receive any error text from failing to parse.
+        std::unique_ptr<Json::CharReader> reader{ Json::CharReaderBuilder{}.newCharReader() };
+
+        // First, get a string for the original Json::Value
+        auto oldJsonString = expandable->_originalJson.toStyledString();
+
+        auto reParseJson = [&](const auto& newJsonString) -> bool {
+            // - Now, re-parse the modified value.
+            Json::Value newJsonValue;
+            const auto actualDataStart = newJsonString.data();
+            const auto actualDataEnd = newJsonString.data() + newJsonString.size();
+            if (!reader->parse(actualDataStart, actualDataEnd, &newJsonValue, &errs))
+            {
+                // If we encounter a re-parsing error, just stop processing the rest of the commands.
+                return false;
+            }
+
+            // Pass the new json back though FromJson, to get the new expanded value.
+            // FromJson requires that we pass in a vector to hang on to the
+            // warnings, but ultimately, we don't care about warnings during
+            // expansion.
+            std::vector<SettingsLoadWarnings> unused;
+            if (auto newCmd{ Command::FromJson(newJsonValue, unused, expandable->_Origin) })
+            {
+                newCommands.push_back(*newCmd);
+            }
+            return true;
+        };
+
+        if (expandable->_IterateOn == ExpandCommandType::Profiles)
+        {
+            for (const auto& p : profiles)
+            {
+                // For each profile, create a new command. This command will have:
+                // * the icon path and keychord text of the original command
+                // * the Name will have any instances of "${profile.name}"
+                //   replaced with the profile's name
+                // * for the action, we'll take the original json, replace any
+                //   instances of "${profile.name}" with the profile's name,
+                //   then re-attempt to parse the action and args.
+
+                // Replace all the keywords in the original json, and try and parse that
+
+                // - Escape the profile name for JSON appropriately
+                auto escapedProfileName = _escapeForJson(til::u16u8(p.Name()));
+                auto escapedProfileIcon = _escapeForJson(til::u16u8(p.EvaluatedIcon()));
+                auto newJsonString = til::replace_needle_in_haystack(oldJsonString,
+                                                                     ProfileNameToken,
+                                                                     escapedProfileName);
+                til::replace_needle_in_haystack_inplace(newJsonString,
+                                                        ProfileIconToken,
+                                                        escapedProfileIcon);
+
+                // If we encounter a re-parsing error, just stop processing the rest of the commands.
+                if (!reParseJson(newJsonString))
+                {
+                    break;
+                }
+            }
+        }
+        else if (expandable->_IterateOn == ExpandCommandType::ColorSchemes)
+        {
+            for (const auto& s : schemes)
+            {
+                // For each scheme, create a new command. We'll take the
+                // original json, replace any instances of "${scheme.name}" with
+                // the scheme's name, then re-attempt to parse the action and
+                // args.
+
+                // - Escape the profile name for JSON appropriately
+                auto escapedSchemeName = _escapeForJson(til::u16u8(s.Name()));
+                auto newJsonString = til::replace_needle_in_haystack(oldJsonString,
+                                                                     SchemeNameToken,
+                                                                     escapedSchemeName);
+
+                // If we encounter a re-parsing error, just stop processing the rest of the commands.
+                if (!reParseJson(newJsonString))
+                {
+                    break;
+                }
+            }
+        }
+
+        return newCommands;
+    }
+
+    winrt::Windows::Foundation::Collections::IVector<Model::Command> Command::ParsePowerShellMenuComplete(winrt::hstring json, int32_t replaceLength)
+    {
+        if (json.empty())
+        {
+            return nullptr;
+        }
+        auto data = winrt::to_string(json);
+
+        std::string errs;
+        static std::unique_ptr<Json::CharReader> reader{ Json::CharReaderBuilder{}.newCharReader() };
+        Json::Value root;
+        if (!reader->parse(data.data(), data.data() + data.size(), &root, &errs))
+        {
+            throw winrt::hresult_error(WEB_E_INVALID_JSON_STRING, winrt::to_hstring(errs));
+        }
+
+        std::vector<Model::Command> result;
+
+        const auto parseElement = [&](const auto& element) {
+            winrt::hstring completionText;
+            winrt::hstring listText;
+            JsonUtils::GetValueForKey(element, "CompletionText", completionText);
+            JsonUtils::GetValueForKey(element, "ListItemText", listText);
+
+            auto args = winrt::make_self<SendInputArgs>(
+                winrt::hstring{ fmt::format(FMT_COMPILE(L"{:\x7f^{}}{}"),
+                                            L"",
+                                            replaceLength,
+                                            static_cast<std::wstring_view>(completionText)) });
+
+            Model::ActionAndArgs actionAndArgs{ ShortcutAction::SendInput, *args };
+
+            auto c = winrt::make_self<Command>();
+            c->_name = listText;
+            c->_ActionAndArgs = actionAndArgs;
+
+            // Try to assign a sensible icon based on the result type. These are
+            // roughly chosen to align with the icons in
+            // https://github.com/PowerShell/PowerShellEditorServices/pull/1738
+            // as best as possible.
+            if (const auto resultType{ JsonUtils::GetValueForKey<int>(element, "ResultType") })
+            {
+                // PowerShell completion result -> Segoe Fluent icon value & name
+                switch (resultType)
+                {
+                case 1: // History          -> 0xe81c History
+                    c->_iconPath = L"\ue81c";
+                    break;
+                case 2: // Command          -> 0xecaa AppIconDefault
+                    c->_iconPath = L"\uecaa";
+                    break;
+                case 3: // ProviderItem     -> 0xe8e4 AlignLeft
+                    c->_iconPath = L"\ue8e4";
+                    break;
+                case 4: // ProviderContainer  -> 0xe838 FolderOpen
+                    c->_iconPath = L"\ue838";
+                    break;
+                case 5: // Property         -> 0xe7c1 Flag
+                    c->_iconPath = L"\ue7c1";
+                    break;
+                case 6: // Method           -> 0xecaa AppIconDefault
+                    c->_iconPath = L"\uecaa";
+                    break;
+                case 7: // ParameterName    -> 0xe7c1 Flag
+                    c->_iconPath = L"\ue7c1";
+                    break;
+                case 8: // ParameterValue   -> 0xf000 KnowledgeArticle
+                    c->_iconPath = L"\uf000";
+                    break;
+                case 10: // Namespace       -> 0xe943 Code
+                    c->_iconPath = L"\ue943";
+                    break;
+                case 13: // DynamicKeyword  -> 0xe945 LightningBolt
+                    c->_iconPath = L"\ue945";
+                    break;
+                }
+            }
+
+            result.push_back(*c);
+        };
+
+        if (root.isArray())
+        {
+            // If we got a whole array of suggestions, parse each one.
+            for (const auto& element : root)
+            {
+                parseElement(element);
+            }
+        }
+        else if (root.isObject())
+        {
+            // If we instead only got a single element back, just parse the root element.
+            parseElement(root);
+        }
+
+        return winrt::single_threaded_vector<Model::Command>(std::move(result));
+    }
+
+    // Method description:
+    // * Convert the list of recent commands into a list of sendInput actions to
+    //   send those commands.
+    // * We'll give each command a "history" icon.
+    // * If directories is true, we'll prepend "cd " to each command, so that
+    //   the command will be run as a directory change instead.
+    IVector<Model::Command> Command::HistoryToCommands(IVector<winrt::hstring> history,
+                                                       winrt::hstring currentCommandline,
+                                                       bool directories)
+    {
+        std::wstring cdText = directories ? L"cd " : L"";
+        auto result = std::vector<Model::Command>();
+
+        // Use this map to discard duplicates.
+        std::unordered_map<std::wstring_view, bool> foundCommands{};
+
+        auto backspaces = std::wstring(currentCommandline.size(), L'\x7f');
+
+        // Iterate in reverse over the history, so that most recent commands are first
+        for (auto i = history.Size(); i > 0; i--)
+        {
+            const auto& element{ history.GetAt(i - 1) };
+            std::wstring_view line{ element };
+
+            if (line.empty())
+            {
+                continue;
+            }
+            if (foundCommands.contains(line))
+            {
+                continue;
+            }
+            auto args = winrt::make_self<SendInputArgs>(
+                winrt::hstring{ fmt::format(L"{}{}{}", cdText, backspaces, line) });
+
+            Model::ActionAndArgs actionAndArgs{ ShortcutAction::SendInput, *args };
+
+            auto command = winrt::make_self<Command>();
+            command->_ActionAndArgs = actionAndArgs;
+            command->_name = winrt::hstring{ line };
+            command->_iconPath = directories ?
+                                     L"\ue8da" : // OpenLocal (a folder with an arrow pointing up)
+                                     L"\ue81c"; // History icon
+            result.push_back(*command);
+            foundCommands[line] = true;
+        }
+
+        return winrt::single_threaded_vector<Model::Command>(std::move(result));
+    }
+}