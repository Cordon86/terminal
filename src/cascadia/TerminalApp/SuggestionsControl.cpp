--- conflicted
+++ resolved
@@ -263,7 +263,6 @@
         const auto selectedCommand = _filteredActionsView().SelectedItem();
         const auto filteredCommand{ selectedCommand.try_as<winrt::TerminalApp::FilteredCommand>() };
 
-        // DescriptionTip().IsOpen(false);
         _PropertyChangedHandlers(*this, Windows::UI::Xaml::Data::PropertyChangedEventArgs{ L"SelectedItem" });
 
         // Make sure to not send the preview if we're collapsed. This can
@@ -277,9 +276,9 @@
         {
             if (const auto actionPaletteItem{ filteredCommand.Item().try_as<winrt::TerminalApp::ActionPaletteItem>() })
             {
-<<<<<<< HEAD
                 const auto& cmd = actionPaletteItem.Command();
-                _PreviewActionHandlers(*this, cmd);
+                PreviewAction.raise(*this, cmd);
+
                 const auto description{ cmd.Description() };
                 if (!description.empty())
                 {
@@ -343,9 +342,6 @@
                 textRun.Text(winrt::hstring{ line });
                 _toolTipContent().Inlines().Append(textRun);
                 _toolTipContent().Inlines().Append(Documents::LineBreak{});
-=======
-                PreviewAction.raise(*this, actionPaletteItem.Command());
->>>>>>> 17209050
             }
         }
         co_return;
