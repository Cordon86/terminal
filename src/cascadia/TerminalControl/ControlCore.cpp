// Copyright (c) Microsoft Corporation.
// Licensed under the MIT license.

#include "pch.h"
#include "ControlCore.h"

#include <DefaultSettings.h>
#include <unicode.hpp>
#include <Utf16Parser.hpp>
#include <WinUser.h>
#include <LibraryResources.h>

#include "EventArgs.h"
#include "../../types/inc/GlyphWidth.hpp"
#include "../../buffer/out/search.h"
#include "../../renderer/atlas/AtlasEngine.h"
#include "../../renderer/dx/DxRenderer.hpp"

#include "ControlCore.g.cpp"
#include "SelectionColor.g.cpp"

using namespace ::Microsoft::Console::Types;
using namespace ::Microsoft::Console::VirtualTerminal;
using namespace ::Microsoft::Terminal::Core;
using namespace winrt::Windows::Graphics::Display;
using namespace winrt::Windows::System;
using namespace winrt::Windows::ApplicationModel::DataTransfer;

// The minimum delay between updates to the scroll bar's values.
// The updates are throttled to limit power usage.
constexpr const auto ScrollBarUpdateInterval = std::chrono::milliseconds(8);

// The minimum delay between updating the TSF input control.
constexpr const auto TsfRedrawInterval = std::chrono::milliseconds(100);

// The minimum delay between updating the locations of regex patterns
constexpr const auto UpdatePatternLocationsInterval = std::chrono::milliseconds(500);

namespace winrt::Microsoft::Terminal::Control::implementation
{
    static winrt::Microsoft::Terminal::Core::OptionalColor OptionalFromColor(const til::color& c)
    {
        Core::OptionalColor result;
        result.Color = c;
        result.HasValue = true;
        return result;
    }
    static winrt::Microsoft::Terminal::Core::OptionalColor OptionalFromColor(const std::optional<til::color>& c)
    {
        Core::OptionalColor result;
        if (c.has_value())
        {
            result.Color = *c;
            result.HasValue = true;
        }
        else
        {
            result.HasValue = false;
        }
        return result;
    }

    // Helper static function to ensure that all ambiguous-width glyphs are reported as narrow.
    // See microsoft/terminal#2066 for more info.
    static bool _IsGlyphWideForceNarrowFallback(const std::wstring_view /* glyph */)
    {
        return false; // glyph is not wide.
    }

    static bool _EnsureStaticInitialization()
    {
        // use C++11 magic statics to make sure we only do this once.
        static auto initialized = []() {
            // *** THIS IS A SINGLETON ***
            SetGlyphWidthFallback(_IsGlyphWideForceNarrowFallback);

            return true;
        }();
        return initialized;
    }

    TextColor SelectionColor::AsTextColor() const noexcept
    {
        if (_IsIndex16)
        {
            return { _Color.r, false };
        }
        else
        {
            return { static_cast<COLORREF>(_Color) };
        }
    }

    ControlCore::ControlCore(Control::IControlSettings settings,
                             Control::IControlAppearance unfocusedAppearance,
                             TerminalConnection::ITerminalConnection connection) :
        _connection{ connection },
        _desiredFont{ DEFAULT_FONT_FACE, 0, DEFAULT_FONT_WEIGHT, { 0, DEFAULT_FONT_SIZE }, CP_UTF8 },
        _actualFont{ DEFAULT_FONT_FACE, 0, DEFAULT_FONT_WEIGHT, { 0, DEFAULT_FONT_SIZE }, CP_UTF8, false }
    {
        _EnsureStaticInitialization();

        _settings = winrt::make_self<implementation::ControlSettings>(settings, unfocusedAppearance);

        _terminal = std::make_shared<::Microsoft::Terminal::Core::Terminal>();

        // Subscribe to the connection's disconnected event and call our connection closed handlers.
        _connectionStateChangedRevoker = _connection.StateChanged(winrt::auto_revoke, [this](auto&& /*s*/, auto&& /*v*/) {
            _ConnectionStateChangedHandlers(*this, nullptr);
        });

        // This event is explicitly revoked in the destructor: does not need weak_ref
        _connectionOutputEventToken = _connection.TerminalOutput({ this, &ControlCore::_connectionOutputHandler });

        _terminal->SetWriteInputCallback([this](std::wstring_view wstr) {
            _sendInputToConnection(wstr);
        });

        // GH#8969: pre-seed working directory to prevent potential races
        _terminal->SetWorkingDirectory(_settings->StartingDirectory());

        auto pfnCopyToClipboard = std::bind(&ControlCore::_terminalCopyToClipboard, this, std::placeholders::_1);
        _terminal->SetCopyToClipboardCallback(pfnCopyToClipboard);

        auto pfnWarningBell = std::bind(&ControlCore::_terminalWarningBell, this);
        _terminal->SetWarningBellCallback(pfnWarningBell);

        auto pfnTitleChanged = std::bind(&ControlCore::_terminalTitleChanged, this, std::placeholders::_1);
        _terminal->SetTitleChangedCallback(pfnTitleChanged);

        auto pfnScrollPositionChanged = std::bind(&ControlCore::_terminalScrollPositionChanged, this, std::placeholders::_1, std::placeholders::_2, std::placeholders::_3);
        _terminal->SetScrollPositionChangedCallback(pfnScrollPositionChanged);

        auto pfnTerminalCursorPositionChanged = std::bind(&ControlCore::_terminalCursorPositionChanged, this);
        _terminal->SetCursorPositionChangedCallback(pfnTerminalCursorPositionChanged);

        auto pfnTerminalTaskbarProgressChanged = std::bind(&ControlCore::_terminalTaskbarProgressChanged, this);
        _terminal->TaskbarProgressChangedCallback(pfnTerminalTaskbarProgressChanged);

        auto pfnShowWindowChanged = std::bind(&ControlCore::_terminalShowWindowChanged, this, std::placeholders::_1);
        _terminal->SetShowWindowCallback(pfnShowWindowChanged);

        auto pfnPlayMidiNote = std::bind(&ControlCore::_terminalPlayMidiNote, this, std::placeholders::_1, std::placeholders::_2, std::placeholders::_3);
        _terminal->SetPlayMidiNoteCallback(pfnPlayMidiNote);

        auto pfnMenuChanged = std::bind(&ControlCore::_terminalMenuChanged, this, std::placeholders::_1, std::placeholders::_2);
        _terminal->MenuChangedCallback(pfnMenuChanged);

        // MSFT 33353327: Initialize the renderer in the ctor instead of Initialize().
        // We need the renderer to be ready to accept new engines before the SwapChainPanel is ready to go.
        // If we wait, a screen reader may try to get the AutomationPeer (aka the UIA Engine), and we won't be able to attach
        // the UIA Engine to the renderer. This prevents us from signaling changes to the cursor or buffer.
        {
            // First create the render thread.
            // Then stash a local pointer to the render thread so we can initialize it and enable it
            // to paint itself *after* we hand off its ownership to the renderer.
            // We split up construction and initialization of the render thread object this way
            // because the renderer and render thread have circular references to each other.
            auto renderThread = std::make_unique<::Microsoft::Console::Render::RenderThread>();
            auto* const localPointerToThread = renderThread.get();

            // Now create the renderer and initialize the render thread.
            const auto& renderSettings = _terminal->GetRenderSettings();
            _renderer = std::make_unique<::Microsoft::Console::Render::Renderer>(renderSettings, _terminal.get(), nullptr, 0, std::move(renderThread));

            _renderer->SetBackgroundColorChangedCallback([this]() { _rendererBackgroundColorChanged(); });
            _renderer->SetFrameColorChangedCallback([this]() { _rendererTabColorChanged(); });

            _renderer->SetRendererEnteredErrorStateCallback([weakThis = get_weak()]() {
                if (auto strongThis{ weakThis.get() })
                {
                    strongThis->_RendererEnteredErrorStateHandlers(*strongThis, nullptr);
                }
            });

            THROW_IF_FAILED(localPointerToThread->Initialize(_renderer.get()));
        }

        // Get our dispatcher. If we're hosted in-proc with XAML, this will get
        // us the same dispatcher as TermControl::Dispatcher(). If we're out of
        // proc, this'll return null. We'll need to instead make a new
        // DispatcherQueue (on a new thread), so we can use that for throttled
        // functions.
        _dispatcher = winrt::Windows::System::DispatcherQueue::GetForCurrentThread();
        if (!_dispatcher)
        {
            auto controller{ winrt::Windows::System::DispatcherQueueController::CreateOnDedicatedThread() };
            _dispatcher = controller.DispatcherQueue();
        }

        // A few different events should be throttled, so they don't fire absolutely all the time:
        // * _tsfTryRedrawCanvas: When the cursor position moves, we need to
        //   inform TSF, so it can move the canvas for the composition. We
        //   throttle this so that we're not hopping across the process boundary
        //   every time that the cursor moves.
        // * _updatePatternLocations: When there's new output, or we scroll the
        //   viewport, we should re-check if there are any visible hyperlinks.
        //   But we don't really need to do this every single time text is
        //   output, we can limit this update to once every 500ms.
        // * _updateScrollBar: Same idea as the TSF update - we don't _really_
        //   need to hop across the process boundary every time text is output.
        //   We can throttle this to once every 8ms, which will get us out of
        //   the way of the main output & rendering threads.
        _tsfTryRedrawCanvas = std::make_shared<ThrottledFuncTrailing<>>(
            _dispatcher,
            TsfRedrawInterval,
            [weakThis = get_weak()]() {
                if (auto core{ weakThis.get() }; !core->_IsClosing())
                {
                    core->_CursorPositionChangedHandlers(*core, nullptr);
                }
            });

        // NOTE: Calling UpdatePatternLocations from a background
        // thread is a workaround for us to hit GH#12607 less often.
        _updatePatternLocations = std::make_unique<til::throttled_func_trailing<>>(
            UpdatePatternLocationsInterval,
            [weakTerminal = std::weak_ptr{ _terminal }]() {
                if (const auto t = weakTerminal.lock())
                {
                    auto lock = t->LockForWriting();
                    t->UpdatePatternsUnderLock();
                }
            });

        _updateScrollBar = std::make_shared<ThrottledFuncTrailing<Control::ScrollPositionChangedArgs>>(
            _dispatcher,
            ScrollBarUpdateInterval,
            [weakThis = get_weak()](const auto& update) {
                if (auto core{ weakThis.get() }; !core->_IsClosing())
                {
                    core->_ScrollPositionChangedHandlers(*core, update);
                }
            });

        // _updateMenu = std::make_shared<ThrottledFuncTrailing<winrt::hstring, int32_t>>(
        //     _dispatcher,
        //     UpdatePatternLocationsInterval,
        //     [weakThis = get_weak()](const auto& menuJson, const auto& replaceLength) {
        //         if (auto core{ weakThis.get() }; !core->_IsClosing())
        //         {
        //             auto args = winrt::make<MenuChangedEventArgs>(menuJson, replaceLength);
        //             core->_MenuChangedHandlers(*core, args);
        //         }
        //     });

        UpdateSettings(settings, unfocusedAppearance);
    }

    ControlCore::~ControlCore()
    {
        Close();

        if (_renderer)
        {
            _renderer->TriggerTeardown();
        }

        _shutdownMidiAudio();
    }

    bool ControlCore::Initialize(const double actualWidth,
                                 const double actualHeight,
                                 const double compositionScale)
    {
        assert(_settings);

        _panelWidth = actualWidth;
        _panelHeight = actualHeight;
        _compositionScale = compositionScale;

        { // scope for terminalLock
            auto terminalLock = _terminal->LockForWriting();

            if (_initializedTerminal)
            {
                return false;
            }

            const auto windowWidth = actualWidth * compositionScale;
            const auto windowHeight = actualHeight * compositionScale;

            if (windowWidth == 0 || windowHeight == 0)
            {
                return false;
            }

            if (_settings->UseAtlasEngine())
            {
                _renderEngine = std::make_unique<::Microsoft::Console::Render::AtlasEngine>();
            }
            else
            {
                _renderEngine = std::make_unique<::Microsoft::Console::Render::DxEngine>();
            }

            _renderer->AddRenderEngine(_renderEngine.get());

            // Initialize our font with the renderer
            // We don't have to care about DPI. We'll get a change message immediately if it's not 96
            // and react accordingly.
            _updateFont(true);

            const til::size windowSize{ static_cast<til::CoordType>(windowWidth),
                                        static_cast<til::CoordType>(windowHeight) };

            // First set up the dx engine with the window size in pixels.
            // Then, using the font, get the number of characters that can fit.
            // Resize our terminal connection to match that size, and initialize the terminal with that size.
            const auto viewInPixels = Viewport::FromDimensions({ 0, 0 }, windowSize);
            LOG_IF_FAILED(_renderEngine->SetWindowSize({ viewInPixels.Width(), viewInPixels.Height() }));

            // Update DxEngine's SelectionBackground
            _renderEngine->SetSelectionBackground(til::color{ _settings->SelectionBackground() });

            const auto vp = _renderEngine->GetViewportInCharacters(viewInPixels);
            const auto width = vp.Width();
            const auto height = vp.Height();
            _connection.Resize(height, width);

            if (_owningHwnd != 0)
            {
                if (auto conpty{ _connection.try_as<TerminalConnection::ConptyConnection>() })
                {
                    conpty.ReparentWindow(_owningHwnd);
                }
            }

            // Override the default width and height to match the size of the swapChainPanel
            _settings->InitialCols(width);
            _settings->InitialRows(height);

            _terminal->CreateFromSettings(*_settings, *_renderer);

            // IMPORTANT! Set this callback up sooner than later. If we do it
            // after Enable, then it'll be possible to paint the frame once
            // _before_ the warning handler is set up, and then warnings from
            // the first paint will be ignored!
            _renderEngine->SetWarningCallback(std::bind(&ControlCore::_rendererWarning, this, std::placeholders::_1));

            // Tell the DX Engine to notify us when the swap chain changes.
            // We do this after we initially set the swapchain so as to avoid unnecessary callbacks (and locking problems)
            _renderEngine->SetCallback([this](auto handle) { _renderEngineSwapChainChanged(handle); });

            _renderEngine->SetRetroTerminalEffect(_settings->RetroTerminalEffect());
            _renderEngine->SetPixelShaderPath(_settings->PixelShaderPath());
            _renderEngine->SetForceFullRepaintRendering(_settings->ForceFullRepaintRendering());
            _renderEngine->SetSoftwareRendering(_settings->SoftwareRendering());

            _updateAntiAliasingMode();

            // GH#5098: Inform the engine of the opacity of the default text background.
            // GH#11315: Always do this, even if they don't have acrylic on.
            _renderEngine->EnableTransparentBackground(_isBackgroundTransparent());

            THROW_IF_FAILED(_renderEngine->Enable());

            _initializedTerminal = true;
        } // scope for TerminalLock

        // Start the connection outside of lock, because it could
        // start writing output immediately.
        _connection.Start();

        return true;
    }

    // Method Description:
    // - Tell the renderer to start painting.
    // - !! IMPORTANT !! Make sure that we've attached our swap chain to an
    //   actual target before calling this.
    // Arguments:
    // - <none>
    // Return Value:
    // - <none>
    void ControlCore::EnablePainting()
    {
        if (_initializedTerminal)
        {
            _renderer->EnablePainting();
        }
    }

    // Method Description:
    // - Writes the given sequence as input to the active terminal connection.
    // - This method has been overloaded to allow zero-copy winrt::param::hstring optimizations.
    // Arguments:
    // - wstr: the string of characters to write to the terminal connection.
    // Return Value:
    // - <none>
    void ControlCore::_sendInputToConnection(std::wstring_view wstr)
    {
        if (_isReadOnly)
        {
            _raiseReadOnlyWarning();
        }
        else
        {
            _connection.WriteInput(wstr);
        }
    }

    // Method Description:
    // - Writes the given sequence as input to the active terminal connection,
    // Arguments:
    // - wstr: the string of characters to write to the terminal connection.
    // Return Value:
    // - <none>
    void ControlCore::SendInput(const winrt::hstring& wstr)
    {
        _sendInputToConnection(wstr);
    }

    bool ControlCore::SendCharEvent(const wchar_t ch,
                                    const WORD scanCode,
                                    const ::Microsoft::Terminal::Core::ControlKeyStates modifiers)
    {
        return _terminal->SendCharEvent(ch, scanCode, modifiers);
    }

    bool ControlCore::_shouldTryUpdateSelection(const WORD vkey)
    {
        // GH#6423 - don't update selection if the key that was pressed was a
        // modifier key. We'll wait for a real keystroke to dismiss the
        // GH #7395 - don't update selection when taking PrintScreen
        // selection.
        return HasSelection() && !KeyEvent::IsModifierKey(vkey) && vkey != VK_SNAPSHOT;
    }

    bool ControlCore::TryMarkModeKeybinding(const WORD vkey,
                                            const ::Microsoft::Terminal::Core::ControlKeyStates mods)
    {
        if (_shouldTryUpdateSelection(vkey) && _terminal->SelectionMode() == ::Terminal::SelectionInteractionMode::Mark)
        {
            if (vkey == 'A' && !mods.IsAltPressed() && !mods.IsShiftPressed() && mods.IsCtrlPressed())
            {
                // Ctrl + A --> Select all
                auto lock = _terminal->LockForWriting();
                _terminal->SelectAll();
                _updateSelectionUI();
                return true;
            }
            else if (vkey == VK_TAB && !mods.IsAltPressed() && !mods.IsCtrlPressed() && _settings->DetectURLs())
            {
                // [Shift +] Tab --> next/previous hyperlink
                auto lock = _terminal->LockForWriting();
                const auto direction = mods.IsShiftPressed() ? ::Terminal::SearchDirection::Backward : ::Terminal::SearchDirection::Forward;
                _terminal->SelectHyperlink(direction);
                _updateSelectionUI();
                return true;
            }
            else if (vkey == VK_RETURN && mods.IsCtrlPressed() && !mods.IsAltPressed() && !mods.IsShiftPressed())
            {
                // Ctrl + Enter --> Open URL
                auto lock = _terminal->LockForReading();
                if (const auto uri = _terminal->GetHyperlinkAtBufferPosition(_terminal->GetSelectionAnchor()); !uri.empty())
                {
                    _OpenHyperlinkHandlers(*this, winrt::make<OpenHyperlinkEventArgs>(winrt::hstring{ uri }));
                }
                else
                {
                    const auto selectedText = _terminal->GetTextBuffer().GetPlainText(_terminal->GetSelectionAnchor(), _terminal->GetSelectionEnd());
                    _OpenHyperlinkHandlers(*this, winrt::make<OpenHyperlinkEventArgs>(winrt::hstring{ selectedText }));
                }
                return true;
            }
            else if (vkey == VK_RETURN && !mods.IsCtrlPressed() && !mods.IsAltPressed())
            {
                // [Shift +] Enter --> copy text
                // Don't lock here! CopySelectionToClipboard already locks for you!
                CopySelectionToClipboard(mods.IsShiftPressed(), nullptr);
                _terminal->ClearSelection();
                _updateSelectionUI();
                return true;
            }
            else if (vkey == VK_ESCAPE)
            {
                _terminal->ClearSelection();
                _updateSelectionUI();
                return true;
            }
            else if (const auto updateSlnParams{ _terminal->ConvertKeyEventToUpdateSelectionParams(mods, vkey) })
            {
                // try to update the selection
                auto lock = _terminal->LockForWriting();
                _terminal->UpdateSelection(updateSlnParams->first, updateSlnParams->second, mods);
                _updateSelectionUI();
                return true;
            }
        }
        return false;
    }

    // Method Description:
    // - Send this particular key event to the terminal.
    //   See Terminal::SendKeyEvent for more information.
    // - Clears the current selection.
    // - Makes the cursor briefly visible during typing.
    // Arguments:
    // - vkey: The vkey of the key pressed.
    // - scanCode: The scan code of the key pressed.
    // - modifiers: The Microsoft::Terminal::Core::ControlKeyStates representing the modifier key states.
    // - keyDown: If true, the key was pressed, otherwise the key was released.
    bool ControlCore::TrySendKeyEvent(const WORD vkey,
                                      const WORD scanCode,
                                      const ControlKeyStates modifiers,
                                      const bool keyDown)
    {
        // Update the selection, if it's present
        // GH#8522, GH#3758 - Only modify the selection on key _down_. If we
        // modify on key up, then there's chance that we'll immediately dismiss
        // a selection created by an action bound to a keydown.
        if (_shouldTryUpdateSelection(vkey) && keyDown)
        {
            // try to update the selection
            if (const auto updateSlnParams{ _terminal->ConvertKeyEventToUpdateSelectionParams(modifiers, vkey) })
            {
                auto lock = _terminal->LockForWriting();
                _terminal->UpdateSelection(updateSlnParams->first, updateSlnParams->second, modifiers);
                _updateSelectionUI();
                return true;
            }

            // GH#8791 - don't dismiss selection if Windows key was also pressed as a key-combination.
            if (!modifiers.IsWinPressed())
            {
                _terminal->ClearSelection();
                _updateSelectionUI();
            }

            // When there is a selection active, escape should clear it and NOT flow through
            // to the terminal. With any other keypress, it should clear the selection AND
            // flow through to the terminal.
            if (vkey == VK_ESCAPE)
            {
                return true;
            }
        }

        // If the terminal translated the key, mark the event as handled.
        // This will prevent the system from trying to get the character out
        // of it and sending us a CharacterReceived event.
        return vkey ? _terminal->SendKeyEvent(vkey,
                                              scanCode,
                                              modifiers,
                                              keyDown) :
                      true;
    }

    bool ControlCore::SendMouseEvent(const til::point viewportPos,
                                     const unsigned int uiButton,
                                     const ControlKeyStates states,
                                     const short wheelDelta,
                                     const TerminalInput::MouseButtonState state)
    {
        return _terminal->SendMouseEvent(viewportPos, uiButton, states, wheelDelta, state);
    }

    void ControlCore::UserScrollViewport(const int viewTop)
    {
        // Clear the regex pattern tree so the renderer does not try to render them while scrolling
        _terminal->ClearPatternTree();

        // This is a scroll event that wasn't initiated by the terminal
        //      itself - it was initiated by the mouse wheel, or the scrollbar.
        _terminal->UserScrollViewport(viewTop);

        (*_updatePatternLocations)();
    }

    void ControlCore::AdjustOpacity(const double adjustment)
    {
        if (adjustment == 0)
        {
            return;
        }

        _setOpacity(Opacity() + adjustment);
    }

    void ControlCore::_setOpacity(const double opacity)
    {
        const auto newOpacity = std::clamp(opacity,
                                           0.0,
                                           1.0);

        if (newOpacity == Opacity())
        {
            return;
        }

        // Update our runtime opacity value
        Opacity(newOpacity);

        // GH#11285 - If the user is on Windows 10, and they changed the
        // transparency of the control s.t. it should be partially opaque, then
        // opt them in to acrylic. It's the only way to have transparency on
        // Windows 10.
        // We'll also turn the acrylic back off when they're fully opaque, which
        // is what the Terminal did prior to 1.12.
        if (!IsVintageOpacityAvailable())
        {
            _runtimeUseAcrylic = newOpacity < 1.0;
        }

        // Update the renderer as well. It might need to fall back from
        // cleartype -> grayscale if the BG is transparent / acrylic.
        if (_renderEngine)
        {
            _renderEngine->EnableTransparentBackground(_isBackgroundTransparent());
            _renderer->NotifyPaintFrame();
        }

        auto eventArgs = winrt::make_self<TransparencyChangedEventArgs>(newOpacity);
        _TransparencyChangedHandlers(*this, *eventArgs);
    }

    void ControlCore::ToggleShaderEffects()
    {
        const auto path = _settings->PixelShaderPath();
        auto lock = _terminal->LockForWriting();
        // Originally, this action could be used to enable the retro effects
        // even when they're set to `false` in the settings. If the user didn't
        // specify a custom pixel shader, manually enable the legacy retro
        // effect first. This will ensure that a toggle off->on will still work,
        // even if they currently have retro effect off.
        if (path.empty())
        {
            _renderEngine->SetRetroTerminalEffect(!_renderEngine->GetRetroTerminalEffect());
        }
        else
        {
            _renderEngine->SetPixelShaderPath(_renderEngine->GetPixelShaderPath().empty() ? std::wstring_view{ path } : std::wstring_view{});
        }
        // Always redraw after toggling effects. This way even if the control
        // does not have focus it will update immediately.
        _renderer->TriggerRedrawAll();
    }

    // Method description:
    // - Updates last hovered cell, renders / removes rendering of hyper-link if required
    // Arguments:
    // - terminalPosition: The terminal position of the pointer
    void ControlCore::SetHoveredCell(Core::Point pos)
    {
        _updateHoveredCell(std::optional<til::point>{ pos });
    }
    void ControlCore::ClearHoveredCell()
    {
        _updateHoveredCell(std::nullopt);
    }

    void ControlCore::_updateHoveredCell(const std::optional<til::point> terminalPosition)
    {
        if (terminalPosition == _lastHoveredCell)
        {
            return;
        }

        // GH#9618 - lock while we're reading from the terminal, and if we need
        // to update something, then lock again to write the terminal.

        _lastHoveredCell = terminalPosition;
        uint16_t newId{ 0u };
        // we can't use auto here because we're pre-declaring newInterval.
        decltype(_terminal->GetHyperlinkIntervalFromViewportPosition({})) newInterval{ std::nullopt };
        if (terminalPosition.has_value())
        {
            auto lock = _terminal->LockForReading(); // Lock for the duration of our reads.
            newId = _terminal->GetHyperlinkIdAtViewportPosition(*terminalPosition);
            newInterval = _terminal->GetHyperlinkIntervalFromViewportPosition(*terminalPosition);
        }

        // If the hyperlink ID changed or the interval changed, trigger a redraw all
        // (so this will happen both when we move onto a link and when we move off a link)
        if (newId != _lastHoveredId ||
            (newInterval != _lastHoveredInterval))
        {
            // Introduce scope for lock - we don't want to raise the
            // HoveredHyperlinkChanged event under lock, because then handlers
            // wouldn't be able to ask us about the hyperlink text/position
            // without deadlocking us.
            {
                auto lock = _terminal->LockForWriting();

                _lastHoveredId = newId;
                _lastHoveredInterval = newInterval;
                _renderEngine->UpdateHyperlinkHoveredId(newId);
                _renderer->UpdateLastHoveredInterval(newInterval);
                _renderer->TriggerRedrawAll();
            }

            _HoveredHyperlinkChangedHandlers(*this, nullptr);
        }
    }

    winrt::hstring ControlCore::GetHyperlink(const Core::Point pos) const
    {
        // Lock for the duration of our reads.
        auto lock = _terminal->LockForReading();
        return winrt::hstring{ _terminal->GetHyperlinkAtViewportPosition(til::point{ pos }) };
    }

    winrt::hstring ControlCore::HoveredUriText() const
    {
        auto lock = _terminal->LockForReading(); // Lock for the duration of our reads.
        if (_lastHoveredCell.has_value())
        {
            return winrt::hstring{ _terminal->GetHyperlinkAtViewportPosition(*_lastHoveredCell) };
        }
        return {};
    }

    Windows::Foundation::IReference<Core::Point> ControlCore::HoveredCell() const
    {
        return _lastHoveredCell.has_value() ? Windows::Foundation::IReference<Core::Point>{ _lastHoveredCell.value().to_core_point() } : nullptr;
    }

    // Method Description:
    // - Updates the settings of the current terminal.
    // - INVARIANT: This method can only be called if the caller DOES NOT HAVE writing lock on the terminal.
    void ControlCore::UpdateSettings(const IControlSettings& settings, const IControlAppearance& newAppearance)
    {
        _settings = winrt::make_self<implementation::ControlSettings>(settings, newAppearance);

        auto lock = _terminal->LockForWriting();

        _runtimeOpacity = std::nullopt;
        _runtimeUseAcrylic = std::nullopt;

        // GH#11285 - If the user is on Windows 10, and they wanted opacity, but
        // didn't explicitly request acrylic, then opt them in to acrylic.
        // On Windows 11+, this isn't needed, because we can have vintage opacity.
        if (!IsVintageOpacityAvailable() && _settings->Opacity() < 1.0 && !_settings->UseAcrylic())
        {
            _runtimeUseAcrylic = true;
        }

        const auto sizeChanged = _setFontSizeUnderLock(_settings->FontSize());

        // Update the terminal core with its new Core settings
        _terminal->UpdateSettings(*_settings);

        if (!_initializedTerminal)
        {
            // If we haven't initialized, there's no point in continuing.
            // Initialization will handle the renderer settings.
            return;
        }

        _renderEngine->SetForceFullRepaintRendering(_settings->ForceFullRepaintRendering());
        _renderEngine->SetSoftwareRendering(_settings->SoftwareRendering());
        // Inform the renderer of our opacity
        _renderEngine->EnableTransparentBackground(_isBackgroundTransparent());

        // Trigger a redraw to repaint the window background and tab colors.
        _renderer->TriggerRedrawAll(true, true);

        _updateAntiAliasingMode();

        if (sizeChanged)
        {
            _refreshSizeUnderLock();
        }
    }

    // Method Description:
    // - Updates the appearance of the current terminal.
    // - INVARIANT: This method can only be called if the caller DOES NOT HAVE writing lock on the terminal.
    void ControlCore::ApplyAppearance(const bool& focused)
    {
        auto lock = _terminal->LockForWriting();
        const auto& newAppearance{ focused ? _settings->FocusedAppearance() : _settings->UnfocusedAppearance() };
        // Update the terminal core with its new Core settings
        _terminal->UpdateAppearance(*newAppearance);

        // Update DxEngine settings under the lock
        if (_renderEngine)
        {
            // Update DxEngine settings under the lock
            _renderEngine->SetSelectionBackground(til::color{ newAppearance->SelectionBackground() });
            _renderEngine->SetRetroTerminalEffect(newAppearance->RetroTerminalEffect());
            _renderEngine->SetPixelShaderPath(newAppearance->PixelShaderPath());
            _renderer->TriggerRedrawAll();
        }
    }

    void ControlCore::_updateAntiAliasingMode()
    {
        D2D1_TEXT_ANTIALIAS_MODE mode;
        // Update DxEngine's AntialiasingMode
        switch (_settings->AntialiasingMode())
        {
        case TextAntialiasingMode::Cleartype:
            mode = D2D1_TEXT_ANTIALIAS_MODE_CLEARTYPE;
            break;
        case TextAntialiasingMode::Aliased:
            mode = D2D1_TEXT_ANTIALIAS_MODE_ALIASED;
            break;
        default:
            mode = D2D1_TEXT_ANTIALIAS_MODE_GRAYSCALE;
            break;
        }

        _renderEngine->SetAntialiasingMode(mode);
    }

    // Method Description:
    // - Update the font with the renderer. This will be called either when the
    //      font changes or the DPI changes, as DPI changes will necessitate a
    //      font change. This method will *not* change the buffer/viewport size
    //      to account for the new glyph dimensions. Callers should make sure to
    //      appropriately call _doResizeUnderLock after this method is called.
    // - The write lock should be held when calling this method.
    // Arguments:
    // - initialUpdate: whether this font update should be considered as being
    //   concerned with initialization process. Value forwarded to event handler.
    void ControlCore::_updateFont(const bool initialUpdate)
    {
        const auto newDpi = static_cast<int>(static_cast<double>(USER_DEFAULT_SCREEN_DPI) *
                                             _compositionScale);

        _terminal->SetFontInfo(_actualFont);

        if (_renderEngine)
        {
            std::unordered_map<std::wstring_view, uint32_t> featureMap;
            if (const auto fontFeatures = _settings->FontFeatures())
            {
                featureMap.reserve(fontFeatures.Size());

                for (const auto& [tag, param] : fontFeatures)
                {
                    featureMap.emplace(tag, param);
                }
            }
            std::unordered_map<std::wstring_view, float> axesMap;
            if (const auto fontAxes = _settings->FontAxes())
            {
                axesMap.reserve(fontAxes.Size());

                for (const auto& [axis, value] : fontAxes)
                {
                    axesMap.emplace(axis, value);
                }
            }

            // TODO: MSFT:20895307 If the font doesn't exist, this doesn't
            //      actually fail. We need a way to gracefully fallback.
            LOG_IF_FAILED(_renderEngine->UpdateDpi(newDpi));
            LOG_IF_FAILED(_renderEngine->UpdateFont(_desiredFont, _actualFont, featureMap, axesMap));
        }

        // If the actual font isn't what was requested...
        if (_actualFont.GetFaceName() != _desiredFont.GetFaceName())
        {
            // Then warn the user that we picked something because we couldn't find their font.
            // Format message with user's choice of font and the font that was chosen instead.
            const winrt::hstring message{ fmt::format(std::wstring_view{ RS_(L"NoticeFontNotFound") },
                                                      _desiredFont.GetFaceName(),
                                                      _actualFont.GetFaceName()) };
            auto noticeArgs = winrt::make<NoticeEventArgs>(NoticeLevel::Warning, message);
            _RaiseNoticeHandlers(*this, std::move(noticeArgs));
        }

        const auto actualNewSize = _actualFont.GetSize();
        _FontSizeChangedHandlers(actualNewSize.X, actualNewSize.Y, initialUpdate);
    }

    // Method Description:
    // - Set the font size of the terminal control.
    // Arguments:
    // - fontSize: The size of the font.
    // Return Value:
    // - Returns true if you need to call _refreshSizeUnderLock().
    bool ControlCore::_setFontSizeUnderLock(int fontSize)
    {
        // Make sure we have a non-zero font size
        const auto newSize = std::max(fontSize, 1);
        const auto fontFace = _settings->FontFace();
        const auto fontWeight = _settings->FontWeight();
        _actualFont = { fontFace, 0, fontWeight.Weight, { 0, newSize }, CP_UTF8, false };
        _actualFontFaceName = { fontFace };
        _desiredFont = { _actualFont };

        const auto before = _actualFont.GetSize();
        _updateFont();
        const auto after = _actualFont.GetSize();
        return before != after;
    }

    // Method Description:
    // - Reset the font size of the terminal to its default size.
    // Arguments:
    // - none
    void ControlCore::ResetFontSize()
    {
        const auto lock = _terminal->LockForWriting();

        if (_setFontSizeUnderLock(_settings->FontSize()))
        {
            _refreshSizeUnderLock();
        }
    }

    // Method Description:
    // - Adjust the font size of the terminal control.
    // Arguments:
    // - fontSizeDelta: The amount to increase or decrease the font size by.
    void ControlCore::AdjustFontSize(int fontSizeDelta)
    {
        const auto lock = _terminal->LockForWriting();

        if (_setFontSizeUnderLock(_desiredFont.GetEngineSize().Y + fontSizeDelta))
        {
            _refreshSizeUnderLock();
        }
    }

    // Method Description:
    // - Process a resize event that was initiated by the user. This can either
    //   be due to the user resizing the window (causing the swapchain to
    //   resize) or due to the DPI changing (causing us to need to resize the
    //   buffer to match)
    // - Note that a DPI change will also trigger a font size change, and will
    //   call into here.
    // - The write lock should be held when calling this method, we might be
    //   changing the buffer size in _refreshSizeUnderLock.
    // Arguments:
    // - <none>
    // Return Value:
    // - <none>
    void ControlCore::_refreshSizeUnderLock()
    {
        if (_IsClosing())
        {
            return;
        }

        auto cx = gsl::narrow_cast<til::CoordType>(_panelWidth * _compositionScale);
        auto cy = gsl::narrow_cast<til::CoordType>(_panelHeight * _compositionScale);

        // Don't actually resize so small that a single character wouldn't fit
        // in either dimension. The buffer really doesn't like being size 0.
        cx = std::max(cx, _actualFont.GetSize().X);
        cy = std::max(cy, _actualFont.GetSize().Y);

        // Convert our new dimensions to characters
        const auto viewInPixels = Viewport::FromDimensions({ 0, 0 }, { cx, cy });
        const auto vp = _renderEngine->GetViewportInCharacters(viewInPixels);
        const auto currentVP = _terminal->GetViewport();

        _terminal->ClearSelection();

        // Tell the dx engine that our window is now the new size.
        THROW_IF_FAILED(_renderEngine->SetWindowSize({ cx, cy }));

        // Invalidate everything
        _renderer->TriggerRedrawAll();

        // If this function succeeds with S_FALSE, then the terminal didn't
        // actually change size. No need to notify the connection of this no-op.
        const auto hr = _terminal->UserResize({ vp.Width(), vp.Height() });
        if (SUCCEEDED(hr) && hr != S_FALSE)
        {
            _connection.Resize(vp.Height(), vp.Width());
        }
    }

    void ControlCore::SizeChanged(const double width,
                                  const double height)
    {
        // _refreshSizeUnderLock redraws the entire terminal.
        // Don't call it if we don't have to.
        if (_panelWidth == width && _panelHeight == height)
        {
            return;
        }

        _panelWidth = width;
        _panelHeight = height;

        auto lock = _terminal->LockForWriting();
        _refreshSizeUnderLock();
    }

    void ControlCore::ScaleChanged(const double scale)
    {
        if (!_renderEngine)
        {
            return;
        }

        // _refreshSizeUnderLock redraws the entire terminal.
        // Don't call it if we don't have to.
        if (_compositionScale == scale)
        {
            return;
        }

        _compositionScale = scale;

        auto lock = _terminal->LockForWriting();
        // _updateFont relies on the new _compositionScale set above
        _updateFont();
        _refreshSizeUnderLock();
    }

    void ControlCore::SetSelectionAnchor(const til::point position)
    {
        auto lock = _terminal->LockForWriting();
        _terminal->SetSelectionAnchor(position);
    }

    // Method Description:
    // - Retrieves selection metadata from Terminal necessary to draw the
    //    selection markers.
    // - Since all of this needs to be done under lock, it is more performant
    //    to throw it all in a struct and pass it along.
    Control::SelectionData ControlCore::SelectionInfo() const
    {
        auto lock = _terminal->LockForReading();
        Control::SelectionData info;

        const auto start{ _terminal->SelectionStartForRendering() };
        info.StartPos = { start.X, start.Y };

        const auto end{ _terminal->SelectionEndForRendering() };
        info.EndPos = { end.X, end.Y };

        info.Endpoint = static_cast<SelectionEndpointTarget>(_terminal->SelectionEndpointTarget());

        const auto bufferSize{ _terminal->GetTextBuffer().GetSize() };
        info.StartAtLeftBoundary = _terminal->GetSelectionAnchor().x == bufferSize.Left();
        info.EndAtRightBoundary = _terminal->GetSelectionEnd().x == bufferSize.RightInclusive();
        return info;
    }

    // Method Description:
    // - Sets selection's end position to match supplied cursor position, e.g. while mouse dragging.
    // Arguments:
    // - position: the point in terminal coordinates (in cells, not pixels)
    void ControlCore::SetEndSelectionPoint(const til::point position)
    {
        if (!_terminal->IsSelectionActive())
        {
            return;
        }

        // Have to take the lock because the renderer will not draw correctly if
        // you move its endpoints while it is generating a frame.
        auto lock = _terminal->LockForWriting();

        til::point terminalPosition{
            std::clamp(position.x, 0, _terminal->GetViewport().Width() - 1),
            std::clamp(position.y, 0, _terminal->GetViewport().Height() - 1)
        };

        // save location (for rendering) + render
        _terminal->SetSelectionEnd(terminalPosition);
        _updateSelectionUI();
    }

    // Called when the Terminal wants to set something to the clipboard, i.e.
    // when an OSC 52 is emitted.
    void ControlCore::_terminalCopyToClipboard(std::wstring_view wstr)
    {
        _CopyToClipboardHandlers(*this, winrt::make<implementation::CopyToClipboardEventArgs>(winrt::hstring{ wstr }));
    }

    // Method Description:
    // - Given a copy-able selection, get the selected text from the buffer and send it to the
    //     Windows Clipboard (CascadiaWin32:main.cpp).
    // Arguments:
    // - singleLine: collapse all of the text to one line
    // - formats: which formats to copy (defined by action's CopyFormatting arg). nullptr
    //             if we should defer which formats are copied to the global setting
    bool ControlCore::CopySelectionToClipboard(bool singleLine,
                                               const Windows::Foundation::IReference<CopyFormat>& formats)
    {
        // no selection --> nothing to copy
        if (!_terminal->IsSelectionActive())
        {
            return false;
        }

        // extract text from buffer
        // RetrieveSelectedTextFromBuffer will lock while it's reading
        const auto bufferData = _terminal->RetrieveSelectedTextFromBuffer(singleLine);

        // convert text: vector<string> --> string
        std::wstring textData;
        for (const auto& text : bufferData.text)
        {
            textData += text;
        }

        const auto bgColor = _terminal->GetAttributeColors({}).second;

        // convert text to HTML format
        // GH#5347 - Don't provide a title for the generated HTML, as many
        // web applications will paste the title first, followed by the HTML
        // content, which is unexpected.
        const auto htmlData = formats == nullptr || WI_IsFlagSet(formats.Value(), CopyFormat::HTML) ?
                                  TextBuffer::GenHTML(bufferData,
                                                      _actualFont.GetUnscaledSize().Y,
                                                      _actualFont.GetFaceName(),
                                                      bgColor) :
                                  "";

        // convert to RTF format
        const auto rtfData = formats == nullptr || WI_IsFlagSet(formats.Value(), CopyFormat::RTF) ?
                                 TextBuffer::GenRTF(bufferData,
                                                    _actualFont.GetUnscaledSize().Y,
                                                    _actualFont.GetFaceName(),
                                                    bgColor) :
                                 "";

        // send data up for clipboard
        _CopyToClipboardHandlers(*this,
                                 winrt::make<CopyToClipboardEventArgs>(winrt::hstring{ textData },
                                                                       winrt::to_hstring(htmlData),
                                                                       winrt::to_hstring(rtfData),
                                                                       formats));
        return true;
    }

    void ControlCore::SelectAll()
    {
        auto lock = _terminal->LockForWriting();
        _terminal->SelectAll();
        _updateSelectionUI();
    }

    void ControlCore::ClearSelection()
    {
        auto lock = _terminal->LockForWriting();
        _terminal->ClearSelection();
        _updateSelectionUI();
    }

    bool ControlCore::ToggleBlockSelection()
    {
        auto lock = _terminal->LockForWriting();
        if (_terminal->IsSelectionActive())
        {
            _terminal->SetBlockSelection(!_terminal->IsBlockSelection());
            _renderer->TriggerSelection();
            // do not update the selection markers!
            // if we were showing them, keep it that way.
            // otherwise, continue to not show them
            return true;
        }
        return false;
    }

    void ControlCore::ToggleMarkMode()
    {
        auto lock = _terminal->LockForWriting();
        _terminal->ToggleMarkMode();
        _updateSelectionUI();
    }

    Control::SelectionInteractionMode ControlCore::SelectionMode() const
    {
        return static_cast<Control::SelectionInteractionMode>(_terminal->SelectionMode());
    }

    bool ControlCore::SwitchSelectionEndpoint()
    {
        if (_terminal->IsSelectionActive())
        {
            _terminal->SwitchSelectionEndpoint();
            _updateSelectionUI();
            return true;
        }
        return false;
    }

    bool ControlCore::ExpandSelectionToWord()
    {
        if (_terminal->IsSelectionActive())
        {
            _terminal->ExpandSelectionToWord();
            _updateSelectionUI();
            return true;
        }
        return false;
    }

    // Method Description:
    // - Pre-process text pasted (presumably from the clipboard)
    //   before sending it over the terminal's connection.
    void ControlCore::PasteText(const winrt::hstring& hstr)
    {
        _terminal->WritePastedText(hstr);
        _terminal->ClearSelection();
        _updateSelectionUI();
        _terminal->TrySnapOnInput();
    }

    FontInfo ControlCore::GetFont() const
    {
        return _actualFont;
    }

    winrt::Windows::Foundation::Size ControlCore::FontSize() const noexcept
    {
        const auto fontSize = _actualFont.GetSize();
        return {
            ::base::saturated_cast<float>(fontSize.X),
            ::base::saturated_cast<float>(fontSize.Y)
        };
    }
    winrt::hstring ControlCore::FontFaceName() const noexcept
    {
        // This getter used to return _actualFont.GetFaceName(), however GetFaceName() returns a STL
        // string and we need to return a WinRT string. This would require an additional allocation.
        // This method is called 10/s by TSFInputControl at the time of writing.
        return _actualFontFaceName;
    }

    uint16_t ControlCore::FontWeight() const noexcept
    {
        return static_cast<uint16_t>(_actualFont.GetWeight());
    }

    til::size ControlCore::FontSizeInDips() const
    {
        const til::size fontSize{ _actualFont.GetSize() };
        return fontSize.scale(til::math::rounding, 1.0f / ::base::saturated_cast<float>(_compositionScale));
    }

    TerminalConnection::ConnectionState ControlCore::ConnectionState() const
    {
        return _connection ? _connection.State() : TerminalConnection::ConnectionState::Closed;
    }

    hstring ControlCore::Title()
    {
        return hstring{ _terminal->GetConsoleTitle() };
    }

    hstring ControlCore::WorkingDirectory() const
    {
        return hstring{ _terminal->GetWorkingDirectory() };
    }

    bool ControlCore::BracketedPasteEnabled() const noexcept
    {
        return _terminal->IsXtermBracketedPasteModeEnabled();
    }

    Windows::Foundation::IReference<winrt::Windows::UI::Color> ControlCore::TabColor() noexcept
    {
        auto coreColor = _terminal->GetTabColor();
        return coreColor.has_value() ? Windows::Foundation::IReference<winrt::Windows::UI::Color>(til::color{ coreColor.value() }) :
                                       nullptr;
    }

    til::color ControlCore::BackgroundColor() const
    {
        return _terminal->GetRenderSettings().GetColorAlias(ColorAlias::DefaultBackground);
    }

    // Method Description:
    // - Gets the internal taskbar state value
    // Return Value:
    // - The taskbar state of this control
    const size_t ControlCore::TaskbarState() const noexcept
    {
        return _terminal->GetTaskbarState();
    }

    // Method Description:
    // - Gets the internal taskbar progress value
    // Return Value:
    // - The taskbar progress of this control
    const size_t ControlCore::TaskbarProgress() const noexcept
    {
        return _terminal->GetTaskbarProgress();
    }

    int ControlCore::ScrollOffset()
    {
        return _terminal->GetScrollOffset();
    }

    // Function Description:
    // - Gets the height of the terminal in lines of text. This is just the
    //   height of the viewport.
    // Return Value:
    // - The height of the terminal in lines of text
    int ControlCore::ViewHeight() const
    {
        return _terminal->GetViewport().Height();
    }

    // Function Description:
    // - Gets the height of the terminal in lines of text. This includes the
    //   history AND the viewport.
    // Return Value:
    // - The height of the terminal in lines of text
    int ControlCore::BufferHeight() const
    {
        return _terminal->GetBufferHeight();
    }

    void ControlCore::_terminalWarningBell()
    {
        // Since this can only ever be triggered by output from the connection,
        // then the Terminal already has the write lock when calling this
        // callback.
        _WarningBellHandlers(*this, nullptr);
    }

    // Method Description:
    // - Called for the Terminal's TitleChanged callback. This will re-raise
    //   a new winrt TypedEvent that can be listened to.
    // - The listeners to this event will re-query the control for the current
    //   value of Title().
    // Arguments:
    // - wstr: the new title of this terminal.
    // Return Value:
    // - <none>
    void ControlCore::_terminalTitleChanged(std::wstring_view wstr)
    {
        // Since this can only ever be triggered by output from the connection,
        // then the Terminal already has the write lock when calling this
        // callback.
        _TitleChangedHandlers(*this, winrt::make<TitleChangedEventArgs>(winrt::hstring{ wstr }));
    }

    // Method Description:
    // - Update the position and size of the scrollbar to match the given
    //      viewport top, viewport height, and buffer size.
    //   Additionally fires a ScrollPositionChanged event for anyone who's
    //      registered an event handler for us.
    // Arguments:
    // - viewTop: the top of the visible viewport, in rows. 0 indicates the top
    //      of the buffer.
    // - viewHeight: the height of the viewport in rows.
    // - bufferSize: the length of the buffer, in rows
    void ControlCore::_terminalScrollPositionChanged(const int viewTop,
                                                     const int viewHeight,
                                                     const int bufferSize)
    {
        if (!_initializedTerminal)
        {
            return;
        }
        // Clear the regex pattern tree so the renderer does not try to render them while scrolling
        // We're **NOT** taking the lock here unlike _scrollbarChangeHandler because
        // we are already under lock (since this usually happens as a result of writing).
        // TODO GH#9617: refine locking around pattern tree
        _terminal->ClearPatternTree();

        // Start the throttled update of our scrollbar.
        auto update{ winrt::make<ScrollPositionChangedArgs>(viewTop,
                                                            viewHeight,
                                                            bufferSize) };
        if (!_inUnitTests)
        {
            _updateScrollBar->Run(update);
        }
        else
        {
            _ScrollPositionChangedHandlers(*this, update);
        }

        // Additionally, start the throttled update of where our links are.
        (*_updatePatternLocations)();
    }

    void ControlCore::_terminalCursorPositionChanged()
    {
        // When the buffer's cursor moves, start the throttled func to
        // eventually dispatch a CursorPositionChanged event.
        _tsfTryRedrawCanvas->Run();
    }

    void ControlCore::_terminalTaskbarProgressChanged()
    {
        _TaskbarProgressChangedHandlers(*this, nullptr);
    }

    void ControlCore::_terminalShowWindowChanged(bool showOrHide)
    {
        if (_initializedTerminal)
        {
            auto showWindow = winrt::make_self<implementation::ShowWindowArgs>(showOrHide);
            _ShowWindowChangedHandlers(*this, *showWindow);
        }
    }

    // Method Description:
    // - Plays a single MIDI note, blocking for the duration.
    // Arguments:
    // - noteNumber - The MIDI note number to be played (0 - 127).
    // - velocity - The force with which the note should be played (0 - 127).
    // - duration - How long the note should be sustained (in microseconds).
    void ControlCore::_terminalPlayMidiNote(const int noteNumber, const int velocity, const std::chrono::microseconds duration)
    {
        // We create the audio instance on demand, and lock it for the duration
        // of the note output so it can't be destroyed while in use.
        auto& midiAudio = _getMidiAudio();
        midiAudio.Lock();

        // We then unlock the terminal, so the UI doesn't hang while we're busy.
        auto& terminalLock = _terminal->GetReadWriteLock();
        terminalLock.unlock();

        // This call will block for the duration, unless shutdown early.
        midiAudio.PlayNote(noteNumber, velocity, duration);

        // Once complete, we reacquire the terminal lock and unlock the audio.
        // If the terminal has shutdown in the meantime, the Unlock call
        // will throw an exception, forcing the thread to exit ASAP.
        terminalLock.lock();
        midiAudio.Unlock();
    }

    // Method Description:
    // - Returns the MIDI audio instance, created on demand.
    // Arguments:
    // - <none>
    // Return Value:
    // - a reference to the MidiAudio instance.
    MidiAudio& ControlCore::_getMidiAudio()
    {
        if (!_midiAudio)
        {
            const auto windowHandle = reinterpret_cast<HWND>(_owningHwnd);
            _midiAudio = std::make_unique<MidiAudio>(windowHandle);
            _midiAudio->Initialize();
        }
        return *_midiAudio;
    }

    // Method Description:
    // - Shuts down the MIDI audio system if previously instantiated.
    // Arguments:
    // - <none>
    // Return Value:
    // - <none>
    void ControlCore::_shutdownMidiAudio()
    {
        if (_midiAudio)
        {
            // We lock the terminal here to make sure the shutdown promise is
            // set before the audio is unlocked in the thread that is playing.
            auto lock = _terminal->LockForWriting();
            _midiAudio->Shutdown();
        }
    }

    void ControlCore::_terminalMenuChanged(std::wstring_view menuJson, int32_t replaceLength)
    {
        // _updateMenu->Run(winrt::hstring{ menuJson }, replaceLength);
        // _MenuChangedHandlers(*this, nullptr);

        auto args = winrt::make_self<MenuChangedEventArgs>(winrt::hstring{ menuJson }, replaceLength);
        _MenuChangedHandlers(*this, *args);
    }

    bool ControlCore::HasSelection() const
    {
        return _terminal->IsSelectionActive();
    }

    bool ControlCore::CopyOnSelect() const
    {
        return _settings->CopyOnSelect();
    }

    Windows::Foundation::Collections::IVector<winrt::hstring> ControlCore::SelectedText(bool trimTrailingWhitespace) const
    {
        // RetrieveSelectedTextFromBuffer will lock while it's reading
        const auto internalResult{ _terminal->RetrieveSelectedTextFromBuffer(trimTrailingWhitespace).text };

        auto result = winrt::single_threaded_vector<winrt::hstring>();

        for (const auto& row : internalResult)
        {
            result.Append(winrt::hstring{ row });
        }
        return result;
    }

    ::Microsoft::Console::Types::IUiaData* ControlCore::GetUiaData() const
    {
        return _terminal.get();
    }

    // Method Description:
    // - Search text in text buffer. This is triggered if the user click
    //   search button or press enter.
    // Arguments:
    // - text: the text to search
    // - goForward: boolean that represents if the current search direction is forward
    // - caseSensitive: boolean that represents if the current search is case sensitive
    // Return Value:
    // - <none>
    void ControlCore::Search(const winrt::hstring& text,
                             const bool goForward,
                             const bool caseSensitive)
    {
        if (text.size() == 0)
        {
            return;
        }

        const auto direction = goForward ?
                                   Search::Direction::Forward :
                                   Search::Direction::Backward;

        const auto sensitivity = caseSensitive ?
                                     Search::Sensitivity::CaseSensitive :
                                     Search::Sensitivity::CaseInsensitive;

        ::Search search(*GetUiaData(), text.c_str(), direction, sensitivity);
        auto lock = _terminal->LockForWriting();
        const auto foundMatch{ search.FindNext() };
        if (foundMatch)
        {
            _terminal->SetBlockSelection(false);
            search.Select();

            // this is used for search,
            // DO NOT call _updateSelectionUI() here.
            // We don't want to show the markers so manually tell it to clear it.
            _renderer->TriggerSelection();
            _UpdateSelectionMarkersHandlers(*this, winrt::make<implementation::UpdateSelectionMarkersEventArgs>(true));
        }

        // Raise a FoundMatch event, which the control will use to notify
        // narrator if there was any results in the buffer
        auto foundResults = winrt::make_self<implementation::FoundResultsArgs>(foundMatch);
        _FoundMatchHandlers(*this, *foundResults);
    }

    void ControlCore::Close()
    {
        if (!_IsClosing())
        {
            _closing = true;

            // Stop accepting new output and state changes before we disconnect everything.
            _connection.TerminalOutput(_connectionOutputEventToken);
            _connectionStateChangedRevoker.revoke();
            _connection.Close();
        }
    }

    void ControlCore::_rendererWarning(const HRESULT hr)
    {
        _RendererWarningHandlers(*this, winrt::make<RendererWarningArgs>(hr));
    }

    void ControlCore::_renderEngineSwapChainChanged(const HANDLE handle)
    {
        _SwapChainChangedHandlers(*this, winrt::box_value<uint64_t>(reinterpret_cast<uint64_t>(handle)));
    }

    void ControlCore::_rendererBackgroundColorChanged()
    {
        _BackgroundColorChangedHandlers(*this, nullptr);
    }

    void ControlCore::_rendererTabColorChanged()
    {
        _TabColorChangedHandlers(*this, nullptr);
    }

    void ControlCore::BlinkAttributeTick()
    {
        auto lock = _terminal->LockForWriting();

        auto& renderSettings = _terminal->GetRenderSettings();
        renderSettings.ToggleBlinkRendition(*_renderer);
    }

    void ControlCore::BlinkCursor()
    {
        if (!_terminal->IsCursorBlinkingAllowed() &&
            _terminal->IsCursorVisible())
        {
            return;
        }
        // SetCursorOn will take the write lock for you.
        _terminal->SetCursorOn(!_terminal->IsCursorOn());
    }

    bool ControlCore::CursorOn() const
    {
        return _terminal->IsCursorOn();
    }

    void ControlCore::CursorOn(const bool isCursorOn)
    {
        _terminal->SetCursorOn(isCursorOn);
    }

    void ControlCore::ResumeRendering()
    {
        _renderer->ResetErrorStateAndResume();
    }

    bool ControlCore::IsVtMouseModeEnabled() const
    {
        return _terminal != nullptr && _terminal->IsTrackingMouseInput();
    }
    bool ControlCore::ShouldSendAlternateScroll(const unsigned int uiButton,
                                                const int32_t delta) const
    {
        return _terminal != nullptr && _terminal->ShouldSendAlternateScroll(uiButton, delta);
    }

    Core::Point ControlCore::CursorPosition() const
    {
        // If we haven't been initialized yet, then fake it.
        if (!_initializedTerminal)
        {
            return { 0, 0 };
        }

        auto lock = _terminal->LockForReading();
        return _terminal->GetViewportRelativeCursorPosition().to_core_point();
    }

    // This one's really pushing the boundary of what counts as "encapsulation".
    // It really belongs in the "Interactivity" layer, which doesn't yet exist.
    // There's so many accesses to the selection in the Core though, that I just
    // put this here. The Control shouldn't be futzing that much with the
    // selection itself.
    void ControlCore::LeftClickOnTerminal(const til::point terminalPosition,
                                          const int numberOfClicks,
                                          const bool altEnabled,
                                          const bool shiftEnabled,
                                          const bool isOnOriginalPosition,
                                          bool& selectionNeedsToBeCopied)
    {
        auto lock = _terminal->LockForWriting();
        // handle ALT key
        _terminal->SetBlockSelection(altEnabled);

        auto mode = ::Terminal::SelectionExpansion::Char;
        if (numberOfClicks == 1)
        {
            mode = ::Terminal::SelectionExpansion::Char;
        }
        else if (numberOfClicks == 2)
        {
            mode = ::Terminal::SelectionExpansion::Word;
        }
        else if (numberOfClicks == 3)
        {
            mode = ::Terminal::SelectionExpansion::Line;
        }

        // Update the selection appropriately

        // We reset the active selection if one of the conditions apply:
        // - shift is not held
        // - GH#9384: the position is the same as of the first click starting
        //   the selection (we need to reset selection on double-click or
        //   triple-click, so it captures the word or the line, rather than
        //   extending the selection)
        if (HasSelection() && (!shiftEnabled || isOnOriginalPosition))
        {
            // Reset the selection
            _terminal->ClearSelection();
            selectionNeedsToBeCopied = false; // there's no selection, so there's nothing to update
        }

        if (shiftEnabled && HasSelection())
        {
            // If shift is pressed and there is a selection we extend it using
            // the selection mode (expand the "end" selection point)
            _terminal->SetSelectionEnd(terminalPosition, mode);
            selectionNeedsToBeCopied = true;
        }
        else if (mode != ::Terminal::SelectionExpansion::Char || shiftEnabled)
        {
            // If we are handling a double / triple-click or shift+single click
            // we establish selection using the selected mode
            // (expand both "start" and "end" selection points)
            _terminal->MultiClickSelection(terminalPosition, mode);
            selectionNeedsToBeCopied = true;
        }
        _updateSelectionUI();
    }

    // Method Description:
    // - Updates the renderer's representation of the selection as well as the selection marker overlay in TermControl
    void ControlCore::_updateSelectionUI()
    {
        _renderer->TriggerSelection();
        // only show the markers if we're doing a keyboard selection or in mark mode
        const bool showMarkers{ _terminal->SelectionMode() >= ::Microsoft::Terminal::Core::Terminal::SelectionInteractionMode::Keyboard };
        _UpdateSelectionMarkersHandlers(*this, winrt::make<implementation::UpdateSelectionMarkersEventArgs>(!showMarkers));
    }

    void ControlCore::AttachUiaEngine(::Microsoft::Console::Render::IRenderEngine* const pEngine)
    {
        // _renderer will always exist since it's introduced in the ctor
        _renderer->AddRenderEngine(pEngine);
    }

    bool ControlCore::IsInReadOnlyMode() const
    {
        return _isReadOnly;
    }

    void ControlCore::ToggleReadOnlyMode()
    {
        _isReadOnly = !_isReadOnly;
    }

    void ControlCore::_raiseReadOnlyWarning()
    {
        auto noticeArgs = winrt::make<NoticeEventArgs>(NoticeLevel::Info, RS_(L"TermControlReadOnly"));
        _RaiseNoticeHandlers(*this, std::move(noticeArgs));
    }
    void ControlCore::_connectionOutputHandler(const hstring& hstr)
    {
        try
        {
            _terminal->Write(hstr);

            // Start the throttled update of where our hyperlinks are.
            (*_updatePatternLocations)();
        }
        catch (...)
        {
            // We're expecting to receive an exception here if the terminal
            // is closed while we're blocked playing a MIDI note.
        }
    }

    // Method Description:
    // - Clear the contents of the buffer. The region cleared is given by
    //   clearType:
    //   * Screen: Clear only the contents of the visible viewport, leaving the
    //     cursor row at the top of the viewport.
    //   * Scrollback: Clear the contents of the scrollback.
    //   * All: Do both - clear the visible viewport and the scrollback, leaving
    //     only the cursor row at the top of the viewport.
    // Arguments:
    // - clearType: The type of clear to perform.
    // Return Value:
    // - <none>
    void ControlCore::ClearBuffer(Control::ClearBufferType clearType)
    {
        if (clearType == Control::ClearBufferType::Scrollback || clearType == Control::ClearBufferType::All)
        {
            _terminal->EraseScrollback();
        }

        if (clearType == Control::ClearBufferType::Screen || clearType == Control::ClearBufferType::All)
        {
            // Send a signal to conpty to clear the buffer.
            if (auto conpty{ _connection.try_as<TerminalConnection::ConptyConnection>() })
            {
                // ConPTY will emit sequences to sync up our buffer with its new
                // contents.
                conpty.ClearBuffer();
            }
        }
    }

    hstring ControlCore::ReadEntireBuffer() const
    {
        auto terminalLock = _terminal->LockForWriting();

        const auto& textBuffer = _terminal->GetTextBuffer();

        std::wstringstream ss;
        const auto lastRow = textBuffer.GetLastNonSpaceCharacter().Y;
        for (auto rowIndex = 0; rowIndex <= lastRow; rowIndex++)
        {
            const auto& row = textBuffer.GetRowByOffset(rowIndex);
            auto rowText = row.GetText();
            const auto strEnd = rowText.find_last_not_of(UNICODE_SPACE);
            if (strEnd != std::string::npos)
            {
                rowText.erase(strEnd + 1);
                ss << rowText;
            }

            if (!row.WasWrapForced())
            {
                ss << UNICODE_CARRIAGERETURN << UNICODE_LINEFEED;
            }
        }

        return hstring(ss.str());
    }

    // Helper to check if we're on Windows 11 or not. This is used to check if
    // we need to use acrylic to achieve transparency, because vintage opacity
    // doesn't work in islands on win10.
    // Remove when we can remove the rest of GH#11285
    bool ControlCore::IsVintageOpacityAvailable() noexcept
    {
        OSVERSIONINFOEXW osver{};
        osver.dwOSVersionInfoSize = sizeof(osver);
        osver.dwBuildNumber = 22000;

        DWORDLONG dwlConditionMask = 0;
        VER_SET_CONDITION(dwlConditionMask, VER_BUILDNUMBER, VER_GREATER_EQUAL);

        return VerifyVersionInfoW(&osver, VER_BUILDNUMBER, dwlConditionMask) != FALSE;
    }

    Core::Scheme ControlCore::ColorScheme() const noexcept
    {
        Core::Scheme s;

        // This part is definitely a hack.
        //
        // This function is usually used by the "Preview Color Scheme"
        // functionality in TerminalPage. If we've got an unfocused appearance,
        // then we've applied that appearance before this is even getting called
        // (because the command palette is open with focus on top of us). If we
        // return the _current_ colors now, we'll return out the _unfocused_
        // colors. If we do that, and the user dismisses the command palette,
        // then the scheme that will get restored is the _unfocused_ one, which
        // is not what we want.
        //
        // So if that's the case, then let's grab the colors from the focused
        // appearance as the scheme instead. We'll lose any current runtime
        // changes to the color table, but those were already blown away when we
        // switched to an unfocused appearance.
        //
        // IF WE DON'T HAVE AN UNFOCUSED APPEARANCE: then just ask the Terminal
        // for it's current color table. That way, we can restore those colors
        // back.
        if (HasUnfocusedAppearance())
        {
            s.Foreground = _settings->FocusedAppearance()->DefaultForeground();
            s.Background = _settings->FocusedAppearance()->DefaultBackground();

            s.CursorColor = _settings->FocusedAppearance()->CursorColor();

            s.Black = _settings->FocusedAppearance()->GetColorTableEntry(0);
            s.Red = _settings->FocusedAppearance()->GetColorTableEntry(1);
            s.Green = _settings->FocusedAppearance()->GetColorTableEntry(2);
            s.Yellow = _settings->FocusedAppearance()->GetColorTableEntry(3);
            s.Blue = _settings->FocusedAppearance()->GetColorTableEntry(4);
            s.Purple = _settings->FocusedAppearance()->GetColorTableEntry(5);
            s.Cyan = _settings->FocusedAppearance()->GetColorTableEntry(6);
            s.White = _settings->FocusedAppearance()->GetColorTableEntry(7);
            s.BrightBlack = _settings->FocusedAppearance()->GetColorTableEntry(8);
            s.BrightRed = _settings->FocusedAppearance()->GetColorTableEntry(9);
            s.BrightGreen = _settings->FocusedAppearance()->GetColorTableEntry(10);
            s.BrightYellow = _settings->FocusedAppearance()->GetColorTableEntry(11);
            s.BrightBlue = _settings->FocusedAppearance()->GetColorTableEntry(12);
            s.BrightPurple = _settings->FocusedAppearance()->GetColorTableEntry(13);
            s.BrightCyan = _settings->FocusedAppearance()->GetColorTableEntry(14);
            s.BrightWhite = _settings->FocusedAppearance()->GetColorTableEntry(15);
        }
        else
        {
            s = _terminal->GetColorScheme();
        }

        // This might be a tad bit of a hack. This event only gets called by set
        // color scheme / preview color scheme, and in that case, we know the
        // control _is_ focused.
        s.SelectionBackground = _settings->FocusedAppearance()->SelectionBackground();

        return s;
    }

    // Method Description:
    // - Apply the given color scheme to this control. We'll take the colors out
    //   of it and apply them to our focused appearance, and update the terminal
    //   buffer with the new color table.
    // - This is here to support the Set Color Scheme action, and the ability to
    //   preview schemes in the control.
    // Arguments:
    // - scheme: the collection of colors to apply.
    // Return Value:
    // - <none>
    void ControlCore::ColorScheme(const Core::Scheme& scheme)
    {
        auto l{ _terminal->LockForWriting() };

        _settings->FocusedAppearance()->DefaultForeground(scheme.Foreground);
        _settings->FocusedAppearance()->DefaultBackground(scheme.Background);
        _settings->FocusedAppearance()->CursorColor(scheme.CursorColor);
        _settings->FocusedAppearance()->SelectionBackground(scheme.SelectionBackground);

        _settings->FocusedAppearance()->SetColorTableEntry(0, scheme.Black);
        _settings->FocusedAppearance()->SetColorTableEntry(1, scheme.Red);
        _settings->FocusedAppearance()->SetColorTableEntry(2, scheme.Green);
        _settings->FocusedAppearance()->SetColorTableEntry(3, scheme.Yellow);
        _settings->FocusedAppearance()->SetColorTableEntry(4, scheme.Blue);
        _settings->FocusedAppearance()->SetColorTableEntry(5, scheme.Purple);
        _settings->FocusedAppearance()->SetColorTableEntry(6, scheme.Cyan);
        _settings->FocusedAppearance()->SetColorTableEntry(7, scheme.White);
        _settings->FocusedAppearance()->SetColorTableEntry(8, scheme.BrightBlack);
        _settings->FocusedAppearance()->SetColorTableEntry(9, scheme.BrightRed);
        _settings->FocusedAppearance()->SetColorTableEntry(10, scheme.BrightGreen);
        _settings->FocusedAppearance()->SetColorTableEntry(11, scheme.BrightYellow);
        _settings->FocusedAppearance()->SetColorTableEntry(12, scheme.BrightBlue);
        _settings->FocusedAppearance()->SetColorTableEntry(13, scheme.BrightPurple);
        _settings->FocusedAppearance()->SetColorTableEntry(14, scheme.BrightCyan);
        _settings->FocusedAppearance()->SetColorTableEntry(15, scheme.BrightWhite);

        _terminal->ApplyScheme(scheme);

        _renderEngine->SetSelectionBackground(til::color{ _settings->SelectionBackground() });

        _renderer->TriggerRedrawAll(true);
    }

    bool ControlCore::HasUnfocusedAppearance() const
    {
        return _settings->HasUnfocusedAppearance();
    }

    void ControlCore::AdjustOpacity(const double opacityAdjust, const bool relative)
    {
        if (relative)
        {
            AdjustOpacity(opacityAdjust);
        }
        else
        {
            _setOpacity(opacityAdjust);
        }
    }

    // Method Description:
    // - Notifies the attached PTY that the window has changed visibility state
    // - NOTE: Most VT commands are generated in `TerminalDispatch` and sent to this
    //         class as the target for transmission. But since this message isn't
    //         coming in via VT parsing (and rather from a window state transition)
    //         we generate and send it here.
    // Arguments:
    // - visible: True for visible; false for not visible.
    // Return Value:
    // - <none>
    void ControlCore::WindowVisibilityChanged(const bool showOrHide)
    {
        if (_initializedTerminal)
        {
            // show is true, hide is false
            if (auto conpty{ _connection.try_as<TerminalConnection::ConptyConnection>() })
            {
                conpty.ShowHide(showOrHide);
            }
        }
    }

    // Method Description:
    // - When the control gains focus, it needs to tell ConPTY about this.
    //   Usually, these sequences are reserved for applications that
    //   specifically request SET_FOCUS_EVENT_MOUSE, ?1004h. ConPTY uses this
    //   sequence REGARDLESS to communicate if the control was focused or not.
    // - Even if a client application disables this mode, the Terminal & conpty
    //   should always request this from the hosting terminal (and just ignore
    //   internally to ConPTY).
    // - Full support for this sequence is tracked in GH#11682.
    // - This is related to work done for GH#2988.
    void ControlCore::GotFocus()
    {
        _focusChanged(true);
    }

    // See GotFocus.
    void ControlCore::LostFocus()
    {
        _focusChanged(false);
    }

    void ControlCore::_focusChanged(bool focused)
    {
        // GH#13461 - temporarily turn off read-only mode, send the focus event,
        // then turn it back on. Even in focus mode, focus events are fine to
        // send. We don't want to pop a warning every time the control is
        // focused.
        const auto previous = std::exchange(_isReadOnly, false);
        const auto restore = wil::scope_exit([&]() { _isReadOnly = previous; });
        _terminal->FocusChanged(focused);
    }

    bool ControlCore::_isBackgroundTransparent()
    {
        // If we're:
        // * Not fully opaque
        // * On an acrylic background (of any opacity)
        // * rendering on top of an image
        //
        // then the renderer should not render "default background" text with a
        // fully opaque background. Doing that would cover up our nice
        // transparency, or our acrylic, or our image.
        return Opacity() < 1.0f || UseAcrylic() || !_settings->BackgroundImage().empty() || _settings->UseBackgroundImageForWindow();
    }

    uint64_t ControlCore::OwningHwnd()
    {
        return _owningHwnd;
    }

    void ControlCore::OwningHwnd(uint64_t owner)
    {
        if (owner != _owningHwnd && _connection)
        {
            if (auto conpty{ _connection.try_as<TerminalConnection::ConptyConnection>() })
            {
                conpty.ReparentWindow(owner);
            }
        }
        _owningHwnd = owner;
    }

    Windows::Foundation::Collections::IVector<Control::ScrollMark> ControlCore::ScrollMarks() const
    {
        auto internalMarks{ _terminal->GetScrollMarks() };
        auto v = winrt::single_threaded_observable_vector<Control::ScrollMark>();
        for (const auto& mark : internalMarks)
        {
            Control::ScrollMark m{};

            // sneaky: always evaluate the color of the mark to a real value
            // before shoving it into the optional. If the mark doesn't have a
            // specific color set, we'll use the value from the color table
            // that's appropriate for this category of mark. If we do have a
            // color set, then great we'll use that. The TermControl can then
            // always use the value in the Mark regardless if it was actually
            // set or not.
            m.Color = OptionalFromColor(_terminal->GetColorForMark(mark));
            m.Start = mark.start.to_core_point();
            m.End = mark.end.to_core_point();

            v.Append(m);
        }

        return v;
    }

    void ControlCore::AddMark(const Control::ScrollMark& mark)
    {
        ::Microsoft::Console::VirtualTerminal::DispatchTypes::ScrollMark m{};

        if (mark.Color.HasValue)
        {
            m.color = til::color{ mark.Color.Color };
        }

        if (HasSelection())
        {
            m.start = til::point{ _terminal->GetSelectionAnchor() };
            m.end = til::point{ _terminal->GetSelectionEnd() };
        }
        else
        {
            m.start = m.end = til::point{ _terminal->GetTextBuffer().GetCursor().GetPosition() };
        }

        // The version of this that only accepts a ScrollMark will automatically
        // set the start & end to the cursor position.
        _terminal->AddMark(m, m.start, m.end);
    }
    void ControlCore::ClearMark() { _terminal->ClearMark(); }
    void ControlCore::ClearAllMarks() { _terminal->ClearAllMarks(); }

    void ControlCore::ScrollToMark(const Control::ScrollToMarkDirection& direction)
    {
        const auto currentOffset = ScrollOffset();
        const auto& marks{ _terminal->GetScrollMarks() };

        std::optional<DispatchTypes::ScrollMark> tgt;

        switch (direction)
        {
        case ScrollToMarkDirection::Last:
        {
            int highest = currentOffset;
            for (const auto& mark : marks)
            {
                const auto newY = mark.start.y;
                if (newY > highest)
                {
                    tgt = mark;
                    highest = newY;
                }
            }
            break;
        }
        case ScrollToMarkDirection::First:
        {
            int lowest = currentOffset;
            for (const auto& mark : marks)
            {
                const auto newY = mark.start.y;
                if (newY < lowest)
                {
                    tgt = mark;
                    lowest = newY;
                }
            }
            break;
        }
        case ScrollToMarkDirection::Next:
        {
            int minDistance = INT_MAX;
            for (const auto& mark : marks)
            {
                const auto delta = mark.start.y - currentOffset;
                if (delta > 0 && delta < minDistance)
                {
                    tgt = mark;
                    minDistance = delta;
                }
            }
            break;
        }
        case ScrollToMarkDirection::Previous:
        default:
        {
            int minDistance = INT_MAX;
            for (const auto& mark : marks)
            {
                const auto delta = currentOffset - mark.start.y;
                if (delta > 0 && delta < minDistance)
                {
                    tgt = mark;
                    minDistance = delta;
                }
            }
            break;
        }
        }

        const auto viewHeight = ViewHeight();
        const auto bufferSize = BufferHeight();

        // UserScrollViewport, to update the Terminal about where the viewport should be
        // then raise a _terminalScrollPositionChanged to inform the control to update the scrollbar.
        if (tgt.has_value())
        {
            UserScrollViewport(tgt->start.y);
            _terminalScrollPositionChanged(tgt->start.y, viewHeight, bufferSize);
        }
        else
        {
            if (direction == ScrollToMarkDirection::Last || direction == ScrollToMarkDirection::Next)
            {
                UserScrollViewport(BufferHeight());
                _terminalScrollPositionChanged(BufferHeight(), viewHeight, bufferSize);
            }
            else if (direction == ScrollToMarkDirection::First || direction == ScrollToMarkDirection::Previous)
            {
                UserScrollViewport(0);
                _terminalScrollPositionChanged(0, viewHeight, bufferSize);
            }
        }
    }

<<<<<<< HEAD
    void ControlCore::ColorSelection(const Control::SelectionColor& fg, const Control::SelectionColor& bg, Core::MatchMode matchMode)
    {
        if (HasSelection())
        {
            const auto pForeground = winrt::get_self<implementation::SelectionColor>(fg);
            const auto pBackground = winrt::get_self<implementation::SelectionColor>(bg);

            TextColor foregroundAsTextColor;
            TextColor backgroundAsTextColor;

            if (pForeground)
            {
                foregroundAsTextColor = pForeground->AsTextColor();
            }

            if (pBackground)
            {
                backgroundAsTextColor = pBackground->AsTextColor();
            }

            TextAttribute attr;
            attr.SetForeground(foregroundAsTextColor);
            attr.SetBackground(backgroundAsTextColor);

            _terminal->ColorSelection(attr, matchMode);
            _terminal->ClearSelection();
            if (matchMode != Core::MatchMode::None)
            {
                // ClearSelection will invalidate the selection area... but if we are
                // coloring other matches, then we need to make sure those get redrawn,
                // too.
                _renderer->TriggerRedrawAll();
            }
        }
    }
=======
>>>>>>> ba25f33d
}
<|MERGE_RESOLUTION|>--- conflicted
+++ resolved
@@ -1,2202 +1,2199 @@
-// Copyright (c) Microsoft Corporation.
-// Licensed under the MIT license.
-
-#include "pch.h"
-#include "ControlCore.h"
-
-#include <DefaultSettings.h>
-#include <unicode.hpp>
-#include <Utf16Parser.hpp>
-#include <WinUser.h>
-#include <LibraryResources.h>
-
-#include "EventArgs.h"
-#include "../../types/inc/GlyphWidth.hpp"
-#include "../../buffer/out/search.h"
-#include "../../renderer/atlas/AtlasEngine.h"
-#include "../../renderer/dx/DxRenderer.hpp"
-
-#include "ControlCore.g.cpp"
-#include "SelectionColor.g.cpp"
-
-using namespace ::Microsoft::Console::Types;
-using namespace ::Microsoft::Console::VirtualTerminal;
-using namespace ::Microsoft::Terminal::Core;
-using namespace winrt::Windows::Graphics::Display;
-using namespace winrt::Windows::System;
-using namespace winrt::Windows::ApplicationModel::DataTransfer;
-
-// The minimum delay between updates to the scroll bar's values.
-// The updates are throttled to limit power usage.
-constexpr const auto ScrollBarUpdateInterval = std::chrono::milliseconds(8);
-
-// The minimum delay between updating the TSF input control.
-constexpr const auto TsfRedrawInterval = std::chrono::milliseconds(100);
-
-// The minimum delay between updating the locations of regex patterns
-constexpr const auto UpdatePatternLocationsInterval = std::chrono::milliseconds(500);
-
-namespace winrt::Microsoft::Terminal::Control::implementation
-{
-    static winrt::Microsoft::Terminal::Core::OptionalColor OptionalFromColor(const til::color& c)
-    {
-        Core::OptionalColor result;
-        result.Color = c;
-        result.HasValue = true;
-        return result;
-    }
-    static winrt::Microsoft::Terminal::Core::OptionalColor OptionalFromColor(const std::optional<til::color>& c)
-    {
-        Core::OptionalColor result;
-        if (c.has_value())
-        {
-            result.Color = *c;
-            result.HasValue = true;
-        }
-        else
-        {
-            result.HasValue = false;
-        }
-        return result;
-    }
-
-    // Helper static function to ensure that all ambiguous-width glyphs are reported as narrow.
-    // See microsoft/terminal#2066 for more info.
-    static bool _IsGlyphWideForceNarrowFallback(const std::wstring_view /* glyph */)
-    {
-        return false; // glyph is not wide.
-    }
-
-    static bool _EnsureStaticInitialization()
-    {
-        // use C++11 magic statics to make sure we only do this once.
-        static auto initialized = []() {
-            // *** THIS IS A SINGLETON ***
-            SetGlyphWidthFallback(_IsGlyphWideForceNarrowFallback);
-
-            return true;
-        }();
-        return initialized;
-    }
-
-    TextColor SelectionColor::AsTextColor() const noexcept
-    {
-        if (_IsIndex16)
-        {
-            return { _Color.r, false };
-        }
-        else
-        {
-            return { static_cast<COLORREF>(_Color) };
-        }
-    }
-
-    ControlCore::ControlCore(Control::IControlSettings settings,
-                             Control::IControlAppearance unfocusedAppearance,
-                             TerminalConnection::ITerminalConnection connection) :
-        _connection{ connection },
-        _desiredFont{ DEFAULT_FONT_FACE, 0, DEFAULT_FONT_WEIGHT, { 0, DEFAULT_FONT_SIZE }, CP_UTF8 },
-        _actualFont{ DEFAULT_FONT_FACE, 0, DEFAULT_FONT_WEIGHT, { 0, DEFAULT_FONT_SIZE }, CP_UTF8, false }
-    {
-        _EnsureStaticInitialization();
-
-        _settings = winrt::make_self<implementation::ControlSettings>(settings, unfocusedAppearance);
-
-        _terminal = std::make_shared<::Microsoft::Terminal::Core::Terminal>();
-
-        // Subscribe to the connection's disconnected event and call our connection closed handlers.
-        _connectionStateChangedRevoker = _connection.StateChanged(winrt::auto_revoke, [this](auto&& /*s*/, auto&& /*v*/) {
-            _ConnectionStateChangedHandlers(*this, nullptr);
-        });
-
-        // This event is explicitly revoked in the destructor: does not need weak_ref
-        _connectionOutputEventToken = _connection.TerminalOutput({ this, &ControlCore::_connectionOutputHandler });
-
-        _terminal->SetWriteInputCallback([this](std::wstring_view wstr) {
-            _sendInputToConnection(wstr);
-        });
-
-        // GH#8969: pre-seed working directory to prevent potential races
-        _terminal->SetWorkingDirectory(_settings->StartingDirectory());
-
-        auto pfnCopyToClipboard = std::bind(&ControlCore::_terminalCopyToClipboard, this, std::placeholders::_1);
-        _terminal->SetCopyToClipboardCallback(pfnCopyToClipboard);
-
-        auto pfnWarningBell = std::bind(&ControlCore::_terminalWarningBell, this);
-        _terminal->SetWarningBellCallback(pfnWarningBell);
-
-        auto pfnTitleChanged = std::bind(&ControlCore::_terminalTitleChanged, this, std::placeholders::_1);
-        _terminal->SetTitleChangedCallback(pfnTitleChanged);
-
-        auto pfnScrollPositionChanged = std::bind(&ControlCore::_terminalScrollPositionChanged, this, std::placeholders::_1, std::placeholders::_2, std::placeholders::_3);
-        _terminal->SetScrollPositionChangedCallback(pfnScrollPositionChanged);
-
-        auto pfnTerminalCursorPositionChanged = std::bind(&ControlCore::_terminalCursorPositionChanged, this);
-        _terminal->SetCursorPositionChangedCallback(pfnTerminalCursorPositionChanged);
-
-        auto pfnTerminalTaskbarProgressChanged = std::bind(&ControlCore::_terminalTaskbarProgressChanged, this);
-        _terminal->TaskbarProgressChangedCallback(pfnTerminalTaskbarProgressChanged);
-
-        auto pfnShowWindowChanged = std::bind(&ControlCore::_terminalShowWindowChanged, this, std::placeholders::_1);
-        _terminal->SetShowWindowCallback(pfnShowWindowChanged);
-
-        auto pfnPlayMidiNote = std::bind(&ControlCore::_terminalPlayMidiNote, this, std::placeholders::_1, std::placeholders::_2, std::placeholders::_3);
-        _terminal->SetPlayMidiNoteCallback(pfnPlayMidiNote);
-
-        auto pfnMenuChanged = std::bind(&ControlCore::_terminalMenuChanged, this, std::placeholders::_1, std::placeholders::_2);
-        _terminal->MenuChangedCallback(pfnMenuChanged);
-
-        // MSFT 33353327: Initialize the renderer in the ctor instead of Initialize().
-        // We need the renderer to be ready to accept new engines before the SwapChainPanel is ready to go.
-        // If we wait, a screen reader may try to get the AutomationPeer (aka the UIA Engine), and we won't be able to attach
-        // the UIA Engine to the renderer. This prevents us from signaling changes to the cursor or buffer.
-        {
-            // First create the render thread.
-            // Then stash a local pointer to the render thread so we can initialize it and enable it
-            // to paint itself *after* we hand off its ownership to the renderer.
-            // We split up construction and initialization of the render thread object this way
-            // because the renderer and render thread have circular references to each other.
-            auto renderThread = std::make_unique<::Microsoft::Console::Render::RenderThread>();
-            auto* const localPointerToThread = renderThread.get();
-
-            // Now create the renderer and initialize the render thread.
-            const auto& renderSettings = _terminal->GetRenderSettings();
-            _renderer = std::make_unique<::Microsoft::Console::Render::Renderer>(renderSettings, _terminal.get(), nullptr, 0, std::move(renderThread));
-
-            _renderer->SetBackgroundColorChangedCallback([this]() { _rendererBackgroundColorChanged(); });
-            _renderer->SetFrameColorChangedCallback([this]() { _rendererTabColorChanged(); });
-
-            _renderer->SetRendererEnteredErrorStateCallback([weakThis = get_weak()]() {
-                if (auto strongThis{ weakThis.get() })
-                {
-                    strongThis->_RendererEnteredErrorStateHandlers(*strongThis, nullptr);
-                }
-            });
-
-            THROW_IF_FAILED(localPointerToThread->Initialize(_renderer.get()));
-        }
-
-        // Get our dispatcher. If we're hosted in-proc with XAML, this will get
-        // us the same dispatcher as TermControl::Dispatcher(). If we're out of
-        // proc, this'll return null. We'll need to instead make a new
-        // DispatcherQueue (on a new thread), so we can use that for throttled
-        // functions.
-        _dispatcher = winrt::Windows::System::DispatcherQueue::GetForCurrentThread();
-        if (!_dispatcher)
-        {
-            auto controller{ winrt::Windows::System::DispatcherQueueController::CreateOnDedicatedThread() };
-            _dispatcher = controller.DispatcherQueue();
-        }
-
-        // A few different events should be throttled, so they don't fire absolutely all the time:
-        // * _tsfTryRedrawCanvas: When the cursor position moves, we need to
-        //   inform TSF, so it can move the canvas for the composition. We
-        //   throttle this so that we're not hopping across the process boundary
-        //   every time that the cursor moves.
-        // * _updatePatternLocations: When there's new output, or we scroll the
-        //   viewport, we should re-check if there are any visible hyperlinks.
-        //   But we don't really need to do this every single time text is
-        //   output, we can limit this update to once every 500ms.
-        // * _updateScrollBar: Same idea as the TSF update - we don't _really_
-        //   need to hop across the process boundary every time text is output.
-        //   We can throttle this to once every 8ms, which will get us out of
-        //   the way of the main output & rendering threads.
-        _tsfTryRedrawCanvas = std::make_shared<ThrottledFuncTrailing<>>(
-            _dispatcher,
-            TsfRedrawInterval,
-            [weakThis = get_weak()]() {
-                if (auto core{ weakThis.get() }; !core->_IsClosing())
-                {
-                    core->_CursorPositionChangedHandlers(*core, nullptr);
-                }
-            });
-
-        // NOTE: Calling UpdatePatternLocations from a background
-        // thread is a workaround for us to hit GH#12607 less often.
-        _updatePatternLocations = std::make_unique<til::throttled_func_trailing<>>(
-            UpdatePatternLocationsInterval,
-            [weakTerminal = std::weak_ptr{ _terminal }]() {
-                if (const auto t = weakTerminal.lock())
-                {
-                    auto lock = t->LockForWriting();
-                    t->UpdatePatternsUnderLock();
-                }
-            });
-
-        _updateScrollBar = std::make_shared<ThrottledFuncTrailing<Control::ScrollPositionChangedArgs>>(
-            _dispatcher,
-            ScrollBarUpdateInterval,
-            [weakThis = get_weak()](const auto& update) {
-                if (auto core{ weakThis.get() }; !core->_IsClosing())
-                {
-                    core->_ScrollPositionChangedHandlers(*core, update);
-                }
-            });
-
-        // _updateMenu = std::make_shared<ThrottledFuncTrailing<winrt::hstring, int32_t>>(
-        //     _dispatcher,
-        //     UpdatePatternLocationsInterval,
-        //     [weakThis = get_weak()](const auto& menuJson, const auto& replaceLength) {
-        //         if (auto core{ weakThis.get() }; !core->_IsClosing())
-        //         {
-        //             auto args = winrt::make<MenuChangedEventArgs>(menuJson, replaceLength);
-        //             core->_MenuChangedHandlers(*core, args);
-        //         }
-        //     });
-
-        UpdateSettings(settings, unfocusedAppearance);
-    }
-
-    ControlCore::~ControlCore()
-    {
-        Close();
-
-        if (_renderer)
-        {
-            _renderer->TriggerTeardown();
-        }
-
-        _shutdownMidiAudio();
-    }
-
-    bool ControlCore::Initialize(const double actualWidth,
-                                 const double actualHeight,
-                                 const double compositionScale)
-    {
-        assert(_settings);
-
-        _panelWidth = actualWidth;
-        _panelHeight = actualHeight;
-        _compositionScale = compositionScale;
-
-        { // scope for terminalLock
-            auto terminalLock = _terminal->LockForWriting();
-
-            if (_initializedTerminal)
-            {
-                return false;
-            }
-
-            const auto windowWidth = actualWidth * compositionScale;
-            const auto windowHeight = actualHeight * compositionScale;
-
-            if (windowWidth == 0 || windowHeight == 0)
-            {
-                return false;
-            }
-
-            if (_settings->UseAtlasEngine())
-            {
-                _renderEngine = std::make_unique<::Microsoft::Console::Render::AtlasEngine>();
-            }
-            else
-            {
-                _renderEngine = std::make_unique<::Microsoft::Console::Render::DxEngine>();
-            }
-
-            _renderer->AddRenderEngine(_renderEngine.get());
-
-            // Initialize our font with the renderer
-            // We don't have to care about DPI. We'll get a change message immediately if it's not 96
-            // and react accordingly.
-            _updateFont(true);
-
-            const til::size windowSize{ static_cast<til::CoordType>(windowWidth),
-                                        static_cast<til::CoordType>(windowHeight) };
-
-            // First set up the dx engine with the window size in pixels.
-            // Then, using the font, get the number of characters that can fit.
-            // Resize our terminal connection to match that size, and initialize the terminal with that size.
-            const auto viewInPixels = Viewport::FromDimensions({ 0, 0 }, windowSize);
-            LOG_IF_FAILED(_renderEngine->SetWindowSize({ viewInPixels.Width(), viewInPixels.Height() }));
-
-            // Update DxEngine's SelectionBackground
-            _renderEngine->SetSelectionBackground(til::color{ _settings->SelectionBackground() });
-
-            const auto vp = _renderEngine->GetViewportInCharacters(viewInPixels);
-            const auto width = vp.Width();
-            const auto height = vp.Height();
-            _connection.Resize(height, width);
-
-            if (_owningHwnd != 0)
-            {
-                if (auto conpty{ _connection.try_as<TerminalConnection::ConptyConnection>() })
-                {
-                    conpty.ReparentWindow(_owningHwnd);
-                }
-            }
-
-            // Override the default width and height to match the size of the swapChainPanel
-            _settings->InitialCols(width);
-            _settings->InitialRows(height);
-
-            _terminal->CreateFromSettings(*_settings, *_renderer);
-
-            // IMPORTANT! Set this callback up sooner than later. If we do it
-            // after Enable, then it'll be possible to paint the frame once
-            // _before_ the warning handler is set up, and then warnings from
-            // the first paint will be ignored!
-            _renderEngine->SetWarningCallback(std::bind(&ControlCore::_rendererWarning, this, std::placeholders::_1));
-
-            // Tell the DX Engine to notify us when the swap chain changes.
-            // We do this after we initially set the swapchain so as to avoid unnecessary callbacks (and locking problems)
-            _renderEngine->SetCallback([this](auto handle) { _renderEngineSwapChainChanged(handle); });
-
-            _renderEngine->SetRetroTerminalEffect(_settings->RetroTerminalEffect());
-            _renderEngine->SetPixelShaderPath(_settings->PixelShaderPath());
-            _renderEngine->SetForceFullRepaintRendering(_settings->ForceFullRepaintRendering());
-            _renderEngine->SetSoftwareRendering(_settings->SoftwareRendering());
-
-            _updateAntiAliasingMode();
-
-            // GH#5098: Inform the engine of the opacity of the default text background.
-            // GH#11315: Always do this, even if they don't have acrylic on.
-            _renderEngine->EnableTransparentBackground(_isBackgroundTransparent());
-
-            THROW_IF_FAILED(_renderEngine->Enable());
-
-            _initializedTerminal = true;
-        } // scope for TerminalLock
-
-        // Start the connection outside of lock, because it could
-        // start writing output immediately.
-        _connection.Start();
-
-        return true;
-    }
-
-    // Method Description:
-    // - Tell the renderer to start painting.
-    // - !! IMPORTANT !! Make sure that we've attached our swap chain to an
-    //   actual target before calling this.
-    // Arguments:
-    // - <none>
-    // Return Value:
-    // - <none>
-    void ControlCore::EnablePainting()
-    {
-        if (_initializedTerminal)
-        {
-            _renderer->EnablePainting();
-        }
-    }
-
-    // Method Description:
-    // - Writes the given sequence as input to the active terminal connection.
-    // - This method has been overloaded to allow zero-copy winrt::param::hstring optimizations.
-    // Arguments:
-    // - wstr: the string of characters to write to the terminal connection.
-    // Return Value:
-    // - <none>
-    void ControlCore::_sendInputToConnection(std::wstring_view wstr)
-    {
-        if (_isReadOnly)
-        {
-            _raiseReadOnlyWarning();
-        }
-        else
-        {
-            _connection.WriteInput(wstr);
-        }
-    }
-
-    // Method Description:
-    // - Writes the given sequence as input to the active terminal connection,
-    // Arguments:
-    // - wstr: the string of characters to write to the terminal connection.
-    // Return Value:
-    // - <none>
-    void ControlCore::SendInput(const winrt::hstring& wstr)
-    {
-        _sendInputToConnection(wstr);
-    }
-
-    bool ControlCore::SendCharEvent(const wchar_t ch,
-                                    const WORD scanCode,
-                                    const ::Microsoft::Terminal::Core::ControlKeyStates modifiers)
-    {
-        return _terminal->SendCharEvent(ch, scanCode, modifiers);
-    }
-
-    bool ControlCore::_shouldTryUpdateSelection(const WORD vkey)
-    {
-        // GH#6423 - don't update selection if the key that was pressed was a
-        // modifier key. We'll wait for a real keystroke to dismiss the
-        // GH #7395 - don't update selection when taking PrintScreen
-        // selection.
-        return HasSelection() && !KeyEvent::IsModifierKey(vkey) && vkey != VK_SNAPSHOT;
-    }
-
-    bool ControlCore::TryMarkModeKeybinding(const WORD vkey,
-                                            const ::Microsoft::Terminal::Core::ControlKeyStates mods)
-    {
-        if (_shouldTryUpdateSelection(vkey) && _terminal->SelectionMode() == ::Terminal::SelectionInteractionMode::Mark)
-        {
-            if (vkey == 'A' && !mods.IsAltPressed() && !mods.IsShiftPressed() && mods.IsCtrlPressed())
-            {
-                // Ctrl + A --> Select all
-                auto lock = _terminal->LockForWriting();
-                _terminal->SelectAll();
-                _updateSelectionUI();
-                return true;
-            }
-            else if (vkey == VK_TAB && !mods.IsAltPressed() && !mods.IsCtrlPressed() && _settings->DetectURLs())
-            {
-                // [Shift +] Tab --> next/previous hyperlink
-                auto lock = _terminal->LockForWriting();
-                const auto direction = mods.IsShiftPressed() ? ::Terminal::SearchDirection::Backward : ::Terminal::SearchDirection::Forward;
-                _terminal->SelectHyperlink(direction);
-                _updateSelectionUI();
-                return true;
-            }
-            else if (vkey == VK_RETURN && mods.IsCtrlPressed() && !mods.IsAltPressed() && !mods.IsShiftPressed())
-            {
-                // Ctrl + Enter --> Open URL
-                auto lock = _terminal->LockForReading();
-                if (const auto uri = _terminal->GetHyperlinkAtBufferPosition(_terminal->GetSelectionAnchor()); !uri.empty())
-                {
-                    _OpenHyperlinkHandlers(*this, winrt::make<OpenHyperlinkEventArgs>(winrt::hstring{ uri }));
-                }
-                else
-                {
-                    const auto selectedText = _terminal->GetTextBuffer().GetPlainText(_terminal->GetSelectionAnchor(), _terminal->GetSelectionEnd());
-                    _OpenHyperlinkHandlers(*this, winrt::make<OpenHyperlinkEventArgs>(winrt::hstring{ selectedText }));
-                }
-                return true;
-            }
-            else if (vkey == VK_RETURN && !mods.IsCtrlPressed() && !mods.IsAltPressed())
-            {
-                // [Shift +] Enter --> copy text
-                // Don't lock here! CopySelectionToClipboard already locks for you!
-                CopySelectionToClipboard(mods.IsShiftPressed(), nullptr);
-                _terminal->ClearSelection();
-                _updateSelectionUI();
-                return true;
-            }
-            else if (vkey == VK_ESCAPE)
-            {
-                _terminal->ClearSelection();
-                _updateSelectionUI();
-                return true;
-            }
-            else if (const auto updateSlnParams{ _terminal->ConvertKeyEventToUpdateSelectionParams(mods, vkey) })
-            {
-                // try to update the selection
-                auto lock = _terminal->LockForWriting();
-                _terminal->UpdateSelection(updateSlnParams->first, updateSlnParams->second, mods);
-                _updateSelectionUI();
-                return true;
-            }
-        }
-        return false;
-    }
-
-    // Method Description:
-    // - Send this particular key event to the terminal.
-    //   See Terminal::SendKeyEvent for more information.
-    // - Clears the current selection.
-    // - Makes the cursor briefly visible during typing.
-    // Arguments:
-    // - vkey: The vkey of the key pressed.
-    // - scanCode: The scan code of the key pressed.
-    // - modifiers: The Microsoft::Terminal::Core::ControlKeyStates representing the modifier key states.
-    // - keyDown: If true, the key was pressed, otherwise the key was released.
-    bool ControlCore::TrySendKeyEvent(const WORD vkey,
-                                      const WORD scanCode,
-                                      const ControlKeyStates modifiers,
-                                      const bool keyDown)
-    {
-        // Update the selection, if it's present
-        // GH#8522, GH#3758 - Only modify the selection on key _down_. If we
-        // modify on key up, then there's chance that we'll immediately dismiss
-        // a selection created by an action bound to a keydown.
-        if (_shouldTryUpdateSelection(vkey) && keyDown)
-        {
-            // try to update the selection
-            if (const auto updateSlnParams{ _terminal->ConvertKeyEventToUpdateSelectionParams(modifiers, vkey) })
-            {
-                auto lock = _terminal->LockForWriting();
-                _terminal->UpdateSelection(updateSlnParams->first, updateSlnParams->second, modifiers);
-                _updateSelectionUI();
-                return true;
-            }
-
-            // GH#8791 - don't dismiss selection if Windows key was also pressed as a key-combination.
-            if (!modifiers.IsWinPressed())
-            {
-                _terminal->ClearSelection();
-                _updateSelectionUI();
-            }
-
-            // When there is a selection active, escape should clear it and NOT flow through
-            // to the terminal. With any other keypress, it should clear the selection AND
-            // flow through to the terminal.
-            if (vkey == VK_ESCAPE)
-            {
-                return true;
-            }
-        }
-
-        // If the terminal translated the key, mark the event as handled.
-        // This will prevent the system from trying to get the character out
-        // of it and sending us a CharacterReceived event.
-        return vkey ? _terminal->SendKeyEvent(vkey,
-                                              scanCode,
-                                              modifiers,
-                                              keyDown) :
-                      true;
-    }
-
-    bool ControlCore::SendMouseEvent(const til::point viewportPos,
-                                     const unsigned int uiButton,
-                                     const ControlKeyStates states,
-                                     const short wheelDelta,
-                                     const TerminalInput::MouseButtonState state)
-    {
-        return _terminal->SendMouseEvent(viewportPos, uiButton, states, wheelDelta, state);
-    }
-
-    void ControlCore::UserScrollViewport(const int viewTop)
-    {
-        // Clear the regex pattern tree so the renderer does not try to render them while scrolling
-        _terminal->ClearPatternTree();
-
-        // This is a scroll event that wasn't initiated by the terminal
-        //      itself - it was initiated by the mouse wheel, or the scrollbar.
-        _terminal->UserScrollViewport(viewTop);
-
-        (*_updatePatternLocations)();
-    }
-
-    void ControlCore::AdjustOpacity(const double adjustment)
-    {
-        if (adjustment == 0)
-        {
-            return;
-        }
-
-        _setOpacity(Opacity() + adjustment);
-    }
-
-    void ControlCore::_setOpacity(const double opacity)
-    {
-        const auto newOpacity = std::clamp(opacity,
-                                           0.0,
-                                           1.0);
-
-        if (newOpacity == Opacity())
-        {
-            return;
-        }
-
-        // Update our runtime opacity value
-        Opacity(newOpacity);
-
-        // GH#11285 - If the user is on Windows 10, and they changed the
-        // transparency of the control s.t. it should be partially opaque, then
-        // opt them in to acrylic. It's the only way to have transparency on
-        // Windows 10.
-        // We'll also turn the acrylic back off when they're fully opaque, which
-        // is what the Terminal did prior to 1.12.
-        if (!IsVintageOpacityAvailable())
-        {
-            _runtimeUseAcrylic = newOpacity < 1.0;
-        }
-
-        // Update the renderer as well. It might need to fall back from
-        // cleartype -> grayscale if the BG is transparent / acrylic.
-        if (_renderEngine)
-        {
-            _renderEngine->EnableTransparentBackground(_isBackgroundTransparent());
-            _renderer->NotifyPaintFrame();
-        }
-
-        auto eventArgs = winrt::make_self<TransparencyChangedEventArgs>(newOpacity);
-        _TransparencyChangedHandlers(*this, *eventArgs);
-    }
-
-    void ControlCore::ToggleShaderEffects()
-    {
-        const auto path = _settings->PixelShaderPath();
-        auto lock = _terminal->LockForWriting();
-        // Originally, this action could be used to enable the retro effects
-        // even when they're set to `false` in the settings. If the user didn't
-        // specify a custom pixel shader, manually enable the legacy retro
-        // effect first. This will ensure that a toggle off->on will still work,
-        // even if they currently have retro effect off.
-        if (path.empty())
-        {
-            _renderEngine->SetRetroTerminalEffect(!_renderEngine->GetRetroTerminalEffect());
-        }
-        else
-        {
-            _renderEngine->SetPixelShaderPath(_renderEngine->GetPixelShaderPath().empty() ? std::wstring_view{ path } : std::wstring_view{});
-        }
-        // Always redraw after toggling effects. This way even if the control
-        // does not have focus it will update immediately.
-        _renderer->TriggerRedrawAll();
-    }
-
-    // Method description:
-    // - Updates last hovered cell, renders / removes rendering of hyper-link if required
-    // Arguments:
-    // - terminalPosition: The terminal position of the pointer
-    void ControlCore::SetHoveredCell(Core::Point pos)
-    {
-        _updateHoveredCell(std::optional<til::point>{ pos });
-    }
-    void ControlCore::ClearHoveredCell()
-    {
-        _updateHoveredCell(std::nullopt);
-    }
-
-    void ControlCore::_updateHoveredCell(const std::optional<til::point> terminalPosition)
-    {
-        if (terminalPosition == _lastHoveredCell)
-        {
-            return;
-        }
-
-        // GH#9618 - lock while we're reading from the terminal, and if we need
-        // to update something, then lock again to write the terminal.
-
-        _lastHoveredCell = terminalPosition;
-        uint16_t newId{ 0u };
-        // we can't use auto here because we're pre-declaring newInterval.
-        decltype(_terminal->GetHyperlinkIntervalFromViewportPosition({})) newInterval{ std::nullopt };
-        if (terminalPosition.has_value())
-        {
-            auto lock = _terminal->LockForReading(); // Lock for the duration of our reads.
-            newId = _terminal->GetHyperlinkIdAtViewportPosition(*terminalPosition);
-            newInterval = _terminal->GetHyperlinkIntervalFromViewportPosition(*terminalPosition);
-        }
-
-        // If the hyperlink ID changed or the interval changed, trigger a redraw all
-        // (so this will happen both when we move onto a link and when we move off a link)
-        if (newId != _lastHoveredId ||
-            (newInterval != _lastHoveredInterval))
-        {
-            // Introduce scope for lock - we don't want to raise the
-            // HoveredHyperlinkChanged event under lock, because then handlers
-            // wouldn't be able to ask us about the hyperlink text/position
-            // without deadlocking us.
-            {
-                auto lock = _terminal->LockForWriting();
-
-                _lastHoveredId = newId;
-                _lastHoveredInterval = newInterval;
-                _renderEngine->UpdateHyperlinkHoveredId(newId);
-                _renderer->UpdateLastHoveredInterval(newInterval);
-                _renderer->TriggerRedrawAll();
-            }
-
-            _HoveredHyperlinkChangedHandlers(*this, nullptr);
-        }
-    }
-
-    winrt::hstring ControlCore::GetHyperlink(const Core::Point pos) const
-    {
-        // Lock for the duration of our reads.
-        auto lock = _terminal->LockForReading();
-        return winrt::hstring{ _terminal->GetHyperlinkAtViewportPosition(til::point{ pos }) };
-    }
-
-    winrt::hstring ControlCore::HoveredUriText() const
-    {
-        auto lock = _terminal->LockForReading(); // Lock for the duration of our reads.
-        if (_lastHoveredCell.has_value())
-        {
-            return winrt::hstring{ _terminal->GetHyperlinkAtViewportPosition(*_lastHoveredCell) };
-        }
-        return {};
-    }
-
-    Windows::Foundation::IReference<Core::Point> ControlCore::HoveredCell() const
-    {
-        return _lastHoveredCell.has_value() ? Windows::Foundation::IReference<Core::Point>{ _lastHoveredCell.value().to_core_point() } : nullptr;
-    }
-
-    // Method Description:
-    // - Updates the settings of the current terminal.
-    // - INVARIANT: This method can only be called if the caller DOES NOT HAVE writing lock on the terminal.
-    void ControlCore::UpdateSettings(const IControlSettings& settings, const IControlAppearance& newAppearance)
-    {
-        _settings = winrt::make_self<implementation::ControlSettings>(settings, newAppearance);
-
-        auto lock = _terminal->LockForWriting();
-
-        _runtimeOpacity = std::nullopt;
-        _runtimeUseAcrylic = std::nullopt;
-
-        // GH#11285 - If the user is on Windows 10, and they wanted opacity, but
-        // didn't explicitly request acrylic, then opt them in to acrylic.
-        // On Windows 11+, this isn't needed, because we can have vintage opacity.
-        if (!IsVintageOpacityAvailable() && _settings->Opacity() < 1.0 && !_settings->UseAcrylic())
-        {
-            _runtimeUseAcrylic = true;
-        }
-
-        const auto sizeChanged = _setFontSizeUnderLock(_settings->FontSize());
-
-        // Update the terminal core with its new Core settings
-        _terminal->UpdateSettings(*_settings);
-
-        if (!_initializedTerminal)
-        {
-            // If we haven't initialized, there's no point in continuing.
-            // Initialization will handle the renderer settings.
-            return;
-        }
-
-        _renderEngine->SetForceFullRepaintRendering(_settings->ForceFullRepaintRendering());
-        _renderEngine->SetSoftwareRendering(_settings->SoftwareRendering());
-        // Inform the renderer of our opacity
-        _renderEngine->EnableTransparentBackground(_isBackgroundTransparent());
-
-        // Trigger a redraw to repaint the window background and tab colors.
-        _renderer->TriggerRedrawAll(true, true);
-
-        _updateAntiAliasingMode();
-
-        if (sizeChanged)
-        {
-            _refreshSizeUnderLock();
-        }
-    }
-
-    // Method Description:
-    // - Updates the appearance of the current terminal.
-    // - INVARIANT: This method can only be called if the caller DOES NOT HAVE writing lock on the terminal.
-    void ControlCore::ApplyAppearance(const bool& focused)
-    {
-        auto lock = _terminal->LockForWriting();
-        const auto& newAppearance{ focused ? _settings->FocusedAppearance() : _settings->UnfocusedAppearance() };
-        // Update the terminal core with its new Core settings
-        _terminal->UpdateAppearance(*newAppearance);
-
-        // Update DxEngine settings under the lock
-        if (_renderEngine)
-        {
-            // Update DxEngine settings under the lock
-            _renderEngine->SetSelectionBackground(til::color{ newAppearance->SelectionBackground() });
-            _renderEngine->SetRetroTerminalEffect(newAppearance->RetroTerminalEffect());
-            _renderEngine->SetPixelShaderPath(newAppearance->PixelShaderPath());
-            _renderer->TriggerRedrawAll();
-        }
-    }
-
-    void ControlCore::_updateAntiAliasingMode()
-    {
-        D2D1_TEXT_ANTIALIAS_MODE mode;
-        // Update DxEngine's AntialiasingMode
-        switch (_settings->AntialiasingMode())
-        {
-        case TextAntialiasingMode::Cleartype:
-            mode = D2D1_TEXT_ANTIALIAS_MODE_CLEARTYPE;
-            break;
-        case TextAntialiasingMode::Aliased:
-            mode = D2D1_TEXT_ANTIALIAS_MODE_ALIASED;
-            break;
-        default:
-            mode = D2D1_TEXT_ANTIALIAS_MODE_GRAYSCALE;
-            break;
-        }
-
-        _renderEngine->SetAntialiasingMode(mode);
-    }
-
-    // Method Description:
-    // - Update the font with the renderer. This will be called either when the
-    //      font changes or the DPI changes, as DPI changes will necessitate a
-    //      font change. This method will *not* change the buffer/viewport size
-    //      to account for the new glyph dimensions. Callers should make sure to
-    //      appropriately call _doResizeUnderLock after this method is called.
-    // - The write lock should be held when calling this method.
-    // Arguments:
-    // - initialUpdate: whether this font update should be considered as being
-    //   concerned with initialization process. Value forwarded to event handler.
-    void ControlCore::_updateFont(const bool initialUpdate)
-    {
-        const auto newDpi = static_cast<int>(static_cast<double>(USER_DEFAULT_SCREEN_DPI) *
-                                             _compositionScale);
-
-        _terminal->SetFontInfo(_actualFont);
-
-        if (_renderEngine)
-        {
-            std::unordered_map<std::wstring_view, uint32_t> featureMap;
-            if (const auto fontFeatures = _settings->FontFeatures())
-            {
-                featureMap.reserve(fontFeatures.Size());
-
-                for (const auto& [tag, param] : fontFeatures)
-                {
-                    featureMap.emplace(tag, param);
-                }
-            }
-            std::unordered_map<std::wstring_view, float> axesMap;
-            if (const auto fontAxes = _settings->FontAxes())
-            {
-                axesMap.reserve(fontAxes.Size());
-
-                for (const auto& [axis, value] : fontAxes)
-                {
-                    axesMap.emplace(axis, value);
-                }
-            }
-
-            // TODO: MSFT:20895307 If the font doesn't exist, this doesn't
-            //      actually fail. We need a way to gracefully fallback.
-            LOG_IF_FAILED(_renderEngine->UpdateDpi(newDpi));
-            LOG_IF_FAILED(_renderEngine->UpdateFont(_desiredFont, _actualFont, featureMap, axesMap));
-        }
-
-        // If the actual font isn't what was requested...
-        if (_actualFont.GetFaceName() != _desiredFont.GetFaceName())
-        {
-            // Then warn the user that we picked something because we couldn't find their font.
-            // Format message with user's choice of font and the font that was chosen instead.
-            const winrt::hstring message{ fmt::format(std::wstring_view{ RS_(L"NoticeFontNotFound") },
-                                                      _desiredFont.GetFaceName(),
-                                                      _actualFont.GetFaceName()) };
-            auto noticeArgs = winrt::make<NoticeEventArgs>(NoticeLevel::Warning, message);
-            _RaiseNoticeHandlers(*this, std::move(noticeArgs));
-        }
-
-        const auto actualNewSize = _actualFont.GetSize();
-        _FontSizeChangedHandlers(actualNewSize.X, actualNewSize.Y, initialUpdate);
-    }
-
-    // Method Description:
-    // - Set the font size of the terminal control.
-    // Arguments:
-    // - fontSize: The size of the font.
-    // Return Value:
-    // - Returns true if you need to call _refreshSizeUnderLock().
-    bool ControlCore::_setFontSizeUnderLock(int fontSize)
-    {
-        // Make sure we have a non-zero font size
-        const auto newSize = std::max(fontSize, 1);
-        const auto fontFace = _settings->FontFace();
-        const auto fontWeight = _settings->FontWeight();
-        _actualFont = { fontFace, 0, fontWeight.Weight, { 0, newSize }, CP_UTF8, false };
-        _actualFontFaceName = { fontFace };
-        _desiredFont = { _actualFont };
-
-        const auto before = _actualFont.GetSize();
-        _updateFont();
-        const auto after = _actualFont.GetSize();
-        return before != after;
-    }
-
-    // Method Description:
-    // - Reset the font size of the terminal to its default size.
-    // Arguments:
-    // - none
-    void ControlCore::ResetFontSize()
-    {
-        const auto lock = _terminal->LockForWriting();
-
-        if (_setFontSizeUnderLock(_settings->FontSize()))
-        {
-            _refreshSizeUnderLock();
-        }
-    }
-
-    // Method Description:
-    // - Adjust the font size of the terminal control.
-    // Arguments:
-    // - fontSizeDelta: The amount to increase or decrease the font size by.
-    void ControlCore::AdjustFontSize(int fontSizeDelta)
-    {
-        const auto lock = _terminal->LockForWriting();
-
-        if (_setFontSizeUnderLock(_desiredFont.GetEngineSize().Y + fontSizeDelta))
-        {
-            _refreshSizeUnderLock();
-        }
-    }
-
-    // Method Description:
-    // - Process a resize event that was initiated by the user. This can either
-    //   be due to the user resizing the window (causing the swapchain to
-    //   resize) or due to the DPI changing (causing us to need to resize the
-    //   buffer to match)
-    // - Note that a DPI change will also trigger a font size change, and will
-    //   call into here.
-    // - The write lock should be held when calling this method, we might be
-    //   changing the buffer size in _refreshSizeUnderLock.
-    // Arguments:
-    // - <none>
-    // Return Value:
-    // - <none>
-    void ControlCore::_refreshSizeUnderLock()
-    {
-        if (_IsClosing())
-        {
-            return;
-        }
-
-        auto cx = gsl::narrow_cast<til::CoordType>(_panelWidth * _compositionScale);
-        auto cy = gsl::narrow_cast<til::CoordType>(_panelHeight * _compositionScale);
-
-        // Don't actually resize so small that a single character wouldn't fit
-        // in either dimension. The buffer really doesn't like being size 0.
-        cx = std::max(cx, _actualFont.GetSize().X);
-        cy = std::max(cy, _actualFont.GetSize().Y);
-
-        // Convert our new dimensions to characters
-        const auto viewInPixels = Viewport::FromDimensions({ 0, 0 }, { cx, cy });
-        const auto vp = _renderEngine->GetViewportInCharacters(viewInPixels);
-        const auto currentVP = _terminal->GetViewport();
-
-        _terminal->ClearSelection();
-
-        // Tell the dx engine that our window is now the new size.
-        THROW_IF_FAILED(_renderEngine->SetWindowSize({ cx, cy }));
-
-        // Invalidate everything
-        _renderer->TriggerRedrawAll();
-
-        // If this function succeeds with S_FALSE, then the terminal didn't
-        // actually change size. No need to notify the connection of this no-op.
-        const auto hr = _terminal->UserResize({ vp.Width(), vp.Height() });
-        if (SUCCEEDED(hr) && hr != S_FALSE)
-        {
-            _connection.Resize(vp.Height(), vp.Width());
-        }
-    }
-
-    void ControlCore::SizeChanged(const double width,
-                                  const double height)
-    {
-        // _refreshSizeUnderLock redraws the entire terminal.
-        // Don't call it if we don't have to.
-        if (_panelWidth == width && _panelHeight == height)
-        {
-            return;
-        }
-
-        _panelWidth = width;
-        _panelHeight = height;
-
-        auto lock = _terminal->LockForWriting();
-        _refreshSizeUnderLock();
-    }
-
-    void ControlCore::ScaleChanged(const double scale)
-    {
-        if (!_renderEngine)
-        {
-            return;
-        }
-
-        // _refreshSizeUnderLock redraws the entire terminal.
-        // Don't call it if we don't have to.
-        if (_compositionScale == scale)
-        {
-            return;
-        }
-
-        _compositionScale = scale;
-
-        auto lock = _terminal->LockForWriting();
-        // _updateFont relies on the new _compositionScale set above
-        _updateFont();
-        _refreshSizeUnderLock();
-    }
-
-    void ControlCore::SetSelectionAnchor(const til::point position)
-    {
-        auto lock = _terminal->LockForWriting();
-        _terminal->SetSelectionAnchor(position);
-    }
-
-    // Method Description:
-    // - Retrieves selection metadata from Terminal necessary to draw the
-    //    selection markers.
-    // - Since all of this needs to be done under lock, it is more performant
-    //    to throw it all in a struct and pass it along.
-    Control::SelectionData ControlCore::SelectionInfo() const
-    {
-        auto lock = _terminal->LockForReading();
-        Control::SelectionData info;
-
-        const auto start{ _terminal->SelectionStartForRendering() };
-        info.StartPos = { start.X, start.Y };
-
-        const auto end{ _terminal->SelectionEndForRendering() };
-        info.EndPos = { end.X, end.Y };
-
-        info.Endpoint = static_cast<SelectionEndpointTarget>(_terminal->SelectionEndpointTarget());
-
-        const auto bufferSize{ _terminal->GetTextBuffer().GetSize() };
-        info.StartAtLeftBoundary = _terminal->GetSelectionAnchor().x == bufferSize.Left();
-        info.EndAtRightBoundary = _terminal->GetSelectionEnd().x == bufferSize.RightInclusive();
-        return info;
-    }
-
-    // Method Description:
-    // - Sets selection's end position to match supplied cursor position, e.g. while mouse dragging.
-    // Arguments:
-    // - position: the point in terminal coordinates (in cells, not pixels)
-    void ControlCore::SetEndSelectionPoint(const til::point position)
-    {
-        if (!_terminal->IsSelectionActive())
-        {
-            return;
-        }
-
-        // Have to take the lock because the renderer will not draw correctly if
-        // you move its endpoints while it is generating a frame.
-        auto lock = _terminal->LockForWriting();
-
-        til::point terminalPosition{
-            std::clamp(position.x, 0, _terminal->GetViewport().Width() - 1),
-            std::clamp(position.y, 0, _terminal->GetViewport().Height() - 1)
-        };
-
-        // save location (for rendering) + render
-        _terminal->SetSelectionEnd(terminalPosition);
-        _updateSelectionUI();
-    }
-
-    // Called when the Terminal wants to set something to the clipboard, i.e.
-    // when an OSC 52 is emitted.
-    void ControlCore::_terminalCopyToClipboard(std::wstring_view wstr)
-    {
-        _CopyToClipboardHandlers(*this, winrt::make<implementation::CopyToClipboardEventArgs>(winrt::hstring{ wstr }));
-    }
-
-    // Method Description:
-    // - Given a copy-able selection, get the selected text from the buffer and send it to the
-    //     Windows Clipboard (CascadiaWin32:main.cpp).
-    // Arguments:
-    // - singleLine: collapse all of the text to one line
-    // - formats: which formats to copy (defined by action's CopyFormatting arg). nullptr
-    //             if we should defer which formats are copied to the global setting
-    bool ControlCore::CopySelectionToClipboard(bool singleLine,
-                                               const Windows::Foundation::IReference<CopyFormat>& formats)
-    {
-        // no selection --> nothing to copy
-        if (!_terminal->IsSelectionActive())
-        {
-            return false;
-        }
-
-        // extract text from buffer
-        // RetrieveSelectedTextFromBuffer will lock while it's reading
-        const auto bufferData = _terminal->RetrieveSelectedTextFromBuffer(singleLine);
-
-        // convert text: vector<string> --> string
-        std::wstring textData;
-        for (const auto& text : bufferData.text)
-        {
-            textData += text;
-        }
-
-        const auto bgColor = _terminal->GetAttributeColors({}).second;
-
-        // convert text to HTML format
-        // GH#5347 - Don't provide a title for the generated HTML, as many
-        // web applications will paste the title first, followed by the HTML
-        // content, which is unexpected.
-        const auto htmlData = formats == nullptr || WI_IsFlagSet(formats.Value(), CopyFormat::HTML) ?
-                                  TextBuffer::GenHTML(bufferData,
-                                                      _actualFont.GetUnscaledSize().Y,
-                                                      _actualFont.GetFaceName(),
-                                                      bgColor) :
-                                  "";
-
-        // convert to RTF format
-        const auto rtfData = formats == nullptr || WI_IsFlagSet(formats.Value(), CopyFormat::RTF) ?
-                                 TextBuffer::GenRTF(bufferData,
-                                                    _actualFont.GetUnscaledSize().Y,
-                                                    _actualFont.GetFaceName(),
-                                                    bgColor) :
-                                 "";
-
-        // send data up for clipboard
-        _CopyToClipboardHandlers(*this,
-                                 winrt::make<CopyToClipboardEventArgs>(winrt::hstring{ textData },
-                                                                       winrt::to_hstring(htmlData),
-                                                                       winrt::to_hstring(rtfData),
-                                                                       formats));
-        return true;
-    }
-
-    void ControlCore::SelectAll()
-    {
-        auto lock = _terminal->LockForWriting();
-        _terminal->SelectAll();
-        _updateSelectionUI();
-    }
-
-    void ControlCore::ClearSelection()
-    {
-        auto lock = _terminal->LockForWriting();
-        _terminal->ClearSelection();
-        _updateSelectionUI();
-    }
-
-    bool ControlCore::ToggleBlockSelection()
-    {
-        auto lock = _terminal->LockForWriting();
-        if (_terminal->IsSelectionActive())
-        {
-            _terminal->SetBlockSelection(!_terminal->IsBlockSelection());
-            _renderer->TriggerSelection();
-            // do not update the selection markers!
-            // if we were showing them, keep it that way.
-            // otherwise, continue to not show them
-            return true;
-        }
-        return false;
-    }
-
-    void ControlCore::ToggleMarkMode()
-    {
-        auto lock = _terminal->LockForWriting();
-        _terminal->ToggleMarkMode();
-        _updateSelectionUI();
-    }
-
-    Control::SelectionInteractionMode ControlCore::SelectionMode() const
-    {
-        return static_cast<Control::SelectionInteractionMode>(_terminal->SelectionMode());
-    }
-
-    bool ControlCore::SwitchSelectionEndpoint()
-    {
-        if (_terminal->IsSelectionActive())
-        {
-            _terminal->SwitchSelectionEndpoint();
-            _updateSelectionUI();
-            return true;
-        }
-        return false;
-    }
-
-    bool ControlCore::ExpandSelectionToWord()
-    {
-        if (_terminal->IsSelectionActive())
-        {
-            _terminal->ExpandSelectionToWord();
-            _updateSelectionUI();
-            return true;
-        }
-        return false;
-    }
-
-    // Method Description:
-    // - Pre-process text pasted (presumably from the clipboard)
-    //   before sending it over the terminal's connection.
-    void ControlCore::PasteText(const winrt::hstring& hstr)
-    {
-        _terminal->WritePastedText(hstr);
-        _terminal->ClearSelection();
-        _updateSelectionUI();
-        _terminal->TrySnapOnInput();
-    }
-
-    FontInfo ControlCore::GetFont() const
-    {
-        return _actualFont;
-    }
-
-    winrt::Windows::Foundation::Size ControlCore::FontSize() const noexcept
-    {
-        const auto fontSize = _actualFont.GetSize();
-        return {
-            ::base::saturated_cast<float>(fontSize.X),
-            ::base::saturated_cast<float>(fontSize.Y)
-        };
-    }
-    winrt::hstring ControlCore::FontFaceName() const noexcept
-    {
-        // This getter used to return _actualFont.GetFaceName(), however GetFaceName() returns a STL
-        // string and we need to return a WinRT string. This would require an additional allocation.
-        // This method is called 10/s by TSFInputControl at the time of writing.
-        return _actualFontFaceName;
-    }
-
-    uint16_t ControlCore::FontWeight() const noexcept
-    {
-        return static_cast<uint16_t>(_actualFont.GetWeight());
-    }
-
-    til::size ControlCore::FontSizeInDips() const
-    {
-        const til::size fontSize{ _actualFont.GetSize() };
-        return fontSize.scale(til::math::rounding, 1.0f / ::base::saturated_cast<float>(_compositionScale));
-    }
-
-    TerminalConnection::ConnectionState ControlCore::ConnectionState() const
-    {
-        return _connection ? _connection.State() : TerminalConnection::ConnectionState::Closed;
-    }
-
-    hstring ControlCore::Title()
-    {
-        return hstring{ _terminal->GetConsoleTitle() };
-    }
-
-    hstring ControlCore::WorkingDirectory() const
-    {
-        return hstring{ _terminal->GetWorkingDirectory() };
-    }
-
-    bool ControlCore::BracketedPasteEnabled() const noexcept
-    {
-        return _terminal->IsXtermBracketedPasteModeEnabled();
-    }
-
-    Windows::Foundation::IReference<winrt::Windows::UI::Color> ControlCore::TabColor() noexcept
-    {
-        auto coreColor = _terminal->GetTabColor();
-        return coreColor.has_value() ? Windows::Foundation::IReference<winrt::Windows::UI::Color>(til::color{ coreColor.value() }) :
-                                       nullptr;
-    }
-
-    til::color ControlCore::BackgroundColor() const
-    {
-        return _terminal->GetRenderSettings().GetColorAlias(ColorAlias::DefaultBackground);
-    }
-
-    // Method Description:
-    // - Gets the internal taskbar state value
-    // Return Value:
-    // - The taskbar state of this control
-    const size_t ControlCore::TaskbarState() const noexcept
-    {
-        return _terminal->GetTaskbarState();
-    }
-
-    // Method Description:
-    // - Gets the internal taskbar progress value
-    // Return Value:
-    // - The taskbar progress of this control
-    const size_t ControlCore::TaskbarProgress() const noexcept
-    {
-        return _terminal->GetTaskbarProgress();
-    }
-
-    int ControlCore::ScrollOffset()
-    {
-        return _terminal->GetScrollOffset();
-    }
-
-    // Function Description:
-    // - Gets the height of the terminal in lines of text. This is just the
-    //   height of the viewport.
-    // Return Value:
-    // - The height of the terminal in lines of text
-    int ControlCore::ViewHeight() const
-    {
-        return _terminal->GetViewport().Height();
-    }
-
-    // Function Description:
-    // - Gets the height of the terminal in lines of text. This includes the
-    //   history AND the viewport.
-    // Return Value:
-    // - The height of the terminal in lines of text
-    int ControlCore::BufferHeight() const
-    {
-        return _terminal->GetBufferHeight();
-    }
-
-    void ControlCore::_terminalWarningBell()
-    {
-        // Since this can only ever be triggered by output from the connection,
-        // then the Terminal already has the write lock when calling this
-        // callback.
-        _WarningBellHandlers(*this, nullptr);
-    }
-
-    // Method Description:
-    // - Called for the Terminal's TitleChanged callback. This will re-raise
-    //   a new winrt TypedEvent that can be listened to.
-    // - The listeners to this event will re-query the control for the current
-    //   value of Title().
-    // Arguments:
-    // - wstr: the new title of this terminal.
-    // Return Value:
-    // - <none>
-    void ControlCore::_terminalTitleChanged(std::wstring_view wstr)
-    {
-        // Since this can only ever be triggered by output from the connection,
-        // then the Terminal already has the write lock when calling this
-        // callback.
-        _TitleChangedHandlers(*this, winrt::make<TitleChangedEventArgs>(winrt::hstring{ wstr }));
-    }
-
-    // Method Description:
-    // - Update the position and size of the scrollbar to match the given
-    //      viewport top, viewport height, and buffer size.
-    //   Additionally fires a ScrollPositionChanged event for anyone who's
-    //      registered an event handler for us.
-    // Arguments:
-    // - viewTop: the top of the visible viewport, in rows. 0 indicates the top
-    //      of the buffer.
-    // - viewHeight: the height of the viewport in rows.
-    // - bufferSize: the length of the buffer, in rows
-    void ControlCore::_terminalScrollPositionChanged(const int viewTop,
-                                                     const int viewHeight,
-                                                     const int bufferSize)
-    {
-        if (!_initializedTerminal)
-        {
-            return;
-        }
-        // Clear the regex pattern tree so the renderer does not try to render them while scrolling
-        // We're **NOT** taking the lock here unlike _scrollbarChangeHandler because
-        // we are already under lock (since this usually happens as a result of writing).
-        // TODO GH#9617: refine locking around pattern tree
-        _terminal->ClearPatternTree();
-
-        // Start the throttled update of our scrollbar.
-        auto update{ winrt::make<ScrollPositionChangedArgs>(viewTop,
-                                                            viewHeight,
-                                                            bufferSize) };
-        if (!_inUnitTests)
-        {
-            _updateScrollBar->Run(update);
-        }
-        else
-        {
-            _ScrollPositionChangedHandlers(*this, update);
-        }
-
-        // Additionally, start the throttled update of where our links are.
-        (*_updatePatternLocations)();
-    }
-
-    void ControlCore::_terminalCursorPositionChanged()
-    {
-        // When the buffer's cursor moves, start the throttled func to
-        // eventually dispatch a CursorPositionChanged event.
-        _tsfTryRedrawCanvas->Run();
-    }
-
-    void ControlCore::_terminalTaskbarProgressChanged()
-    {
-        _TaskbarProgressChangedHandlers(*this, nullptr);
-    }
-
-    void ControlCore::_terminalShowWindowChanged(bool showOrHide)
-    {
-        if (_initializedTerminal)
-        {
-            auto showWindow = winrt::make_self<implementation::ShowWindowArgs>(showOrHide);
-            _ShowWindowChangedHandlers(*this, *showWindow);
-        }
-    }
-
-    // Method Description:
-    // - Plays a single MIDI note, blocking for the duration.
-    // Arguments:
-    // - noteNumber - The MIDI note number to be played (0 - 127).
-    // - velocity - The force with which the note should be played (0 - 127).
-    // - duration - How long the note should be sustained (in microseconds).
-    void ControlCore::_terminalPlayMidiNote(const int noteNumber, const int velocity, const std::chrono::microseconds duration)
-    {
-        // We create the audio instance on demand, and lock it for the duration
-        // of the note output so it can't be destroyed while in use.
-        auto& midiAudio = _getMidiAudio();
-        midiAudio.Lock();
-
-        // We then unlock the terminal, so the UI doesn't hang while we're busy.
-        auto& terminalLock = _terminal->GetReadWriteLock();
-        terminalLock.unlock();
-
-        // This call will block for the duration, unless shutdown early.
-        midiAudio.PlayNote(noteNumber, velocity, duration);
-
-        // Once complete, we reacquire the terminal lock and unlock the audio.
-        // If the terminal has shutdown in the meantime, the Unlock call
-        // will throw an exception, forcing the thread to exit ASAP.
-        terminalLock.lock();
-        midiAudio.Unlock();
-    }
-
-    // Method Description:
-    // - Returns the MIDI audio instance, created on demand.
-    // Arguments:
-    // - <none>
-    // Return Value:
-    // - a reference to the MidiAudio instance.
-    MidiAudio& ControlCore::_getMidiAudio()
-    {
-        if (!_midiAudio)
-        {
-            const auto windowHandle = reinterpret_cast<HWND>(_owningHwnd);
-            _midiAudio = std::make_unique<MidiAudio>(windowHandle);
-            _midiAudio->Initialize();
-        }
-        return *_midiAudio;
-    }
-
-    // Method Description:
-    // - Shuts down the MIDI audio system if previously instantiated.
-    // Arguments:
-    // - <none>
-    // Return Value:
-    // - <none>
-    void ControlCore::_shutdownMidiAudio()
-    {
-        if (_midiAudio)
-        {
-            // We lock the terminal here to make sure the shutdown promise is
-            // set before the audio is unlocked in the thread that is playing.
-            auto lock = _terminal->LockForWriting();
-            _midiAudio->Shutdown();
-        }
-    }
-
-    void ControlCore::_terminalMenuChanged(std::wstring_view menuJson, int32_t replaceLength)
-    {
-        // _updateMenu->Run(winrt::hstring{ menuJson }, replaceLength);
-        // _MenuChangedHandlers(*this, nullptr);
-
-        auto args = winrt::make_self<MenuChangedEventArgs>(winrt::hstring{ menuJson }, replaceLength);
-        _MenuChangedHandlers(*this, *args);
-    }
-
-    bool ControlCore::HasSelection() const
-    {
-        return _terminal->IsSelectionActive();
-    }
-
-    bool ControlCore::CopyOnSelect() const
-    {
-        return _settings->CopyOnSelect();
-    }
-
-    Windows::Foundation::Collections::IVector<winrt::hstring> ControlCore::SelectedText(bool trimTrailingWhitespace) const
-    {
-        // RetrieveSelectedTextFromBuffer will lock while it's reading
-        const auto internalResult{ _terminal->RetrieveSelectedTextFromBuffer(trimTrailingWhitespace).text };
-
-        auto result = winrt::single_threaded_vector<winrt::hstring>();
-
-        for (const auto& row : internalResult)
-        {
-            result.Append(winrt::hstring{ row });
-        }
-        return result;
-    }
-
-    ::Microsoft::Console::Types::IUiaData* ControlCore::GetUiaData() const
-    {
-        return _terminal.get();
-    }
-
-    // Method Description:
-    // - Search text in text buffer. This is triggered if the user click
-    //   search button or press enter.
-    // Arguments:
-    // - text: the text to search
-    // - goForward: boolean that represents if the current search direction is forward
-    // - caseSensitive: boolean that represents if the current search is case sensitive
-    // Return Value:
-    // - <none>
-    void ControlCore::Search(const winrt::hstring& text,
-                             const bool goForward,
-                             const bool caseSensitive)
-    {
-        if (text.size() == 0)
-        {
-            return;
-        }
-
-        const auto direction = goForward ?
-                                   Search::Direction::Forward :
-                                   Search::Direction::Backward;
-
-        const auto sensitivity = caseSensitive ?
-                                     Search::Sensitivity::CaseSensitive :
-                                     Search::Sensitivity::CaseInsensitive;
-
-        ::Search search(*GetUiaData(), text.c_str(), direction, sensitivity);
-        auto lock = _terminal->LockForWriting();
-        const auto foundMatch{ search.FindNext() };
-        if (foundMatch)
-        {
-            _terminal->SetBlockSelection(false);
-            search.Select();
-
-            // this is used for search,
-            // DO NOT call _updateSelectionUI() here.
-            // We don't want to show the markers so manually tell it to clear it.
-            _renderer->TriggerSelection();
-            _UpdateSelectionMarkersHandlers(*this, winrt::make<implementation::UpdateSelectionMarkersEventArgs>(true));
-        }
-
-        // Raise a FoundMatch event, which the control will use to notify
-        // narrator if there was any results in the buffer
-        auto foundResults = winrt::make_self<implementation::FoundResultsArgs>(foundMatch);
-        _FoundMatchHandlers(*this, *foundResults);
-    }
-
-    void ControlCore::Close()
-    {
-        if (!_IsClosing())
-        {
-            _closing = true;
-
-            // Stop accepting new output and state changes before we disconnect everything.
-            _connection.TerminalOutput(_connectionOutputEventToken);
-            _connectionStateChangedRevoker.revoke();
-            _connection.Close();
-        }
-    }
-
-    void ControlCore::_rendererWarning(const HRESULT hr)
-    {
-        _RendererWarningHandlers(*this, winrt::make<RendererWarningArgs>(hr));
-    }
-
-    void ControlCore::_renderEngineSwapChainChanged(const HANDLE handle)
-    {
-        _SwapChainChangedHandlers(*this, winrt::box_value<uint64_t>(reinterpret_cast<uint64_t>(handle)));
-    }
-
-    void ControlCore::_rendererBackgroundColorChanged()
-    {
-        _BackgroundColorChangedHandlers(*this, nullptr);
-    }
-
-    void ControlCore::_rendererTabColorChanged()
-    {
-        _TabColorChangedHandlers(*this, nullptr);
-    }
-
-    void ControlCore::BlinkAttributeTick()
-    {
-        auto lock = _terminal->LockForWriting();
-
-        auto& renderSettings = _terminal->GetRenderSettings();
-        renderSettings.ToggleBlinkRendition(*_renderer);
-    }
-
-    void ControlCore::BlinkCursor()
-    {
-        if (!_terminal->IsCursorBlinkingAllowed() &&
-            _terminal->IsCursorVisible())
-        {
-            return;
-        }
-        // SetCursorOn will take the write lock for you.
-        _terminal->SetCursorOn(!_terminal->IsCursorOn());
-    }
-
-    bool ControlCore::CursorOn() const
-    {
-        return _terminal->IsCursorOn();
-    }
-
-    void ControlCore::CursorOn(const bool isCursorOn)
-    {
-        _terminal->SetCursorOn(isCursorOn);
-    }
-
-    void ControlCore::ResumeRendering()
-    {
-        _renderer->ResetErrorStateAndResume();
-    }
-
-    bool ControlCore::IsVtMouseModeEnabled() const
-    {
-        return _terminal != nullptr && _terminal->IsTrackingMouseInput();
-    }
-    bool ControlCore::ShouldSendAlternateScroll(const unsigned int uiButton,
-                                                const int32_t delta) const
-    {
-        return _terminal != nullptr && _terminal->ShouldSendAlternateScroll(uiButton, delta);
-    }
-
-    Core::Point ControlCore::CursorPosition() const
-    {
-        // If we haven't been initialized yet, then fake it.
-        if (!_initializedTerminal)
-        {
-            return { 0, 0 };
-        }
-
-        auto lock = _terminal->LockForReading();
-        return _terminal->GetViewportRelativeCursorPosition().to_core_point();
-    }
-
-    // This one's really pushing the boundary of what counts as "encapsulation".
-    // It really belongs in the "Interactivity" layer, which doesn't yet exist.
-    // There's so many accesses to the selection in the Core though, that I just
-    // put this here. The Control shouldn't be futzing that much with the
-    // selection itself.
-    void ControlCore::LeftClickOnTerminal(const til::point terminalPosition,
-                                          const int numberOfClicks,
-                                          const bool altEnabled,
-                                          const bool shiftEnabled,
-                                          const bool isOnOriginalPosition,
-                                          bool& selectionNeedsToBeCopied)
-    {
-        auto lock = _terminal->LockForWriting();
-        // handle ALT key
-        _terminal->SetBlockSelection(altEnabled);
-
-        auto mode = ::Terminal::SelectionExpansion::Char;
-        if (numberOfClicks == 1)
-        {
-            mode = ::Terminal::SelectionExpansion::Char;
-        }
-        else if (numberOfClicks == 2)
-        {
-            mode = ::Terminal::SelectionExpansion::Word;
-        }
-        else if (numberOfClicks == 3)
-        {
-            mode = ::Terminal::SelectionExpansion::Line;
-        }
-
-        // Update the selection appropriately
-
-        // We reset the active selection if one of the conditions apply:
-        // - shift is not held
-        // - GH#9384: the position is the same as of the first click starting
-        //   the selection (we need to reset selection on double-click or
-        //   triple-click, so it captures the word or the line, rather than
-        //   extending the selection)
-        if (HasSelection() && (!shiftEnabled || isOnOriginalPosition))
-        {
-            // Reset the selection
-            _terminal->ClearSelection();
-            selectionNeedsToBeCopied = false; // there's no selection, so there's nothing to update
-        }
-
-        if (shiftEnabled && HasSelection())
-        {
-            // If shift is pressed and there is a selection we extend it using
-            // the selection mode (expand the "end" selection point)
-            _terminal->SetSelectionEnd(terminalPosition, mode);
-            selectionNeedsToBeCopied = true;
-        }
-        else if (mode != ::Terminal::SelectionExpansion::Char || shiftEnabled)
-        {
-            // If we are handling a double / triple-click or shift+single click
-            // we establish selection using the selected mode
-            // (expand both "start" and "end" selection points)
-            _terminal->MultiClickSelection(terminalPosition, mode);
-            selectionNeedsToBeCopied = true;
-        }
-        _updateSelectionUI();
-    }
-
-    // Method Description:
-    // - Updates the renderer's representation of the selection as well as the selection marker overlay in TermControl
-    void ControlCore::_updateSelectionUI()
-    {
-        _renderer->TriggerSelection();
-        // only show the markers if we're doing a keyboard selection or in mark mode
-        const bool showMarkers{ _terminal->SelectionMode() >= ::Microsoft::Terminal::Core::Terminal::SelectionInteractionMode::Keyboard };
-        _UpdateSelectionMarkersHandlers(*this, winrt::make<implementation::UpdateSelectionMarkersEventArgs>(!showMarkers));
-    }
-
-    void ControlCore::AttachUiaEngine(::Microsoft::Console::Render::IRenderEngine* const pEngine)
-    {
-        // _renderer will always exist since it's introduced in the ctor
-        _renderer->AddRenderEngine(pEngine);
-    }
-
-    bool ControlCore::IsInReadOnlyMode() const
-    {
-        return _isReadOnly;
-    }
-
-    void ControlCore::ToggleReadOnlyMode()
-    {
-        _isReadOnly = !_isReadOnly;
-    }
-
-    void ControlCore::_raiseReadOnlyWarning()
-    {
-        auto noticeArgs = winrt::make<NoticeEventArgs>(NoticeLevel::Info, RS_(L"TermControlReadOnly"));
-        _RaiseNoticeHandlers(*this, std::move(noticeArgs));
-    }
-    void ControlCore::_connectionOutputHandler(const hstring& hstr)
-    {
-        try
-        {
-            _terminal->Write(hstr);
-
-            // Start the throttled update of where our hyperlinks are.
-            (*_updatePatternLocations)();
-        }
-        catch (...)
-        {
-            // We're expecting to receive an exception here if the terminal
-            // is closed while we're blocked playing a MIDI note.
-        }
-    }
-
-    // Method Description:
-    // - Clear the contents of the buffer. The region cleared is given by
-    //   clearType:
-    //   * Screen: Clear only the contents of the visible viewport, leaving the
-    //     cursor row at the top of the viewport.
-    //   * Scrollback: Clear the contents of the scrollback.
-    //   * All: Do both - clear the visible viewport and the scrollback, leaving
-    //     only the cursor row at the top of the viewport.
-    // Arguments:
-    // - clearType: The type of clear to perform.
-    // Return Value:
-    // - <none>
-    void ControlCore::ClearBuffer(Control::ClearBufferType clearType)
-    {
-        if (clearType == Control::ClearBufferType::Scrollback || clearType == Control::ClearBufferType::All)
-        {
-            _terminal->EraseScrollback();
-        }
-
-        if (clearType == Control::ClearBufferType::Screen || clearType == Control::ClearBufferType::All)
-        {
-            // Send a signal to conpty to clear the buffer.
-            if (auto conpty{ _connection.try_as<TerminalConnection::ConptyConnection>() })
-            {
-                // ConPTY will emit sequences to sync up our buffer with its new
-                // contents.
-                conpty.ClearBuffer();
-            }
-        }
-    }
-
-    hstring ControlCore::ReadEntireBuffer() const
-    {
-        auto terminalLock = _terminal->LockForWriting();
-
-        const auto& textBuffer = _terminal->GetTextBuffer();
-
-        std::wstringstream ss;
-        const auto lastRow = textBuffer.GetLastNonSpaceCharacter().Y;
-        for (auto rowIndex = 0; rowIndex <= lastRow; rowIndex++)
-        {
-            const auto& row = textBuffer.GetRowByOffset(rowIndex);
-            auto rowText = row.GetText();
-            const auto strEnd = rowText.find_last_not_of(UNICODE_SPACE);
-            if (strEnd != std::string::npos)
-            {
-                rowText.erase(strEnd + 1);
-                ss << rowText;
-            }
-
-            if (!row.WasWrapForced())
-            {
-                ss << UNICODE_CARRIAGERETURN << UNICODE_LINEFEED;
-            }
-        }
-
-        return hstring(ss.str());
-    }
-
-    // Helper to check if we're on Windows 11 or not. This is used to check if
-    // we need to use acrylic to achieve transparency, because vintage opacity
-    // doesn't work in islands on win10.
-    // Remove when we can remove the rest of GH#11285
-    bool ControlCore::IsVintageOpacityAvailable() noexcept
-    {
-        OSVERSIONINFOEXW osver{};
-        osver.dwOSVersionInfoSize = sizeof(osver);
-        osver.dwBuildNumber = 22000;
-
-        DWORDLONG dwlConditionMask = 0;
-        VER_SET_CONDITION(dwlConditionMask, VER_BUILDNUMBER, VER_GREATER_EQUAL);
-
-        return VerifyVersionInfoW(&osver, VER_BUILDNUMBER, dwlConditionMask) != FALSE;
-    }
-
-    Core::Scheme ControlCore::ColorScheme() const noexcept
-    {
-        Core::Scheme s;
-
-        // This part is definitely a hack.
-        //
-        // This function is usually used by the "Preview Color Scheme"
-        // functionality in TerminalPage. If we've got an unfocused appearance,
-        // then we've applied that appearance before this is even getting called
-        // (because the command palette is open with focus on top of us). If we
-        // return the _current_ colors now, we'll return out the _unfocused_
-        // colors. If we do that, and the user dismisses the command palette,
-        // then the scheme that will get restored is the _unfocused_ one, which
-        // is not what we want.
-        //
-        // So if that's the case, then let's grab the colors from the focused
-        // appearance as the scheme instead. We'll lose any current runtime
-        // changes to the color table, but those were already blown away when we
-        // switched to an unfocused appearance.
-        //
-        // IF WE DON'T HAVE AN UNFOCUSED APPEARANCE: then just ask the Terminal
-        // for it's current color table. That way, we can restore those colors
-        // back.
-        if (HasUnfocusedAppearance())
-        {
-            s.Foreground = _settings->FocusedAppearance()->DefaultForeground();
-            s.Background = _settings->FocusedAppearance()->DefaultBackground();
-
-            s.CursorColor = _settings->FocusedAppearance()->CursorColor();
-
-            s.Black = _settings->FocusedAppearance()->GetColorTableEntry(0);
-            s.Red = _settings->FocusedAppearance()->GetColorTableEntry(1);
-            s.Green = _settings->FocusedAppearance()->GetColorTableEntry(2);
-            s.Yellow = _settings->FocusedAppearance()->GetColorTableEntry(3);
-            s.Blue = _settings->FocusedAppearance()->GetColorTableEntry(4);
-            s.Purple = _settings->FocusedAppearance()->GetColorTableEntry(5);
-            s.Cyan = _settings->FocusedAppearance()->GetColorTableEntry(6);
-            s.White = _settings->FocusedAppearance()->GetColorTableEntry(7);
-            s.BrightBlack = _settings->FocusedAppearance()->GetColorTableEntry(8);
-            s.BrightRed = _settings->FocusedAppearance()->GetColorTableEntry(9);
-            s.BrightGreen = _settings->FocusedAppearance()->GetColorTableEntry(10);
-            s.BrightYellow = _settings->FocusedAppearance()->GetColorTableEntry(11);
-            s.BrightBlue = _settings->FocusedAppearance()->GetColorTableEntry(12);
-            s.BrightPurple = _settings->FocusedAppearance()->GetColorTableEntry(13);
-            s.BrightCyan = _settings->FocusedAppearance()->GetColorTableEntry(14);
-            s.BrightWhite = _settings->FocusedAppearance()->GetColorTableEntry(15);
-        }
-        else
-        {
-            s = _terminal->GetColorScheme();
-        }
-
-        // This might be a tad bit of a hack. This event only gets called by set
-        // color scheme / preview color scheme, and in that case, we know the
-        // control _is_ focused.
-        s.SelectionBackground = _settings->FocusedAppearance()->SelectionBackground();
-
-        return s;
-    }
-
-    // Method Description:
-    // - Apply the given color scheme to this control. We'll take the colors out
-    //   of it and apply them to our focused appearance, and update the terminal
-    //   buffer with the new color table.
-    // - This is here to support the Set Color Scheme action, and the ability to
-    //   preview schemes in the control.
-    // Arguments:
-    // - scheme: the collection of colors to apply.
-    // Return Value:
-    // - <none>
-    void ControlCore::ColorScheme(const Core::Scheme& scheme)
-    {
-        auto l{ _terminal->LockForWriting() };
-
-        _settings->FocusedAppearance()->DefaultForeground(scheme.Foreground);
-        _settings->FocusedAppearance()->DefaultBackground(scheme.Background);
-        _settings->FocusedAppearance()->CursorColor(scheme.CursorColor);
-        _settings->FocusedAppearance()->SelectionBackground(scheme.SelectionBackground);
-
-        _settings->FocusedAppearance()->SetColorTableEntry(0, scheme.Black);
-        _settings->FocusedAppearance()->SetColorTableEntry(1, scheme.Red);
-        _settings->FocusedAppearance()->SetColorTableEntry(2, scheme.Green);
-        _settings->FocusedAppearance()->SetColorTableEntry(3, scheme.Yellow);
-        _settings->FocusedAppearance()->SetColorTableEntry(4, scheme.Blue);
-        _settings->FocusedAppearance()->SetColorTableEntry(5, scheme.Purple);
-        _settings->FocusedAppearance()->SetColorTableEntry(6, scheme.Cyan);
-        _settings->FocusedAppearance()->SetColorTableEntry(7, scheme.White);
-        _settings->FocusedAppearance()->SetColorTableEntry(8, scheme.BrightBlack);
-        _settings->FocusedAppearance()->SetColorTableEntry(9, scheme.BrightRed);
-        _settings->FocusedAppearance()->SetColorTableEntry(10, scheme.BrightGreen);
-        _settings->FocusedAppearance()->SetColorTableEntry(11, scheme.BrightYellow);
-        _settings->FocusedAppearance()->SetColorTableEntry(12, scheme.BrightBlue);
-        _settings->FocusedAppearance()->SetColorTableEntry(13, scheme.BrightPurple);
-        _settings->FocusedAppearance()->SetColorTableEntry(14, scheme.BrightCyan);
-        _settings->FocusedAppearance()->SetColorTableEntry(15, scheme.BrightWhite);
-
-        _terminal->ApplyScheme(scheme);
-
-        _renderEngine->SetSelectionBackground(til::color{ _settings->SelectionBackground() });
-
-        _renderer->TriggerRedrawAll(true);
-    }
-
-    bool ControlCore::HasUnfocusedAppearance() const
-    {
-        return _settings->HasUnfocusedAppearance();
-    }
-
-    void ControlCore::AdjustOpacity(const double opacityAdjust, const bool relative)
-    {
-        if (relative)
-        {
-            AdjustOpacity(opacityAdjust);
-        }
-        else
-        {
-            _setOpacity(opacityAdjust);
-        }
-    }
-
-    // Method Description:
-    // - Notifies the attached PTY that the window has changed visibility state
-    // - NOTE: Most VT commands are generated in `TerminalDispatch` and sent to this
-    //         class as the target for transmission. But since this message isn't
-    //         coming in via VT parsing (and rather from a window state transition)
-    //         we generate and send it here.
-    // Arguments:
-    // - visible: True for visible; false for not visible.
-    // Return Value:
-    // - <none>
-    void ControlCore::WindowVisibilityChanged(const bool showOrHide)
-    {
-        if (_initializedTerminal)
-        {
-            // show is true, hide is false
-            if (auto conpty{ _connection.try_as<TerminalConnection::ConptyConnection>() })
-            {
-                conpty.ShowHide(showOrHide);
-            }
-        }
-    }
-
-    // Method Description:
-    // - When the control gains focus, it needs to tell ConPTY about this.
-    //   Usually, these sequences are reserved for applications that
-    //   specifically request SET_FOCUS_EVENT_MOUSE, ?1004h. ConPTY uses this
-    //   sequence REGARDLESS to communicate if the control was focused or not.
-    // - Even if a client application disables this mode, the Terminal & conpty
-    //   should always request this from the hosting terminal (and just ignore
-    //   internally to ConPTY).
-    // - Full support for this sequence is tracked in GH#11682.
-    // - This is related to work done for GH#2988.
-    void ControlCore::GotFocus()
-    {
-        _focusChanged(true);
-    }
-
-    // See GotFocus.
-    void ControlCore::LostFocus()
-    {
-        _focusChanged(false);
-    }
-
-    void ControlCore::_focusChanged(bool focused)
-    {
-        // GH#13461 - temporarily turn off read-only mode, send the focus event,
-        // then turn it back on. Even in focus mode, focus events are fine to
-        // send. We don't want to pop a warning every time the control is
-        // focused.
-        const auto previous = std::exchange(_isReadOnly, false);
-        const auto restore = wil::scope_exit([&]() { _isReadOnly = previous; });
-        _terminal->FocusChanged(focused);
-    }
-
-    bool ControlCore::_isBackgroundTransparent()
-    {
-        // If we're:
-        // * Not fully opaque
-        // * On an acrylic background (of any opacity)
-        // * rendering on top of an image
-        //
-        // then the renderer should not render "default background" text with a
-        // fully opaque background. Doing that would cover up our nice
-        // transparency, or our acrylic, or our image.
-        return Opacity() < 1.0f || UseAcrylic() || !_settings->BackgroundImage().empty() || _settings->UseBackgroundImageForWindow();
-    }
-
-    uint64_t ControlCore::OwningHwnd()
-    {
-        return _owningHwnd;
-    }
-
-    void ControlCore::OwningHwnd(uint64_t owner)
-    {
-        if (owner != _owningHwnd && _connection)
-        {
-            if (auto conpty{ _connection.try_as<TerminalConnection::ConptyConnection>() })
-            {
-                conpty.ReparentWindow(owner);
-            }
-        }
-        _owningHwnd = owner;
-    }
-
-    Windows::Foundation::Collections::IVector<Control::ScrollMark> ControlCore::ScrollMarks() const
-    {
-        auto internalMarks{ _terminal->GetScrollMarks() };
-        auto v = winrt::single_threaded_observable_vector<Control::ScrollMark>();
-        for (const auto& mark : internalMarks)
-        {
-            Control::ScrollMark m{};
-
-            // sneaky: always evaluate the color of the mark to a real value
-            // before shoving it into the optional. If the mark doesn't have a
-            // specific color set, we'll use the value from the color table
-            // that's appropriate for this category of mark. If we do have a
-            // color set, then great we'll use that. The TermControl can then
-            // always use the value in the Mark regardless if it was actually
-            // set or not.
-            m.Color = OptionalFromColor(_terminal->GetColorForMark(mark));
-            m.Start = mark.start.to_core_point();
-            m.End = mark.end.to_core_point();
-
-            v.Append(m);
-        }
-
-        return v;
-    }
-
-    void ControlCore::AddMark(const Control::ScrollMark& mark)
-    {
-        ::Microsoft::Console::VirtualTerminal::DispatchTypes::ScrollMark m{};
-
-        if (mark.Color.HasValue)
-        {
-            m.color = til::color{ mark.Color.Color };
-        }
-
-        if (HasSelection())
-        {
-            m.start = til::point{ _terminal->GetSelectionAnchor() };
-            m.end = til::point{ _terminal->GetSelectionEnd() };
-        }
-        else
-        {
-            m.start = m.end = til::point{ _terminal->GetTextBuffer().GetCursor().GetPosition() };
-        }
-
-        // The version of this that only accepts a ScrollMark will automatically
-        // set the start & end to the cursor position.
-        _terminal->AddMark(m, m.start, m.end);
-    }
-    void ControlCore::ClearMark() { _terminal->ClearMark(); }
-    void ControlCore::ClearAllMarks() { _terminal->ClearAllMarks(); }
-
-    void ControlCore::ScrollToMark(const Control::ScrollToMarkDirection& direction)
-    {
-        const auto currentOffset = ScrollOffset();
-        const auto& marks{ _terminal->GetScrollMarks() };
-
-        std::optional<DispatchTypes::ScrollMark> tgt;
-
-        switch (direction)
-        {
-        case ScrollToMarkDirection::Last:
-        {
-            int highest = currentOffset;
-            for (const auto& mark : marks)
-            {
-                const auto newY = mark.start.y;
-                if (newY > highest)
-                {
-                    tgt = mark;
-                    highest = newY;
-                }
-            }
-            break;
-        }
-        case ScrollToMarkDirection::First:
-        {
-            int lowest = currentOffset;
-            for (const auto& mark : marks)
-            {
-                const auto newY = mark.start.y;
-                if (newY < lowest)
-                {
-                    tgt = mark;
-                    lowest = newY;
-                }
-            }
-            break;
-        }
-        case ScrollToMarkDirection::Next:
-        {
-            int minDistance = INT_MAX;
-            for (const auto& mark : marks)
-            {
-                const auto delta = mark.start.y - currentOffset;
-                if (delta > 0 && delta < minDistance)
-                {
-                    tgt = mark;
-                    minDistance = delta;
-                }
-            }
-            break;
-        }
-        case ScrollToMarkDirection::Previous:
-        default:
-        {
-            int minDistance = INT_MAX;
-            for (const auto& mark : marks)
-            {
-                const auto delta = currentOffset - mark.start.y;
-                if (delta > 0 && delta < minDistance)
-                {
-                    tgt = mark;
-                    minDistance = delta;
-                }
-            }
-            break;
-        }
-        }
-
-        const auto viewHeight = ViewHeight();
-        const auto bufferSize = BufferHeight();
-
-        // UserScrollViewport, to update the Terminal about where the viewport should be
-        // then raise a _terminalScrollPositionChanged to inform the control to update the scrollbar.
-        if (tgt.has_value())
-        {
-            UserScrollViewport(tgt->start.y);
-            _terminalScrollPositionChanged(tgt->start.y, viewHeight, bufferSize);
-        }
-        else
-        {
-            if (direction == ScrollToMarkDirection::Last || direction == ScrollToMarkDirection::Next)
-            {
-                UserScrollViewport(BufferHeight());
-                _terminalScrollPositionChanged(BufferHeight(), viewHeight, bufferSize);
-            }
-            else if (direction == ScrollToMarkDirection::First || direction == ScrollToMarkDirection::Previous)
-            {
-                UserScrollViewport(0);
-                _terminalScrollPositionChanged(0, viewHeight, bufferSize);
-            }
-        }
-    }
-
-<<<<<<< HEAD
-    void ControlCore::ColorSelection(const Control::SelectionColor& fg, const Control::SelectionColor& bg, Core::MatchMode matchMode)
-    {
-        if (HasSelection())
-        {
-            const auto pForeground = winrt::get_self<implementation::SelectionColor>(fg);
-            const auto pBackground = winrt::get_self<implementation::SelectionColor>(bg);
-
-            TextColor foregroundAsTextColor;
-            TextColor backgroundAsTextColor;
-
-            if (pForeground)
-            {
-                foregroundAsTextColor = pForeground->AsTextColor();
-            }
-
-            if (pBackground)
-            {
-                backgroundAsTextColor = pBackground->AsTextColor();
-            }
-
-            TextAttribute attr;
-            attr.SetForeground(foregroundAsTextColor);
-            attr.SetBackground(backgroundAsTextColor);
-
-            _terminal->ColorSelection(attr, matchMode);
-            _terminal->ClearSelection();
-            if (matchMode != Core::MatchMode::None)
-            {
-                // ClearSelection will invalidate the selection area... but if we are
-                // coloring other matches, then we need to make sure those get redrawn,
-                // too.
-                _renderer->TriggerRedrawAll();
-            }
-        }
-    }
-=======
->>>>>>> ba25f33d
-}
+// Copyright (c) Microsoft Corporation.
+// Licensed under the MIT license.
+
+#include "pch.h"
+#include "ControlCore.h"
+
+#include <DefaultSettings.h>
+#include <unicode.hpp>
+#include <Utf16Parser.hpp>
+#include <WinUser.h>
+#include <LibraryResources.h>
+
+#include "EventArgs.h"
+#include "../../types/inc/GlyphWidth.hpp"
+#include "../../buffer/out/search.h"
+#include "../../renderer/atlas/AtlasEngine.h"
+#include "../../renderer/dx/DxRenderer.hpp"
+
+#include "ControlCore.g.cpp"
+#include "SelectionColor.g.cpp"
+
+using namespace ::Microsoft::Console::Types;
+using namespace ::Microsoft::Console::VirtualTerminal;
+using namespace ::Microsoft::Terminal::Core;
+using namespace winrt::Windows::Graphics::Display;
+using namespace winrt::Windows::System;
+using namespace winrt::Windows::ApplicationModel::DataTransfer;
+
+// The minimum delay between updates to the scroll bar's values.
+// The updates are throttled to limit power usage.
+constexpr const auto ScrollBarUpdateInterval = std::chrono::milliseconds(8);
+
+// The minimum delay between updating the TSF input control.
+constexpr const auto TsfRedrawInterval = std::chrono::milliseconds(100);
+
+// The minimum delay between updating the locations of regex patterns
+constexpr const auto UpdatePatternLocationsInterval = std::chrono::milliseconds(500);
+
+namespace winrt::Microsoft::Terminal::Control::implementation
+{
+    static winrt::Microsoft::Terminal::Core::OptionalColor OptionalFromColor(const til::color& c)
+    {
+        Core::OptionalColor result;
+        result.Color = c;
+        result.HasValue = true;
+        return result;
+    }
+    static winrt::Microsoft::Terminal::Core::OptionalColor OptionalFromColor(const std::optional<til::color>& c)
+    {
+        Core::OptionalColor result;
+        if (c.has_value())
+        {
+            result.Color = *c;
+            result.HasValue = true;
+        }
+        else
+        {
+            result.HasValue = false;
+        }
+        return result;
+    }
+
+    // Helper static function to ensure that all ambiguous-width glyphs are reported as narrow.
+    // See microsoft/terminal#2066 for more info.
+    static bool _IsGlyphWideForceNarrowFallback(const std::wstring_view /* glyph */)
+    {
+        return false; // glyph is not wide.
+    }
+
+    static bool _EnsureStaticInitialization()
+    {
+        // use C++11 magic statics to make sure we only do this once.
+        static auto initialized = []() {
+            // *** THIS IS A SINGLETON ***
+            SetGlyphWidthFallback(_IsGlyphWideForceNarrowFallback);
+
+            return true;
+        }();
+        return initialized;
+    }
+
+    TextColor SelectionColor::AsTextColor() const noexcept
+    {
+        if (_IsIndex16)
+        {
+            return { _Color.r, false };
+        }
+        else
+        {
+            return { static_cast<COLORREF>(_Color) };
+        }
+    }
+
+    ControlCore::ControlCore(Control::IControlSettings settings,
+                             Control::IControlAppearance unfocusedAppearance,
+                             TerminalConnection::ITerminalConnection connection) :
+        _connection{ connection },
+        _desiredFont{ DEFAULT_FONT_FACE, 0, DEFAULT_FONT_WEIGHT, { 0, DEFAULT_FONT_SIZE }, CP_UTF8 },
+        _actualFont{ DEFAULT_FONT_FACE, 0, DEFAULT_FONT_WEIGHT, { 0, DEFAULT_FONT_SIZE }, CP_UTF8, false }
+    {
+        _EnsureStaticInitialization();
+
+        _settings = winrt::make_self<implementation::ControlSettings>(settings, unfocusedAppearance);
+
+        _terminal = std::make_shared<::Microsoft::Terminal::Core::Terminal>();
+
+        // Subscribe to the connection's disconnected event and call our connection closed handlers.
+        _connectionStateChangedRevoker = _connection.StateChanged(winrt::auto_revoke, [this](auto&& /*s*/, auto&& /*v*/) {
+            _ConnectionStateChangedHandlers(*this, nullptr);
+        });
+
+        // This event is explicitly revoked in the destructor: does not need weak_ref
+        _connectionOutputEventToken = _connection.TerminalOutput({ this, &ControlCore::_connectionOutputHandler });
+
+        _terminal->SetWriteInputCallback([this](std::wstring_view wstr) {
+            _sendInputToConnection(wstr);
+        });
+
+        // GH#8969: pre-seed working directory to prevent potential races
+        _terminal->SetWorkingDirectory(_settings->StartingDirectory());
+
+        auto pfnCopyToClipboard = std::bind(&ControlCore::_terminalCopyToClipboard, this, std::placeholders::_1);
+        _terminal->SetCopyToClipboardCallback(pfnCopyToClipboard);
+
+        auto pfnWarningBell = std::bind(&ControlCore::_terminalWarningBell, this);
+        _terminal->SetWarningBellCallback(pfnWarningBell);
+
+        auto pfnTitleChanged = std::bind(&ControlCore::_terminalTitleChanged, this, std::placeholders::_1);
+        _terminal->SetTitleChangedCallback(pfnTitleChanged);
+
+        auto pfnScrollPositionChanged = std::bind(&ControlCore::_terminalScrollPositionChanged, this, std::placeholders::_1, std::placeholders::_2, std::placeholders::_3);
+        _terminal->SetScrollPositionChangedCallback(pfnScrollPositionChanged);
+
+        auto pfnTerminalCursorPositionChanged = std::bind(&ControlCore::_terminalCursorPositionChanged, this);
+        _terminal->SetCursorPositionChangedCallback(pfnTerminalCursorPositionChanged);
+
+        auto pfnTerminalTaskbarProgressChanged = std::bind(&ControlCore::_terminalTaskbarProgressChanged, this);
+        _terminal->TaskbarProgressChangedCallback(pfnTerminalTaskbarProgressChanged);
+
+        auto pfnShowWindowChanged = std::bind(&ControlCore::_terminalShowWindowChanged, this, std::placeholders::_1);
+        _terminal->SetShowWindowCallback(pfnShowWindowChanged);
+
+        auto pfnPlayMidiNote = std::bind(&ControlCore::_terminalPlayMidiNote, this, std::placeholders::_1, std::placeholders::_2, std::placeholders::_3);
+        _terminal->SetPlayMidiNoteCallback(pfnPlayMidiNote);
+
+        auto pfnMenuChanged = std::bind(&ControlCore::_terminalMenuChanged, this, std::placeholders::_1, std::placeholders::_2);
+        _terminal->MenuChangedCallback(pfnMenuChanged);
+
+        // MSFT 33353327: Initialize the renderer in the ctor instead of Initialize().
+        // We need the renderer to be ready to accept new engines before the SwapChainPanel is ready to go.
+        // If we wait, a screen reader may try to get the AutomationPeer (aka the UIA Engine), and we won't be able to attach
+        // the UIA Engine to the renderer. This prevents us from signaling changes to the cursor or buffer.
+        {
+            // First create the render thread.
+            // Then stash a local pointer to the render thread so we can initialize it and enable it
+            // to paint itself *after* we hand off its ownership to the renderer.
+            // We split up construction and initialization of the render thread object this way
+            // because the renderer and render thread have circular references to each other.
+            auto renderThread = std::make_unique<::Microsoft::Console::Render::RenderThread>();
+            auto* const localPointerToThread = renderThread.get();
+
+            // Now create the renderer and initialize the render thread.
+            const auto& renderSettings = _terminal->GetRenderSettings();
+            _renderer = std::make_unique<::Microsoft::Console::Render::Renderer>(renderSettings, _terminal.get(), nullptr, 0, std::move(renderThread));
+
+            _renderer->SetBackgroundColorChangedCallback([this]() { _rendererBackgroundColorChanged(); });
+            _renderer->SetFrameColorChangedCallback([this]() { _rendererTabColorChanged(); });
+
+            _renderer->SetRendererEnteredErrorStateCallback([weakThis = get_weak()]() {
+                if (auto strongThis{ weakThis.get() })
+                {
+                    strongThis->_RendererEnteredErrorStateHandlers(*strongThis, nullptr);
+                }
+            });
+
+            THROW_IF_FAILED(localPointerToThread->Initialize(_renderer.get()));
+        }
+
+        // Get our dispatcher. If we're hosted in-proc with XAML, this will get
+        // us the same dispatcher as TermControl::Dispatcher(). If we're out of
+        // proc, this'll return null. We'll need to instead make a new
+        // DispatcherQueue (on a new thread), so we can use that for throttled
+        // functions.
+        _dispatcher = winrt::Windows::System::DispatcherQueue::GetForCurrentThread();
+        if (!_dispatcher)
+        {
+            auto controller{ winrt::Windows::System::DispatcherQueueController::CreateOnDedicatedThread() };
+            _dispatcher = controller.DispatcherQueue();
+        }
+
+        // A few different events should be throttled, so they don't fire absolutely all the time:
+        // * _tsfTryRedrawCanvas: When the cursor position moves, we need to
+        //   inform TSF, so it can move the canvas for the composition. We
+        //   throttle this so that we're not hopping across the process boundary
+        //   every time that the cursor moves.
+        // * _updatePatternLocations: When there's new output, or we scroll the
+        //   viewport, we should re-check if there are any visible hyperlinks.
+        //   But we don't really need to do this every single time text is
+        //   output, we can limit this update to once every 500ms.
+        // * _updateScrollBar: Same idea as the TSF update - we don't _really_
+        //   need to hop across the process boundary every time text is output.
+        //   We can throttle this to once every 8ms, which will get us out of
+        //   the way of the main output & rendering threads.
+        _tsfTryRedrawCanvas = std::make_shared<ThrottledFuncTrailing<>>(
+            _dispatcher,
+            TsfRedrawInterval,
+            [weakThis = get_weak()]() {
+                if (auto core{ weakThis.get() }; !core->_IsClosing())
+                {
+                    core->_CursorPositionChangedHandlers(*core, nullptr);
+                }
+            });
+
+        // NOTE: Calling UpdatePatternLocations from a background
+        // thread is a workaround for us to hit GH#12607 less often.
+        _updatePatternLocations = std::make_unique<til::throttled_func_trailing<>>(
+            UpdatePatternLocationsInterval,
+            [weakTerminal = std::weak_ptr{ _terminal }]() {
+                if (const auto t = weakTerminal.lock())
+                {
+                    auto lock = t->LockForWriting();
+                    t->UpdatePatternsUnderLock();
+                }
+            });
+
+        _updateScrollBar = std::make_shared<ThrottledFuncTrailing<Control::ScrollPositionChangedArgs>>(
+            _dispatcher,
+            ScrollBarUpdateInterval,
+            [weakThis = get_weak()](const auto& update) {
+                if (auto core{ weakThis.get() }; !core->_IsClosing())
+                {
+                    core->_ScrollPositionChangedHandlers(*core, update);
+                }
+            });
+
+        // _updateMenu = std::make_shared<ThrottledFuncTrailing<winrt::hstring, int32_t>>(
+        //     _dispatcher,
+        //     UpdatePatternLocationsInterval,
+        //     [weakThis = get_weak()](const auto& menuJson, const auto& replaceLength) {
+        //         if (auto core{ weakThis.get() }; !core->_IsClosing())
+        //         {
+        //             auto args = winrt::make<MenuChangedEventArgs>(menuJson, replaceLength);
+        //             core->_MenuChangedHandlers(*core, args);
+        //         }
+        //     });
+
+        UpdateSettings(settings, unfocusedAppearance);
+    }
+
+    ControlCore::~ControlCore()
+    {
+        Close();
+
+        if (_renderer)
+        {
+            _renderer->TriggerTeardown();
+        }
+
+        _shutdownMidiAudio();
+    }
+
+    bool ControlCore::Initialize(const double actualWidth,
+                                 const double actualHeight,
+                                 const double compositionScale)
+    {
+        assert(_settings);
+
+        _panelWidth = actualWidth;
+        _panelHeight = actualHeight;
+        _compositionScale = compositionScale;
+
+        { // scope for terminalLock
+            auto terminalLock = _terminal->LockForWriting();
+
+            if (_initializedTerminal)
+            {
+                return false;
+            }
+
+            const auto windowWidth = actualWidth * compositionScale;
+            const auto windowHeight = actualHeight * compositionScale;
+
+            if (windowWidth == 0 || windowHeight == 0)
+            {
+                return false;
+            }
+
+            if (_settings->UseAtlasEngine())
+            {
+                _renderEngine = std::make_unique<::Microsoft::Console::Render::AtlasEngine>();
+            }
+            else
+            {
+                _renderEngine = std::make_unique<::Microsoft::Console::Render::DxEngine>();
+            }
+
+            _renderer->AddRenderEngine(_renderEngine.get());
+
+            // Initialize our font with the renderer
+            // We don't have to care about DPI. We'll get a change message immediately if it's not 96
+            // and react accordingly.
+            _updateFont(true);
+
+            const til::size windowSize{ static_cast<til::CoordType>(windowWidth),
+                                        static_cast<til::CoordType>(windowHeight) };
+
+            // First set up the dx engine with the window size in pixels.
+            // Then, using the font, get the number of characters that can fit.
+            // Resize our terminal connection to match that size, and initialize the terminal with that size.
+            const auto viewInPixels = Viewport::FromDimensions({ 0, 0 }, windowSize);
+            LOG_IF_FAILED(_renderEngine->SetWindowSize({ viewInPixels.Width(), viewInPixels.Height() }));
+
+            // Update DxEngine's SelectionBackground
+            _renderEngine->SetSelectionBackground(til::color{ _settings->SelectionBackground() });
+
+            const auto vp = _renderEngine->GetViewportInCharacters(viewInPixels);
+            const auto width = vp.Width();
+            const auto height = vp.Height();
+            _connection.Resize(height, width);
+
+            if (_owningHwnd != 0)
+            {
+                if (auto conpty{ _connection.try_as<TerminalConnection::ConptyConnection>() })
+                {
+                    conpty.ReparentWindow(_owningHwnd);
+                }
+            }
+
+            // Override the default width and height to match the size of the swapChainPanel
+            _settings->InitialCols(width);
+            _settings->InitialRows(height);
+
+            _terminal->CreateFromSettings(*_settings, *_renderer);
+
+            // IMPORTANT! Set this callback up sooner than later. If we do it
+            // after Enable, then it'll be possible to paint the frame once
+            // _before_ the warning handler is set up, and then warnings from
+            // the first paint will be ignored!
+            _renderEngine->SetWarningCallback(std::bind(&ControlCore::_rendererWarning, this, std::placeholders::_1));
+
+            // Tell the DX Engine to notify us when the swap chain changes.
+            // We do this after we initially set the swapchain so as to avoid unnecessary callbacks (and locking problems)
+            _renderEngine->SetCallback([this](auto handle) { _renderEngineSwapChainChanged(handle); });
+
+            _renderEngine->SetRetroTerminalEffect(_settings->RetroTerminalEffect());
+            _renderEngine->SetPixelShaderPath(_settings->PixelShaderPath());
+            _renderEngine->SetForceFullRepaintRendering(_settings->ForceFullRepaintRendering());
+            _renderEngine->SetSoftwareRendering(_settings->SoftwareRendering());
+
+            _updateAntiAliasingMode();
+
+            // GH#5098: Inform the engine of the opacity of the default text background.
+            // GH#11315: Always do this, even if they don't have acrylic on.
+            _renderEngine->EnableTransparentBackground(_isBackgroundTransparent());
+
+            THROW_IF_FAILED(_renderEngine->Enable());
+
+            _initializedTerminal = true;
+        } // scope for TerminalLock
+
+        // Start the connection outside of lock, because it could
+        // start writing output immediately.
+        _connection.Start();
+
+        return true;
+    }
+
+    // Method Description:
+    // - Tell the renderer to start painting.
+    // - !! IMPORTANT !! Make sure that we've attached our swap chain to an
+    //   actual target before calling this.
+    // Arguments:
+    // - <none>
+    // Return Value:
+    // - <none>
+    void ControlCore::EnablePainting()
+    {
+        if (_initializedTerminal)
+        {
+            _renderer->EnablePainting();
+        }
+    }
+
+    // Method Description:
+    // - Writes the given sequence as input to the active terminal connection.
+    // - This method has been overloaded to allow zero-copy winrt::param::hstring optimizations.
+    // Arguments:
+    // - wstr: the string of characters to write to the terminal connection.
+    // Return Value:
+    // - <none>
+    void ControlCore::_sendInputToConnection(std::wstring_view wstr)
+    {
+        if (_isReadOnly)
+        {
+            _raiseReadOnlyWarning();
+        }
+        else
+        {
+            _connection.WriteInput(wstr);
+        }
+    }
+
+    // Method Description:
+    // - Writes the given sequence as input to the active terminal connection,
+    // Arguments:
+    // - wstr: the string of characters to write to the terminal connection.
+    // Return Value:
+    // - <none>
+    void ControlCore::SendInput(const winrt::hstring& wstr)
+    {
+        _sendInputToConnection(wstr);
+    }
+
+    bool ControlCore::SendCharEvent(const wchar_t ch,
+                                    const WORD scanCode,
+                                    const ::Microsoft::Terminal::Core::ControlKeyStates modifiers)
+    {
+        return _terminal->SendCharEvent(ch, scanCode, modifiers);
+    }
+
+    bool ControlCore::_shouldTryUpdateSelection(const WORD vkey)
+    {
+        // GH#6423 - don't update selection if the key that was pressed was a
+        // modifier key. We'll wait for a real keystroke to dismiss the
+        // GH #7395 - don't update selection when taking PrintScreen
+        // selection.
+        return HasSelection() && !KeyEvent::IsModifierKey(vkey) && vkey != VK_SNAPSHOT;
+    }
+
+    bool ControlCore::TryMarkModeKeybinding(const WORD vkey,
+                                            const ::Microsoft::Terminal::Core::ControlKeyStates mods)
+    {
+        if (_shouldTryUpdateSelection(vkey) && _terminal->SelectionMode() == ::Terminal::SelectionInteractionMode::Mark)
+        {
+            if (vkey == 'A' && !mods.IsAltPressed() && !mods.IsShiftPressed() && mods.IsCtrlPressed())
+            {
+                // Ctrl + A --> Select all
+                auto lock = _terminal->LockForWriting();
+                _terminal->SelectAll();
+                _updateSelectionUI();
+                return true;
+            }
+            else if (vkey == VK_TAB && !mods.IsAltPressed() && !mods.IsCtrlPressed() && _settings->DetectURLs())
+            {
+                // [Shift +] Tab --> next/previous hyperlink
+                auto lock = _terminal->LockForWriting();
+                const auto direction = mods.IsShiftPressed() ? ::Terminal::SearchDirection::Backward : ::Terminal::SearchDirection::Forward;
+                _terminal->SelectHyperlink(direction);
+                _updateSelectionUI();
+                return true;
+            }
+            else if (vkey == VK_RETURN && mods.IsCtrlPressed() && !mods.IsAltPressed() && !mods.IsShiftPressed())
+            {
+                // Ctrl + Enter --> Open URL
+                auto lock = _terminal->LockForReading();
+                if (const auto uri = _terminal->GetHyperlinkAtBufferPosition(_terminal->GetSelectionAnchor()); !uri.empty())
+                {
+                    _OpenHyperlinkHandlers(*this, winrt::make<OpenHyperlinkEventArgs>(winrt::hstring{ uri }));
+                }
+                else
+                {
+                    const auto selectedText = _terminal->GetTextBuffer().GetPlainText(_terminal->GetSelectionAnchor(), _terminal->GetSelectionEnd());
+                    _OpenHyperlinkHandlers(*this, winrt::make<OpenHyperlinkEventArgs>(winrt::hstring{ selectedText }));
+                }
+                return true;
+            }
+            else if (vkey == VK_RETURN && !mods.IsCtrlPressed() && !mods.IsAltPressed())
+            {
+                // [Shift +] Enter --> copy text
+                // Don't lock here! CopySelectionToClipboard already locks for you!
+                CopySelectionToClipboard(mods.IsShiftPressed(), nullptr);
+                _terminal->ClearSelection();
+                _updateSelectionUI();
+                return true;
+            }
+            else if (vkey == VK_ESCAPE)
+            {
+                _terminal->ClearSelection();
+                _updateSelectionUI();
+                return true;
+            }
+            else if (const auto updateSlnParams{ _terminal->ConvertKeyEventToUpdateSelectionParams(mods, vkey) })
+            {
+                // try to update the selection
+                auto lock = _terminal->LockForWriting();
+                _terminal->UpdateSelection(updateSlnParams->first, updateSlnParams->second, mods);
+                _updateSelectionUI();
+                return true;
+            }
+        }
+        return false;
+    }
+
+    // Method Description:
+    // - Send this particular key event to the terminal.
+    //   See Terminal::SendKeyEvent for more information.
+    // - Clears the current selection.
+    // - Makes the cursor briefly visible during typing.
+    // Arguments:
+    // - vkey: The vkey of the key pressed.
+    // - scanCode: The scan code of the key pressed.
+    // - modifiers: The Microsoft::Terminal::Core::ControlKeyStates representing the modifier key states.
+    // - keyDown: If true, the key was pressed, otherwise the key was released.
+    bool ControlCore::TrySendKeyEvent(const WORD vkey,
+                                      const WORD scanCode,
+                                      const ControlKeyStates modifiers,
+                                      const bool keyDown)
+    {
+        // Update the selection, if it's present
+        // GH#8522, GH#3758 - Only modify the selection on key _down_. If we
+        // modify on key up, then there's chance that we'll immediately dismiss
+        // a selection created by an action bound to a keydown.
+        if (_shouldTryUpdateSelection(vkey) && keyDown)
+        {
+            // try to update the selection
+            if (const auto updateSlnParams{ _terminal->ConvertKeyEventToUpdateSelectionParams(modifiers, vkey) })
+            {
+                auto lock = _terminal->LockForWriting();
+                _terminal->UpdateSelection(updateSlnParams->first, updateSlnParams->second, modifiers);
+                _updateSelectionUI();
+                return true;
+            }
+
+            // GH#8791 - don't dismiss selection if Windows key was also pressed as a key-combination.
+            if (!modifiers.IsWinPressed())
+            {
+                _terminal->ClearSelection();
+                _updateSelectionUI();
+            }
+
+            // When there is a selection active, escape should clear it and NOT flow through
+            // to the terminal. With any other keypress, it should clear the selection AND
+            // flow through to the terminal.
+            if (vkey == VK_ESCAPE)
+            {
+                return true;
+            }
+        }
+
+        // If the terminal translated the key, mark the event as handled.
+        // This will prevent the system from trying to get the character out
+        // of it and sending us a CharacterReceived event.
+        return vkey ? _terminal->SendKeyEvent(vkey,
+                                              scanCode,
+                                              modifiers,
+                                              keyDown) :
+                      true;
+    }
+
+    bool ControlCore::SendMouseEvent(const til::point viewportPos,
+                                     const unsigned int uiButton,
+                                     const ControlKeyStates states,
+                                     const short wheelDelta,
+                                     const TerminalInput::MouseButtonState state)
+    {
+        return _terminal->SendMouseEvent(viewportPos, uiButton, states, wheelDelta, state);
+    }
+
+    void ControlCore::UserScrollViewport(const int viewTop)
+    {
+        // Clear the regex pattern tree so the renderer does not try to render them while scrolling
+        _terminal->ClearPatternTree();
+
+        // This is a scroll event that wasn't initiated by the terminal
+        //      itself - it was initiated by the mouse wheel, or the scrollbar.
+        _terminal->UserScrollViewport(viewTop);
+
+        (*_updatePatternLocations)();
+    }
+
+    void ControlCore::AdjustOpacity(const double adjustment)
+    {
+        if (adjustment == 0)
+        {
+            return;
+        }
+
+        _setOpacity(Opacity() + adjustment);
+    }
+
+    void ControlCore::_setOpacity(const double opacity)
+    {
+        const auto newOpacity = std::clamp(opacity,
+                                           0.0,
+                                           1.0);
+
+        if (newOpacity == Opacity())
+        {
+            return;
+        }
+
+        // Update our runtime opacity value
+        Opacity(newOpacity);
+
+        // GH#11285 - If the user is on Windows 10, and they changed the
+        // transparency of the control s.t. it should be partially opaque, then
+        // opt them in to acrylic. It's the only way to have transparency on
+        // Windows 10.
+        // We'll also turn the acrylic back off when they're fully opaque, which
+        // is what the Terminal did prior to 1.12.
+        if (!IsVintageOpacityAvailable())
+        {
+            _runtimeUseAcrylic = newOpacity < 1.0;
+        }
+
+        // Update the renderer as well. It might need to fall back from
+        // cleartype -> grayscale if the BG is transparent / acrylic.
+        if (_renderEngine)
+        {
+            _renderEngine->EnableTransparentBackground(_isBackgroundTransparent());
+            _renderer->NotifyPaintFrame();
+        }
+
+        auto eventArgs = winrt::make_self<TransparencyChangedEventArgs>(newOpacity);
+        _TransparencyChangedHandlers(*this, *eventArgs);
+    }
+
+    void ControlCore::ToggleShaderEffects()
+    {
+        const auto path = _settings->PixelShaderPath();
+        auto lock = _terminal->LockForWriting();
+        // Originally, this action could be used to enable the retro effects
+        // even when they're set to `false` in the settings. If the user didn't
+        // specify a custom pixel shader, manually enable the legacy retro
+        // effect first. This will ensure that a toggle off->on will still work,
+        // even if they currently have retro effect off.
+        if (path.empty())
+        {
+            _renderEngine->SetRetroTerminalEffect(!_renderEngine->GetRetroTerminalEffect());
+        }
+        else
+        {
+            _renderEngine->SetPixelShaderPath(_renderEngine->GetPixelShaderPath().empty() ? std::wstring_view{ path } : std::wstring_view{});
+        }
+        // Always redraw after toggling effects. This way even if the control
+        // does not have focus it will update immediately.
+        _renderer->TriggerRedrawAll();
+    }
+
+    // Method description:
+    // - Updates last hovered cell, renders / removes rendering of hyper-link if required
+    // Arguments:
+    // - terminalPosition: The terminal position of the pointer
+    void ControlCore::SetHoveredCell(Core::Point pos)
+    {
+        _updateHoveredCell(std::optional<til::point>{ pos });
+    }
+    void ControlCore::ClearHoveredCell()
+    {
+        _updateHoveredCell(std::nullopt);
+    }
+
+    void ControlCore::_updateHoveredCell(const std::optional<til::point> terminalPosition)
+    {
+        if (terminalPosition == _lastHoveredCell)
+        {
+            return;
+        }
+
+        // GH#9618 - lock while we're reading from the terminal, and if we need
+        // to update something, then lock again to write the terminal.
+
+        _lastHoveredCell = terminalPosition;
+        uint16_t newId{ 0u };
+        // we can't use auto here because we're pre-declaring newInterval.
+        decltype(_terminal->GetHyperlinkIntervalFromViewportPosition({})) newInterval{ std::nullopt };
+        if (terminalPosition.has_value())
+        {
+            auto lock = _terminal->LockForReading(); // Lock for the duration of our reads.
+            newId = _terminal->GetHyperlinkIdAtViewportPosition(*terminalPosition);
+            newInterval = _terminal->GetHyperlinkIntervalFromViewportPosition(*terminalPosition);
+        }
+
+        // If the hyperlink ID changed or the interval changed, trigger a redraw all
+        // (so this will happen both when we move onto a link and when we move off a link)
+        if (newId != _lastHoveredId ||
+            (newInterval != _lastHoveredInterval))
+        {
+            // Introduce scope for lock - we don't want to raise the
+            // HoveredHyperlinkChanged event under lock, because then handlers
+            // wouldn't be able to ask us about the hyperlink text/position
+            // without deadlocking us.
+            {
+                auto lock = _terminal->LockForWriting();
+
+                _lastHoveredId = newId;
+                _lastHoveredInterval = newInterval;
+                _renderEngine->UpdateHyperlinkHoveredId(newId);
+                _renderer->UpdateLastHoveredInterval(newInterval);
+                _renderer->TriggerRedrawAll();
+            }
+
+            _HoveredHyperlinkChangedHandlers(*this, nullptr);
+        }
+    }
+
+    winrt::hstring ControlCore::GetHyperlink(const Core::Point pos) const
+    {
+        // Lock for the duration of our reads.
+        auto lock = _terminal->LockForReading();
+        return winrt::hstring{ _terminal->GetHyperlinkAtViewportPosition(til::point{ pos }) };
+    }
+
+    winrt::hstring ControlCore::HoveredUriText() const
+    {
+        auto lock = _terminal->LockForReading(); // Lock for the duration of our reads.
+        if (_lastHoveredCell.has_value())
+        {
+            return winrt::hstring{ _terminal->GetHyperlinkAtViewportPosition(*_lastHoveredCell) };
+        }
+        return {};
+    }
+
+    Windows::Foundation::IReference<Core::Point> ControlCore::HoveredCell() const
+    {
+        return _lastHoveredCell.has_value() ? Windows::Foundation::IReference<Core::Point>{ _lastHoveredCell.value().to_core_point() } : nullptr;
+    }
+
+    // Method Description:
+    // - Updates the settings of the current terminal.
+    // - INVARIANT: This method can only be called if the caller DOES NOT HAVE writing lock on the terminal.
+    void ControlCore::UpdateSettings(const IControlSettings& settings, const IControlAppearance& newAppearance)
+    {
+        _settings = winrt::make_self<implementation::ControlSettings>(settings, newAppearance);
+
+        auto lock = _terminal->LockForWriting();
+
+        _runtimeOpacity = std::nullopt;
+        _runtimeUseAcrylic = std::nullopt;
+
+        // GH#11285 - If the user is on Windows 10, and they wanted opacity, but
+        // didn't explicitly request acrylic, then opt them in to acrylic.
+        // On Windows 11+, this isn't needed, because we can have vintage opacity.
+        if (!IsVintageOpacityAvailable() && _settings->Opacity() < 1.0 && !_settings->UseAcrylic())
+        {
+            _runtimeUseAcrylic = true;
+        }
+
+        const auto sizeChanged = _setFontSizeUnderLock(_settings->FontSize());
+
+        // Update the terminal core with its new Core settings
+        _terminal->UpdateSettings(*_settings);
+
+        if (!_initializedTerminal)
+        {
+            // If we haven't initialized, there's no point in continuing.
+            // Initialization will handle the renderer settings.
+            return;
+        }
+
+        _renderEngine->SetForceFullRepaintRendering(_settings->ForceFullRepaintRendering());
+        _renderEngine->SetSoftwareRendering(_settings->SoftwareRendering());
+        // Inform the renderer of our opacity
+        _renderEngine->EnableTransparentBackground(_isBackgroundTransparent());
+
+        // Trigger a redraw to repaint the window background and tab colors.
+        _renderer->TriggerRedrawAll(true, true);
+
+        _updateAntiAliasingMode();
+
+        if (sizeChanged)
+        {
+            _refreshSizeUnderLock();
+        }
+    }
+
+    // Method Description:
+    // - Updates the appearance of the current terminal.
+    // - INVARIANT: This method can only be called if the caller DOES NOT HAVE writing lock on the terminal.
+    void ControlCore::ApplyAppearance(const bool& focused)
+    {
+        auto lock = _terminal->LockForWriting();
+        const auto& newAppearance{ focused ? _settings->FocusedAppearance() : _settings->UnfocusedAppearance() };
+        // Update the terminal core with its new Core settings
+        _terminal->UpdateAppearance(*newAppearance);
+
+        // Update DxEngine settings under the lock
+        if (_renderEngine)
+        {
+            // Update DxEngine settings under the lock
+            _renderEngine->SetSelectionBackground(til::color{ newAppearance->SelectionBackground() });
+            _renderEngine->SetRetroTerminalEffect(newAppearance->RetroTerminalEffect());
+            _renderEngine->SetPixelShaderPath(newAppearance->PixelShaderPath());
+            _renderer->TriggerRedrawAll();
+        }
+    }
+
+    void ControlCore::_updateAntiAliasingMode()
+    {
+        D2D1_TEXT_ANTIALIAS_MODE mode;
+        // Update DxEngine's AntialiasingMode
+        switch (_settings->AntialiasingMode())
+        {
+        case TextAntialiasingMode::Cleartype:
+            mode = D2D1_TEXT_ANTIALIAS_MODE_CLEARTYPE;
+            break;
+        case TextAntialiasingMode::Aliased:
+            mode = D2D1_TEXT_ANTIALIAS_MODE_ALIASED;
+            break;
+        default:
+            mode = D2D1_TEXT_ANTIALIAS_MODE_GRAYSCALE;
+            break;
+        }
+
+        _renderEngine->SetAntialiasingMode(mode);
+    }
+
+    // Method Description:
+    // - Update the font with the renderer. This will be called either when the
+    //      font changes or the DPI changes, as DPI changes will necessitate a
+    //      font change. This method will *not* change the buffer/viewport size
+    //      to account for the new glyph dimensions. Callers should make sure to
+    //      appropriately call _doResizeUnderLock after this method is called.
+    // - The write lock should be held when calling this method.
+    // Arguments:
+    // - initialUpdate: whether this font update should be considered as being
+    //   concerned with initialization process. Value forwarded to event handler.
+    void ControlCore::_updateFont(const bool initialUpdate)
+    {
+        const auto newDpi = static_cast<int>(static_cast<double>(USER_DEFAULT_SCREEN_DPI) *
+                                             _compositionScale);
+
+        _terminal->SetFontInfo(_actualFont);
+
+        if (_renderEngine)
+        {
+            std::unordered_map<std::wstring_view, uint32_t> featureMap;
+            if (const auto fontFeatures = _settings->FontFeatures())
+            {
+                featureMap.reserve(fontFeatures.Size());
+
+                for (const auto& [tag, param] : fontFeatures)
+                {
+                    featureMap.emplace(tag, param);
+                }
+            }
+            std::unordered_map<std::wstring_view, float> axesMap;
+            if (const auto fontAxes = _settings->FontAxes())
+            {
+                axesMap.reserve(fontAxes.Size());
+
+                for (const auto& [axis, value] : fontAxes)
+                {
+                    axesMap.emplace(axis, value);
+                }
+            }
+
+            // TODO: MSFT:20895307 If the font doesn't exist, this doesn't
+            //      actually fail. We need a way to gracefully fallback.
+            LOG_IF_FAILED(_renderEngine->UpdateDpi(newDpi));
+            LOG_IF_FAILED(_renderEngine->UpdateFont(_desiredFont, _actualFont, featureMap, axesMap));
+        }
+
+        // If the actual font isn't what was requested...
+        if (_actualFont.GetFaceName() != _desiredFont.GetFaceName())
+        {
+            // Then warn the user that we picked something because we couldn't find their font.
+            // Format message with user's choice of font and the font that was chosen instead.
+            const winrt::hstring message{ fmt::format(std::wstring_view{ RS_(L"NoticeFontNotFound") },
+                                                      _desiredFont.GetFaceName(),
+                                                      _actualFont.GetFaceName()) };
+            auto noticeArgs = winrt::make<NoticeEventArgs>(NoticeLevel::Warning, message);
+            _RaiseNoticeHandlers(*this, std::move(noticeArgs));
+        }
+
+        const auto actualNewSize = _actualFont.GetSize();
+        _FontSizeChangedHandlers(actualNewSize.X, actualNewSize.Y, initialUpdate);
+    }
+
+    // Method Description:
+    // - Set the font size of the terminal control.
+    // Arguments:
+    // - fontSize: The size of the font.
+    // Return Value:
+    // - Returns true if you need to call _refreshSizeUnderLock().
+    bool ControlCore::_setFontSizeUnderLock(int fontSize)
+    {
+        // Make sure we have a non-zero font size
+        const auto newSize = std::max(fontSize, 1);
+        const auto fontFace = _settings->FontFace();
+        const auto fontWeight = _settings->FontWeight();
+        _actualFont = { fontFace, 0, fontWeight.Weight, { 0, newSize }, CP_UTF8, false };
+        _actualFontFaceName = { fontFace };
+        _desiredFont = { _actualFont };
+
+        const auto before = _actualFont.GetSize();
+        _updateFont();
+        const auto after = _actualFont.GetSize();
+        return before != after;
+    }
+
+    // Method Description:
+    // - Reset the font size of the terminal to its default size.
+    // Arguments:
+    // - none
+    void ControlCore::ResetFontSize()
+    {
+        const auto lock = _terminal->LockForWriting();
+
+        if (_setFontSizeUnderLock(_settings->FontSize()))
+        {
+            _refreshSizeUnderLock();
+        }
+    }
+
+    // Method Description:
+    // - Adjust the font size of the terminal control.
+    // Arguments:
+    // - fontSizeDelta: The amount to increase or decrease the font size by.
+    void ControlCore::AdjustFontSize(int fontSizeDelta)
+    {
+        const auto lock = _terminal->LockForWriting();
+
+        if (_setFontSizeUnderLock(_desiredFont.GetEngineSize().Y + fontSizeDelta))
+        {
+            _refreshSizeUnderLock();
+        }
+    }
+
+    // Method Description:
+    // - Process a resize event that was initiated by the user. This can either
+    //   be due to the user resizing the window (causing the swapchain to
+    //   resize) or due to the DPI changing (causing us to need to resize the
+    //   buffer to match)
+    // - Note that a DPI change will also trigger a font size change, and will
+    //   call into here.
+    // - The write lock should be held when calling this method, we might be
+    //   changing the buffer size in _refreshSizeUnderLock.
+    // Arguments:
+    // - <none>
+    // Return Value:
+    // - <none>
+    void ControlCore::_refreshSizeUnderLock()
+    {
+        if (_IsClosing())
+        {
+            return;
+        }
+
+        auto cx = gsl::narrow_cast<til::CoordType>(_panelWidth * _compositionScale);
+        auto cy = gsl::narrow_cast<til::CoordType>(_panelHeight * _compositionScale);
+
+        // Don't actually resize so small that a single character wouldn't fit
+        // in either dimension. The buffer really doesn't like being size 0.
+        cx = std::max(cx, _actualFont.GetSize().X);
+        cy = std::max(cy, _actualFont.GetSize().Y);
+
+        // Convert our new dimensions to characters
+        const auto viewInPixels = Viewport::FromDimensions({ 0, 0 }, { cx, cy });
+        const auto vp = _renderEngine->GetViewportInCharacters(viewInPixels);
+        const auto currentVP = _terminal->GetViewport();
+
+        _terminal->ClearSelection();
+
+        // Tell the dx engine that our window is now the new size.
+        THROW_IF_FAILED(_renderEngine->SetWindowSize({ cx, cy }));
+
+        // Invalidate everything
+        _renderer->TriggerRedrawAll();
+
+        // If this function succeeds with S_FALSE, then the terminal didn't
+        // actually change size. No need to notify the connection of this no-op.
+        const auto hr = _terminal->UserResize({ vp.Width(), vp.Height() });
+        if (SUCCEEDED(hr) && hr != S_FALSE)
+        {
+            _connection.Resize(vp.Height(), vp.Width());
+        }
+    }
+
+    void ControlCore::SizeChanged(const double width,
+                                  const double height)
+    {
+        // _refreshSizeUnderLock redraws the entire terminal.
+        // Don't call it if we don't have to.
+        if (_panelWidth == width && _panelHeight == height)
+        {
+            return;
+        }
+
+        _panelWidth = width;
+        _panelHeight = height;
+
+        auto lock = _terminal->LockForWriting();
+        _refreshSizeUnderLock();
+    }
+
+    void ControlCore::ScaleChanged(const double scale)
+    {
+        if (!_renderEngine)
+        {
+            return;
+        }
+
+        // _refreshSizeUnderLock redraws the entire terminal.
+        // Don't call it if we don't have to.
+        if (_compositionScale == scale)
+        {
+            return;
+        }
+
+        _compositionScale = scale;
+
+        auto lock = _terminal->LockForWriting();
+        // _updateFont relies on the new _compositionScale set above
+        _updateFont();
+        _refreshSizeUnderLock();
+    }
+
+    void ControlCore::SetSelectionAnchor(const til::point position)
+    {
+        auto lock = _terminal->LockForWriting();
+        _terminal->SetSelectionAnchor(position);
+    }
+
+    // Method Description:
+    // - Retrieves selection metadata from Terminal necessary to draw the
+    //    selection markers.
+    // - Since all of this needs to be done under lock, it is more performant
+    //    to throw it all in a struct and pass it along.
+    Control::SelectionData ControlCore::SelectionInfo() const
+    {
+        auto lock = _terminal->LockForReading();
+        Control::SelectionData info;
+
+        const auto start{ _terminal->SelectionStartForRendering() };
+        info.StartPos = { start.X, start.Y };
+
+        const auto end{ _terminal->SelectionEndForRendering() };
+        info.EndPos = { end.X, end.Y };
+
+        info.Endpoint = static_cast<SelectionEndpointTarget>(_terminal->SelectionEndpointTarget());
+
+        const auto bufferSize{ _terminal->GetTextBuffer().GetSize() };
+        info.StartAtLeftBoundary = _terminal->GetSelectionAnchor().x == bufferSize.Left();
+        info.EndAtRightBoundary = _terminal->GetSelectionEnd().x == bufferSize.RightInclusive();
+        return info;
+    }
+
+    // Method Description:
+    // - Sets selection's end position to match supplied cursor position, e.g. while mouse dragging.
+    // Arguments:
+    // - position: the point in terminal coordinates (in cells, not pixels)
+    void ControlCore::SetEndSelectionPoint(const til::point position)
+    {
+        if (!_terminal->IsSelectionActive())
+        {
+            return;
+        }
+
+        // Have to take the lock because the renderer will not draw correctly if
+        // you move its endpoints while it is generating a frame.
+        auto lock = _terminal->LockForWriting();
+
+        til::point terminalPosition{
+            std::clamp(position.x, 0, _terminal->GetViewport().Width() - 1),
+            std::clamp(position.y, 0, _terminal->GetViewport().Height() - 1)
+        };
+
+        // save location (for rendering) + render
+        _terminal->SetSelectionEnd(terminalPosition);
+        _updateSelectionUI();
+    }
+
+    // Called when the Terminal wants to set something to the clipboard, i.e.
+    // when an OSC 52 is emitted.
+    void ControlCore::_terminalCopyToClipboard(std::wstring_view wstr)
+    {
+        _CopyToClipboardHandlers(*this, winrt::make<implementation::CopyToClipboardEventArgs>(winrt::hstring{ wstr }));
+    }
+
+    // Method Description:
+    // - Given a copy-able selection, get the selected text from the buffer and send it to the
+    //     Windows Clipboard (CascadiaWin32:main.cpp).
+    // Arguments:
+    // - singleLine: collapse all of the text to one line
+    // - formats: which formats to copy (defined by action's CopyFormatting arg). nullptr
+    //             if we should defer which formats are copied to the global setting
+    bool ControlCore::CopySelectionToClipboard(bool singleLine,
+                                               const Windows::Foundation::IReference<CopyFormat>& formats)
+    {
+        // no selection --> nothing to copy
+        if (!_terminal->IsSelectionActive())
+        {
+            return false;
+        }
+
+        // extract text from buffer
+        // RetrieveSelectedTextFromBuffer will lock while it's reading
+        const auto bufferData = _terminal->RetrieveSelectedTextFromBuffer(singleLine);
+
+        // convert text: vector<string> --> string
+        std::wstring textData;
+        for (const auto& text : bufferData.text)
+        {
+            textData += text;
+        }
+
+        const auto bgColor = _terminal->GetAttributeColors({}).second;
+
+        // convert text to HTML format
+        // GH#5347 - Don't provide a title for the generated HTML, as many
+        // web applications will paste the title first, followed by the HTML
+        // content, which is unexpected.
+        const auto htmlData = formats == nullptr || WI_IsFlagSet(formats.Value(), CopyFormat::HTML) ?
+                                  TextBuffer::GenHTML(bufferData,
+                                                      _actualFont.GetUnscaledSize().Y,
+                                                      _actualFont.GetFaceName(),
+                                                      bgColor) :
+                                  "";
+
+        // convert to RTF format
+        const auto rtfData = formats == nullptr || WI_IsFlagSet(formats.Value(), CopyFormat::RTF) ?
+                                 TextBuffer::GenRTF(bufferData,
+                                                    _actualFont.GetUnscaledSize().Y,
+                                                    _actualFont.GetFaceName(),
+                                                    bgColor) :
+                                 "";
+
+        // send data up for clipboard
+        _CopyToClipboardHandlers(*this,
+                                 winrt::make<CopyToClipboardEventArgs>(winrt::hstring{ textData },
+                                                                       winrt::to_hstring(htmlData),
+                                                                       winrt::to_hstring(rtfData),
+                                                                       formats));
+        return true;
+    }
+
+    void ControlCore::SelectAll()
+    {
+        auto lock = _terminal->LockForWriting();
+        _terminal->SelectAll();
+        _updateSelectionUI();
+    }
+
+    void ControlCore::ClearSelection()
+    {
+        auto lock = _terminal->LockForWriting();
+        _terminal->ClearSelection();
+        _updateSelectionUI();
+    }
+
+    bool ControlCore::ToggleBlockSelection()
+    {
+        auto lock = _terminal->LockForWriting();
+        if (_terminal->IsSelectionActive())
+        {
+            _terminal->SetBlockSelection(!_terminal->IsBlockSelection());
+            _renderer->TriggerSelection();
+            // do not update the selection markers!
+            // if we were showing them, keep it that way.
+            // otherwise, continue to not show them
+            return true;
+        }
+        return false;
+    }
+
+    void ControlCore::ToggleMarkMode()
+    {
+        auto lock = _terminal->LockForWriting();
+        _terminal->ToggleMarkMode();
+        _updateSelectionUI();
+    }
+
+    Control::SelectionInteractionMode ControlCore::SelectionMode() const
+    {
+        return static_cast<Control::SelectionInteractionMode>(_terminal->SelectionMode());
+    }
+
+    bool ControlCore::SwitchSelectionEndpoint()
+    {
+        if (_terminal->IsSelectionActive())
+        {
+            _terminal->SwitchSelectionEndpoint();
+            _updateSelectionUI();
+            return true;
+        }
+        return false;
+    }
+
+    bool ControlCore::ExpandSelectionToWord()
+    {
+        if (_terminal->IsSelectionActive())
+        {
+            _terminal->ExpandSelectionToWord();
+            _updateSelectionUI();
+            return true;
+        }
+        return false;
+    }
+
+    // Method Description:
+    // - Pre-process text pasted (presumably from the clipboard)
+    //   before sending it over the terminal's connection.
+    void ControlCore::PasteText(const winrt::hstring& hstr)
+    {
+        _terminal->WritePastedText(hstr);
+        _terminal->ClearSelection();
+        _updateSelectionUI();
+        _terminal->TrySnapOnInput();
+    }
+
+    FontInfo ControlCore::GetFont() const
+    {
+        return _actualFont;
+    }
+
+    winrt::Windows::Foundation::Size ControlCore::FontSize() const noexcept
+    {
+        const auto fontSize = _actualFont.GetSize();
+        return {
+            ::base::saturated_cast<float>(fontSize.X),
+            ::base::saturated_cast<float>(fontSize.Y)
+        };
+    }
+    winrt::hstring ControlCore::FontFaceName() const noexcept
+    {
+        // This getter used to return _actualFont.GetFaceName(), however GetFaceName() returns a STL
+        // string and we need to return a WinRT string. This would require an additional allocation.
+        // This method is called 10/s by TSFInputControl at the time of writing.
+        return _actualFontFaceName;
+    }
+
+    uint16_t ControlCore::FontWeight() const noexcept
+    {
+        return static_cast<uint16_t>(_actualFont.GetWeight());
+    }
+
+    til::size ControlCore::FontSizeInDips() const
+    {
+        const til::size fontSize{ _actualFont.GetSize() };
+        return fontSize.scale(til::math::rounding, 1.0f / ::base::saturated_cast<float>(_compositionScale));
+    }
+
+    TerminalConnection::ConnectionState ControlCore::ConnectionState() const
+    {
+        return _connection ? _connection.State() : TerminalConnection::ConnectionState::Closed;
+    }
+
+    hstring ControlCore::Title()
+    {
+        return hstring{ _terminal->GetConsoleTitle() };
+    }
+
+    hstring ControlCore::WorkingDirectory() const
+    {
+        return hstring{ _terminal->GetWorkingDirectory() };
+    }
+
+    bool ControlCore::BracketedPasteEnabled() const noexcept
+    {
+        return _terminal->IsXtermBracketedPasteModeEnabled();
+    }
+
+    Windows::Foundation::IReference<winrt::Windows::UI::Color> ControlCore::TabColor() noexcept
+    {
+        auto coreColor = _terminal->GetTabColor();
+        return coreColor.has_value() ? Windows::Foundation::IReference<winrt::Windows::UI::Color>(til::color{ coreColor.value() }) :
+                                       nullptr;
+    }
+
+    til::color ControlCore::BackgroundColor() const
+    {
+        return _terminal->GetRenderSettings().GetColorAlias(ColorAlias::DefaultBackground);
+    }
+
+    // Method Description:
+    // - Gets the internal taskbar state value
+    // Return Value:
+    // - The taskbar state of this control
+    const size_t ControlCore::TaskbarState() const noexcept
+    {
+        return _terminal->GetTaskbarState();
+    }
+
+    // Method Description:
+    // - Gets the internal taskbar progress value
+    // Return Value:
+    // - The taskbar progress of this control
+    const size_t ControlCore::TaskbarProgress() const noexcept
+    {
+        return _terminal->GetTaskbarProgress();
+    }
+
+    int ControlCore::ScrollOffset()
+    {
+        return _terminal->GetScrollOffset();
+    }
+
+    // Function Description:
+    // - Gets the height of the terminal in lines of text. This is just the
+    //   height of the viewport.
+    // Return Value:
+    // - The height of the terminal in lines of text
+    int ControlCore::ViewHeight() const
+    {
+        return _terminal->GetViewport().Height();
+    }
+
+    // Function Description:
+    // - Gets the height of the terminal in lines of text. This includes the
+    //   history AND the viewport.
+    // Return Value:
+    // - The height of the terminal in lines of text
+    int ControlCore::BufferHeight() const
+    {
+        return _terminal->GetBufferHeight();
+    }
+
+    void ControlCore::_terminalWarningBell()
+    {
+        // Since this can only ever be triggered by output from the connection,
+        // then the Terminal already has the write lock when calling this
+        // callback.
+        _WarningBellHandlers(*this, nullptr);
+    }
+
+    // Method Description:
+    // - Called for the Terminal's TitleChanged callback. This will re-raise
+    //   a new winrt TypedEvent that can be listened to.
+    // - The listeners to this event will re-query the control for the current
+    //   value of Title().
+    // Arguments:
+    // - wstr: the new title of this terminal.
+    // Return Value:
+    // - <none>
+    void ControlCore::_terminalTitleChanged(std::wstring_view wstr)
+    {
+        // Since this can only ever be triggered by output from the connection,
+        // then the Terminal already has the write lock when calling this
+        // callback.
+        _TitleChangedHandlers(*this, winrt::make<TitleChangedEventArgs>(winrt::hstring{ wstr }));
+    }
+
+    // Method Description:
+    // - Update the position and size of the scrollbar to match the given
+    //      viewport top, viewport height, and buffer size.
+    //   Additionally fires a ScrollPositionChanged event for anyone who's
+    //      registered an event handler for us.
+    // Arguments:
+    // - viewTop: the top of the visible viewport, in rows. 0 indicates the top
+    //      of the buffer.
+    // - viewHeight: the height of the viewport in rows.
+    // - bufferSize: the length of the buffer, in rows
+    void ControlCore::_terminalScrollPositionChanged(const int viewTop,
+                                                     const int viewHeight,
+                                                     const int bufferSize)
+    {
+        if (!_initializedTerminal)
+        {
+            return;
+        }
+        // Clear the regex pattern tree so the renderer does not try to render them while scrolling
+        // We're **NOT** taking the lock here unlike _scrollbarChangeHandler because
+        // we are already under lock (since this usually happens as a result of writing).
+        // TODO GH#9617: refine locking around pattern tree
+        _terminal->ClearPatternTree();
+
+        // Start the throttled update of our scrollbar.
+        auto update{ winrt::make<ScrollPositionChangedArgs>(viewTop,
+                                                            viewHeight,
+                                                            bufferSize) };
+        if (!_inUnitTests)
+        {
+            _updateScrollBar->Run(update);
+        }
+        else
+        {
+            _ScrollPositionChangedHandlers(*this, update);
+        }
+
+        // Additionally, start the throttled update of where our links are.
+        (*_updatePatternLocations)();
+    }
+
+    void ControlCore::_terminalCursorPositionChanged()
+    {
+        // When the buffer's cursor moves, start the throttled func to
+        // eventually dispatch a CursorPositionChanged event.
+        _tsfTryRedrawCanvas->Run();
+    }
+
+    void ControlCore::_terminalTaskbarProgressChanged()
+    {
+        _TaskbarProgressChangedHandlers(*this, nullptr);
+    }
+
+    void ControlCore::_terminalShowWindowChanged(bool showOrHide)
+    {
+        if (_initializedTerminal)
+        {
+            auto showWindow = winrt::make_self<implementation::ShowWindowArgs>(showOrHide);
+            _ShowWindowChangedHandlers(*this, *showWindow);
+        }
+    }
+
+    // Method Description:
+    // - Plays a single MIDI note, blocking for the duration.
+    // Arguments:
+    // - noteNumber - The MIDI note number to be played (0 - 127).
+    // - velocity - The force with which the note should be played (0 - 127).
+    // - duration - How long the note should be sustained (in microseconds).
+    void ControlCore::_terminalPlayMidiNote(const int noteNumber, const int velocity, const std::chrono::microseconds duration)
+    {
+        // We create the audio instance on demand, and lock it for the duration
+        // of the note output so it can't be destroyed while in use.
+        auto& midiAudio = _getMidiAudio();
+        midiAudio.Lock();
+
+        // We then unlock the terminal, so the UI doesn't hang while we're busy.
+        auto& terminalLock = _terminal->GetReadWriteLock();
+        terminalLock.unlock();
+
+        // This call will block for the duration, unless shutdown early.
+        midiAudio.PlayNote(noteNumber, velocity, duration);
+
+        // Once complete, we reacquire the terminal lock and unlock the audio.
+        // If the terminal has shutdown in the meantime, the Unlock call
+        // will throw an exception, forcing the thread to exit ASAP.
+        terminalLock.lock();
+        midiAudio.Unlock();
+    }
+
+    // Method Description:
+    // - Returns the MIDI audio instance, created on demand.
+    // Arguments:
+    // - <none>
+    // Return Value:
+    // - a reference to the MidiAudio instance.
+    MidiAudio& ControlCore::_getMidiAudio()
+    {
+        if (!_midiAudio)
+        {
+            const auto windowHandle = reinterpret_cast<HWND>(_owningHwnd);
+            _midiAudio = std::make_unique<MidiAudio>(windowHandle);
+            _midiAudio->Initialize();
+        }
+        return *_midiAudio;
+    }
+
+    // Method Description:
+    // - Shuts down the MIDI audio system if previously instantiated.
+    // Arguments:
+    // - <none>
+    // Return Value:
+    // - <none>
+    void ControlCore::_shutdownMidiAudio()
+    {
+        if (_midiAudio)
+        {
+            // We lock the terminal here to make sure the shutdown promise is
+            // set before the audio is unlocked in the thread that is playing.
+            auto lock = _terminal->LockForWriting();
+            _midiAudio->Shutdown();
+        }
+    }
+
+    void ControlCore::_terminalMenuChanged(std::wstring_view menuJson, int32_t replaceLength)
+    {
+        // _updateMenu->Run(winrt::hstring{ menuJson }, replaceLength);
+        // _MenuChangedHandlers(*this, nullptr);
+
+        auto args = winrt::make_self<MenuChangedEventArgs>(winrt::hstring{ menuJson }, replaceLength);
+        _MenuChangedHandlers(*this, *args);
+    }
+
+    bool ControlCore::HasSelection() const
+    {
+        return _terminal->IsSelectionActive();
+    }
+
+    bool ControlCore::CopyOnSelect() const
+    {
+        return _settings->CopyOnSelect();
+    }
+
+    Windows::Foundation::Collections::IVector<winrt::hstring> ControlCore::SelectedText(bool trimTrailingWhitespace) const
+    {
+        // RetrieveSelectedTextFromBuffer will lock while it's reading
+        const auto internalResult{ _terminal->RetrieveSelectedTextFromBuffer(trimTrailingWhitespace).text };
+
+        auto result = winrt::single_threaded_vector<winrt::hstring>();
+
+        for (const auto& row : internalResult)
+        {
+            result.Append(winrt::hstring{ row });
+        }
+        return result;
+    }
+
+    ::Microsoft::Console::Types::IUiaData* ControlCore::GetUiaData() const
+    {
+        return _terminal.get();
+    }
+
+    // Method Description:
+    // - Search text in text buffer. This is triggered if the user click
+    //   search button or press enter.
+    // Arguments:
+    // - text: the text to search
+    // - goForward: boolean that represents if the current search direction is forward
+    // - caseSensitive: boolean that represents if the current search is case sensitive
+    // Return Value:
+    // - <none>
+    void ControlCore::Search(const winrt::hstring& text,
+                             const bool goForward,
+                             const bool caseSensitive)
+    {
+        if (text.size() == 0)
+        {
+            return;
+        }
+
+        const auto direction = goForward ?
+                                   Search::Direction::Forward :
+                                   Search::Direction::Backward;
+
+        const auto sensitivity = caseSensitive ?
+                                     Search::Sensitivity::CaseSensitive :
+                                     Search::Sensitivity::CaseInsensitive;
+
+        ::Search search(*GetUiaData(), text.c_str(), direction, sensitivity);
+        auto lock = _terminal->LockForWriting();
+        const auto foundMatch{ search.FindNext() };
+        if (foundMatch)
+        {
+            _terminal->SetBlockSelection(false);
+            search.Select();
+
+            // this is used for search,
+            // DO NOT call _updateSelectionUI() here.
+            // We don't want to show the markers so manually tell it to clear it.
+            _renderer->TriggerSelection();
+            _UpdateSelectionMarkersHandlers(*this, winrt::make<implementation::UpdateSelectionMarkersEventArgs>(true));
+        }
+
+        // Raise a FoundMatch event, which the control will use to notify
+        // narrator if there was any results in the buffer
+        auto foundResults = winrt::make_self<implementation::FoundResultsArgs>(foundMatch);
+        _FoundMatchHandlers(*this, *foundResults);
+    }
+
+    void ControlCore::Close()
+    {
+        if (!_IsClosing())
+        {
+            _closing = true;
+
+            // Stop accepting new output and state changes before we disconnect everything.
+            _connection.TerminalOutput(_connectionOutputEventToken);
+            _connectionStateChangedRevoker.revoke();
+            _connection.Close();
+        }
+    }
+
+    void ControlCore::_rendererWarning(const HRESULT hr)
+    {
+        _RendererWarningHandlers(*this, winrt::make<RendererWarningArgs>(hr));
+    }
+
+    void ControlCore::_renderEngineSwapChainChanged(const HANDLE handle)
+    {
+        _SwapChainChangedHandlers(*this, winrt::box_value<uint64_t>(reinterpret_cast<uint64_t>(handle)));
+    }
+
+    void ControlCore::_rendererBackgroundColorChanged()
+    {
+        _BackgroundColorChangedHandlers(*this, nullptr);
+    }
+
+    void ControlCore::_rendererTabColorChanged()
+    {
+        _TabColorChangedHandlers(*this, nullptr);
+    }
+
+    void ControlCore::BlinkAttributeTick()
+    {
+        auto lock = _terminal->LockForWriting();
+
+        auto& renderSettings = _terminal->GetRenderSettings();
+        renderSettings.ToggleBlinkRendition(*_renderer);
+    }
+
+    void ControlCore::BlinkCursor()
+    {
+        if (!_terminal->IsCursorBlinkingAllowed() &&
+            _terminal->IsCursorVisible())
+        {
+            return;
+        }
+        // SetCursorOn will take the write lock for you.
+        _terminal->SetCursorOn(!_terminal->IsCursorOn());
+    }
+
+    bool ControlCore::CursorOn() const
+    {
+        return _terminal->IsCursorOn();
+    }
+
+    void ControlCore::CursorOn(const bool isCursorOn)
+    {
+        _terminal->SetCursorOn(isCursorOn);
+    }
+
+    void ControlCore::ResumeRendering()
+    {
+        _renderer->ResetErrorStateAndResume();
+    }
+
+    bool ControlCore::IsVtMouseModeEnabled() const
+    {
+        return _terminal != nullptr && _terminal->IsTrackingMouseInput();
+    }
+    bool ControlCore::ShouldSendAlternateScroll(const unsigned int uiButton,
+                                                const int32_t delta) const
+    {
+        return _terminal != nullptr && _terminal->ShouldSendAlternateScroll(uiButton, delta);
+    }
+
+    Core::Point ControlCore::CursorPosition() const
+    {
+        // If we haven't been initialized yet, then fake it.
+        if (!_initializedTerminal)
+        {
+            return { 0, 0 };
+        }
+
+        auto lock = _terminal->LockForReading();
+        return _terminal->GetViewportRelativeCursorPosition().to_core_point();
+    }
+
+    // This one's really pushing the boundary of what counts as "encapsulation".
+    // It really belongs in the "Interactivity" layer, which doesn't yet exist.
+    // There's so many accesses to the selection in the Core though, that I just
+    // put this here. The Control shouldn't be futzing that much with the
+    // selection itself.
+    void ControlCore::LeftClickOnTerminal(const til::point terminalPosition,
+                                          const int numberOfClicks,
+                                          const bool altEnabled,
+                                          const bool shiftEnabled,
+                                          const bool isOnOriginalPosition,
+                                          bool& selectionNeedsToBeCopied)
+    {
+        auto lock = _terminal->LockForWriting();
+        // handle ALT key
+        _terminal->SetBlockSelection(altEnabled);
+
+        auto mode = ::Terminal::SelectionExpansion::Char;
+        if (numberOfClicks == 1)
+        {
+            mode = ::Terminal::SelectionExpansion::Char;
+        }
+        else if (numberOfClicks == 2)
+        {
+            mode = ::Terminal::SelectionExpansion::Word;
+        }
+        else if (numberOfClicks == 3)
+        {
+            mode = ::Terminal::SelectionExpansion::Line;
+        }
+
+        // Update the selection appropriately
+
+        // We reset the active selection if one of the conditions apply:
+        // - shift is not held
+        // - GH#9384: the position is the same as of the first click starting
+        //   the selection (we need to reset selection on double-click or
+        //   triple-click, so it captures the word or the line, rather than
+        //   extending the selection)
+        if (HasSelection() && (!shiftEnabled || isOnOriginalPosition))
+        {
+            // Reset the selection
+            _terminal->ClearSelection();
+            selectionNeedsToBeCopied = false; // there's no selection, so there's nothing to update
+        }
+
+        if (shiftEnabled && HasSelection())
+        {
+            // If shift is pressed and there is a selection we extend it using
+            // the selection mode (expand the "end" selection point)
+            _terminal->SetSelectionEnd(terminalPosition, mode);
+            selectionNeedsToBeCopied = true;
+        }
+        else if (mode != ::Terminal::SelectionExpansion::Char || shiftEnabled)
+        {
+            // If we are handling a double / triple-click or shift+single click
+            // we establish selection using the selected mode
+            // (expand both "start" and "end" selection points)
+            _terminal->MultiClickSelection(terminalPosition, mode);
+            selectionNeedsToBeCopied = true;
+        }
+        _updateSelectionUI();
+    }
+
+    // Method Description:
+    // - Updates the renderer's representation of the selection as well as the selection marker overlay in TermControl
+    void ControlCore::_updateSelectionUI()
+    {
+        _renderer->TriggerSelection();
+        // only show the markers if we're doing a keyboard selection or in mark mode
+        const bool showMarkers{ _terminal->SelectionMode() >= ::Microsoft::Terminal::Core::Terminal::SelectionInteractionMode::Keyboard };
+        _UpdateSelectionMarkersHandlers(*this, winrt::make<implementation::UpdateSelectionMarkersEventArgs>(!showMarkers));
+    }
+
+    void ControlCore::AttachUiaEngine(::Microsoft::Console::Render::IRenderEngine* const pEngine)
+    {
+        // _renderer will always exist since it's introduced in the ctor
+        _renderer->AddRenderEngine(pEngine);
+    }
+
+    bool ControlCore::IsInReadOnlyMode() const
+    {
+        return _isReadOnly;
+    }
+
+    void ControlCore::ToggleReadOnlyMode()
+    {
+        _isReadOnly = !_isReadOnly;
+    }
+
+    void ControlCore::_raiseReadOnlyWarning()
+    {
+        auto noticeArgs = winrt::make<NoticeEventArgs>(NoticeLevel::Info, RS_(L"TermControlReadOnly"));
+        _RaiseNoticeHandlers(*this, std::move(noticeArgs));
+    }
+    void ControlCore::_connectionOutputHandler(const hstring& hstr)
+    {
+        try
+        {
+            _terminal->Write(hstr);
+
+            // Start the throttled update of where our hyperlinks are.
+            (*_updatePatternLocations)();
+        }
+        catch (...)
+        {
+            // We're expecting to receive an exception here if the terminal
+            // is closed while we're blocked playing a MIDI note.
+        }
+    }
+
+    // Method Description:
+    // - Clear the contents of the buffer. The region cleared is given by
+    //   clearType:
+    //   * Screen: Clear only the contents of the visible viewport, leaving the
+    //     cursor row at the top of the viewport.
+    //   * Scrollback: Clear the contents of the scrollback.
+    //   * All: Do both - clear the visible viewport and the scrollback, leaving
+    //     only the cursor row at the top of the viewport.
+    // Arguments:
+    // - clearType: The type of clear to perform.
+    // Return Value:
+    // - <none>
+    void ControlCore::ClearBuffer(Control::ClearBufferType clearType)
+    {
+        if (clearType == Control::ClearBufferType::Scrollback || clearType == Control::ClearBufferType::All)
+        {
+            _terminal->EraseScrollback();
+        }
+
+        if (clearType == Control::ClearBufferType::Screen || clearType == Control::ClearBufferType::All)
+        {
+            // Send a signal to conpty to clear the buffer.
+            if (auto conpty{ _connection.try_as<TerminalConnection::ConptyConnection>() })
+            {
+                // ConPTY will emit sequences to sync up our buffer with its new
+                // contents.
+                conpty.ClearBuffer();
+            }
+        }
+    }
+
+    hstring ControlCore::ReadEntireBuffer() const
+    {
+        auto terminalLock = _terminal->LockForWriting();
+
+        const auto& textBuffer = _terminal->GetTextBuffer();
+
+        std::wstringstream ss;
+        const auto lastRow = textBuffer.GetLastNonSpaceCharacter().Y;
+        for (auto rowIndex = 0; rowIndex <= lastRow; rowIndex++)
+        {
+            const auto& row = textBuffer.GetRowByOffset(rowIndex);
+            auto rowText = row.GetText();
+            const auto strEnd = rowText.find_last_not_of(UNICODE_SPACE);
+            if (strEnd != std::string::npos)
+            {
+                rowText.erase(strEnd + 1);
+                ss << rowText;
+            }
+
+            if (!row.WasWrapForced())
+            {
+                ss << UNICODE_CARRIAGERETURN << UNICODE_LINEFEED;
+            }
+        }
+
+        return hstring(ss.str());
+    }
+
+    // Helper to check if we're on Windows 11 or not. This is used to check if
+    // we need to use acrylic to achieve transparency, because vintage opacity
+    // doesn't work in islands on win10.
+    // Remove when we can remove the rest of GH#11285
+    bool ControlCore::IsVintageOpacityAvailable() noexcept
+    {
+        OSVERSIONINFOEXW osver{};
+        osver.dwOSVersionInfoSize = sizeof(osver);
+        osver.dwBuildNumber = 22000;
+
+        DWORDLONG dwlConditionMask = 0;
+        VER_SET_CONDITION(dwlConditionMask, VER_BUILDNUMBER, VER_GREATER_EQUAL);
+
+        return VerifyVersionInfoW(&osver, VER_BUILDNUMBER, dwlConditionMask) != FALSE;
+    }
+
+    Core::Scheme ControlCore::ColorScheme() const noexcept
+    {
+        Core::Scheme s;
+
+        // This part is definitely a hack.
+        //
+        // This function is usually used by the "Preview Color Scheme"
+        // functionality in TerminalPage. If we've got an unfocused appearance,
+        // then we've applied that appearance before this is even getting called
+        // (because the command palette is open with focus on top of us). If we
+        // return the _current_ colors now, we'll return out the _unfocused_
+        // colors. If we do that, and the user dismisses the command palette,
+        // then the scheme that will get restored is the _unfocused_ one, which
+        // is not what we want.
+        //
+        // So if that's the case, then let's grab the colors from the focused
+        // appearance as the scheme instead. We'll lose any current runtime
+        // changes to the color table, but those were already blown away when we
+        // switched to an unfocused appearance.
+        //
+        // IF WE DON'T HAVE AN UNFOCUSED APPEARANCE: then just ask the Terminal
+        // for it's current color table. That way, we can restore those colors
+        // back.
+        if (HasUnfocusedAppearance())
+        {
+            s.Foreground = _settings->FocusedAppearance()->DefaultForeground();
+            s.Background = _settings->FocusedAppearance()->DefaultBackground();
+
+            s.CursorColor = _settings->FocusedAppearance()->CursorColor();
+
+            s.Black = _settings->FocusedAppearance()->GetColorTableEntry(0);
+            s.Red = _settings->FocusedAppearance()->GetColorTableEntry(1);
+            s.Green = _settings->FocusedAppearance()->GetColorTableEntry(2);
+            s.Yellow = _settings->FocusedAppearance()->GetColorTableEntry(3);
+            s.Blue = _settings->FocusedAppearance()->GetColorTableEntry(4);
+            s.Purple = _settings->FocusedAppearance()->GetColorTableEntry(5);
+            s.Cyan = _settings->FocusedAppearance()->GetColorTableEntry(6);
+            s.White = _settings->FocusedAppearance()->GetColorTableEntry(7);
+            s.BrightBlack = _settings->FocusedAppearance()->GetColorTableEntry(8);
+            s.BrightRed = _settings->FocusedAppearance()->GetColorTableEntry(9);
+            s.BrightGreen = _settings->FocusedAppearance()->GetColorTableEntry(10);
+            s.BrightYellow = _settings->FocusedAppearance()->GetColorTableEntry(11);
+            s.BrightBlue = _settings->FocusedAppearance()->GetColorTableEntry(12);
+            s.BrightPurple = _settings->FocusedAppearance()->GetColorTableEntry(13);
+            s.BrightCyan = _settings->FocusedAppearance()->GetColorTableEntry(14);
+            s.BrightWhite = _settings->FocusedAppearance()->GetColorTableEntry(15);
+        }
+        else
+        {
+            s = _terminal->GetColorScheme();
+        }
+
+        // This might be a tad bit of a hack. This event only gets called by set
+        // color scheme / preview color scheme, and in that case, we know the
+        // control _is_ focused.
+        s.SelectionBackground = _settings->FocusedAppearance()->SelectionBackground();
+
+        return s;
+    }
+
+    // Method Description:
+    // - Apply the given color scheme to this control. We'll take the colors out
+    //   of it and apply them to our focused appearance, and update the terminal
+    //   buffer with the new color table.
+    // - This is here to support the Set Color Scheme action, and the ability to
+    //   preview schemes in the control.
+    // Arguments:
+    // - scheme: the collection of colors to apply.
+    // Return Value:
+    // - <none>
+    void ControlCore::ColorScheme(const Core::Scheme& scheme)
+    {
+        auto l{ _terminal->LockForWriting() };
+
+        _settings->FocusedAppearance()->DefaultForeground(scheme.Foreground);
+        _settings->FocusedAppearance()->DefaultBackground(scheme.Background);
+        _settings->FocusedAppearance()->CursorColor(scheme.CursorColor);
+        _settings->FocusedAppearance()->SelectionBackground(scheme.SelectionBackground);
+
+        _settings->FocusedAppearance()->SetColorTableEntry(0, scheme.Black);
+        _settings->FocusedAppearance()->SetColorTableEntry(1, scheme.Red);
+        _settings->FocusedAppearance()->SetColorTableEntry(2, scheme.Green);
+        _settings->FocusedAppearance()->SetColorTableEntry(3, scheme.Yellow);
+        _settings->FocusedAppearance()->SetColorTableEntry(4, scheme.Blue);
+        _settings->FocusedAppearance()->SetColorTableEntry(5, scheme.Purple);
+        _settings->FocusedAppearance()->SetColorTableEntry(6, scheme.Cyan);
+        _settings->FocusedAppearance()->SetColorTableEntry(7, scheme.White);
+        _settings->FocusedAppearance()->SetColorTableEntry(8, scheme.BrightBlack);
+        _settings->FocusedAppearance()->SetColorTableEntry(9, scheme.BrightRed);
+        _settings->FocusedAppearance()->SetColorTableEntry(10, scheme.BrightGreen);
+        _settings->FocusedAppearance()->SetColorTableEntry(11, scheme.BrightYellow);
+        _settings->FocusedAppearance()->SetColorTableEntry(12, scheme.BrightBlue);
+        _settings->FocusedAppearance()->SetColorTableEntry(13, scheme.BrightPurple);
+        _settings->FocusedAppearance()->SetColorTableEntry(14, scheme.BrightCyan);
+        _settings->FocusedAppearance()->SetColorTableEntry(15, scheme.BrightWhite);
+
+        _terminal->ApplyScheme(scheme);
+
+        _renderEngine->SetSelectionBackground(til::color{ _settings->SelectionBackground() });
+
+        _renderer->TriggerRedrawAll(true);
+    }
+
+    bool ControlCore::HasUnfocusedAppearance() const
+    {
+        return _settings->HasUnfocusedAppearance();
+    }
+
+    void ControlCore::AdjustOpacity(const double opacityAdjust, const bool relative)
+    {
+        if (relative)
+        {
+            AdjustOpacity(opacityAdjust);
+        }
+        else
+        {
+            _setOpacity(opacityAdjust);
+        }
+    }
+
+    // Method Description:
+    // - Notifies the attached PTY that the window has changed visibility state
+    // - NOTE: Most VT commands are generated in `TerminalDispatch` and sent to this
+    //         class as the target for transmission. But since this message isn't
+    //         coming in via VT parsing (and rather from a window state transition)
+    //         we generate and send it here.
+    // Arguments:
+    // - visible: True for visible; false for not visible.
+    // Return Value:
+    // - <none>
+    void ControlCore::WindowVisibilityChanged(const bool showOrHide)
+    {
+        if (_initializedTerminal)
+        {
+            // show is true, hide is false
+            if (auto conpty{ _connection.try_as<TerminalConnection::ConptyConnection>() })
+            {
+                conpty.ShowHide(showOrHide);
+            }
+        }
+    }
+
+    // Method Description:
+    // - When the control gains focus, it needs to tell ConPTY about this.
+    //   Usually, these sequences are reserved for applications that
+    //   specifically request SET_FOCUS_EVENT_MOUSE, ?1004h. ConPTY uses this
+    //   sequence REGARDLESS to communicate if the control was focused or not.
+    // - Even if a client application disables this mode, the Terminal & conpty
+    //   should always request this from the hosting terminal (and just ignore
+    //   internally to ConPTY).
+    // - Full support for this sequence is tracked in GH#11682.
+    // - This is related to work done for GH#2988.
+    void ControlCore::GotFocus()
+    {
+        _focusChanged(true);
+    }
+
+    // See GotFocus.
+    void ControlCore::LostFocus()
+    {
+        _focusChanged(false);
+    }
+
+    void ControlCore::_focusChanged(bool focused)
+    {
+        // GH#13461 - temporarily turn off read-only mode, send the focus event,
+        // then turn it back on. Even in focus mode, focus events are fine to
+        // send. We don't want to pop a warning every time the control is
+        // focused.
+        const auto previous = std::exchange(_isReadOnly, false);
+        const auto restore = wil::scope_exit([&]() { _isReadOnly = previous; });
+        _terminal->FocusChanged(focused);
+    }
+
+    bool ControlCore::_isBackgroundTransparent()
+    {
+        // If we're:
+        // * Not fully opaque
+        // * On an acrylic background (of any opacity)
+        // * rendering on top of an image
+        //
+        // then the renderer should not render "default background" text with a
+        // fully opaque background. Doing that would cover up our nice
+        // transparency, or our acrylic, or our image.
+        return Opacity() < 1.0f || UseAcrylic() || !_settings->BackgroundImage().empty() || _settings->UseBackgroundImageForWindow();
+    }
+
+    uint64_t ControlCore::OwningHwnd()
+    {
+        return _owningHwnd;
+    }
+
+    void ControlCore::OwningHwnd(uint64_t owner)
+    {
+        if (owner != _owningHwnd && _connection)
+        {
+            if (auto conpty{ _connection.try_as<TerminalConnection::ConptyConnection>() })
+            {
+                conpty.ReparentWindow(owner);
+            }
+        }
+        _owningHwnd = owner;
+    }
+
+    Windows::Foundation::Collections::IVector<Control::ScrollMark> ControlCore::ScrollMarks() const
+    {
+        auto internalMarks{ _terminal->GetScrollMarks() };
+        auto v = winrt::single_threaded_observable_vector<Control::ScrollMark>();
+        for (const auto& mark : internalMarks)
+        {
+            Control::ScrollMark m{};
+
+            // sneaky: always evaluate the color of the mark to a real value
+            // before shoving it into the optional. If the mark doesn't have a
+            // specific color set, we'll use the value from the color table
+            // that's appropriate for this category of mark. If we do have a
+            // color set, then great we'll use that. The TermControl can then
+            // always use the value in the Mark regardless if it was actually
+            // set or not.
+            m.Color = OptionalFromColor(_terminal->GetColorForMark(mark));
+            m.Start = mark.start.to_core_point();
+            m.End = mark.end.to_core_point();
+
+            v.Append(m);
+        }
+
+        return v;
+    }
+
+    void ControlCore::AddMark(const Control::ScrollMark& mark)
+    {
+        ::Microsoft::Console::VirtualTerminal::DispatchTypes::ScrollMark m{};
+
+        if (mark.Color.HasValue)
+        {
+            m.color = til::color{ mark.Color.Color };
+        }
+
+        if (HasSelection())
+        {
+            m.start = til::point{ _terminal->GetSelectionAnchor() };
+            m.end = til::point{ _terminal->GetSelectionEnd() };
+        }
+        else
+        {
+            m.start = m.end = til::point{ _terminal->GetTextBuffer().GetCursor().GetPosition() };
+        }
+
+        // The version of this that only accepts a ScrollMark will automatically
+        // set the start & end to the cursor position.
+        _terminal->AddMark(m, m.start, m.end);
+    }
+    void ControlCore::ClearMark() { _terminal->ClearMark(); }
+    void ControlCore::ClearAllMarks() { _terminal->ClearAllMarks(); }
+
+    void ControlCore::ScrollToMark(const Control::ScrollToMarkDirection& direction)
+    {
+        const auto currentOffset = ScrollOffset();
+        const auto& marks{ _terminal->GetScrollMarks() };
+
+        std::optional<DispatchTypes::ScrollMark> tgt;
+
+        switch (direction)
+        {
+        case ScrollToMarkDirection::Last:
+        {
+            int highest = currentOffset;
+            for (const auto& mark : marks)
+            {
+                const auto newY = mark.start.y;
+                if (newY > highest)
+                {
+                    tgt = mark;
+                    highest = newY;
+                }
+            }
+            break;
+        }
+        case ScrollToMarkDirection::First:
+        {
+            int lowest = currentOffset;
+            for (const auto& mark : marks)
+            {
+                const auto newY = mark.start.y;
+                if (newY < lowest)
+                {
+                    tgt = mark;
+                    lowest = newY;
+                }
+            }
+            break;
+        }
+        case ScrollToMarkDirection::Next:
+        {
+            int minDistance = INT_MAX;
+            for (const auto& mark : marks)
+            {
+                const auto delta = mark.start.y - currentOffset;
+                if (delta > 0 && delta < minDistance)
+                {
+                    tgt = mark;
+                    minDistance = delta;
+                }
+            }
+            break;
+        }
+        case ScrollToMarkDirection::Previous:
+        default:
+        {
+            int minDistance = INT_MAX;
+            for (const auto& mark : marks)
+            {
+                const auto delta = currentOffset - mark.start.y;
+                if (delta > 0 && delta < minDistance)
+                {
+                    tgt = mark;
+                    minDistance = delta;
+                }
+            }
+            break;
+        }
+        }
+
+        const auto viewHeight = ViewHeight();
+        const auto bufferSize = BufferHeight();
+
+        // UserScrollViewport, to update the Terminal about where the viewport should be
+        // then raise a _terminalScrollPositionChanged to inform the control to update the scrollbar.
+        if (tgt.has_value())
+        {
+            UserScrollViewport(tgt->start.y);
+            _terminalScrollPositionChanged(tgt->start.y, viewHeight, bufferSize);
+        }
+        else
+        {
+            if (direction == ScrollToMarkDirection::Last || direction == ScrollToMarkDirection::Next)
+            {
+                UserScrollViewport(BufferHeight());
+                _terminalScrollPositionChanged(BufferHeight(), viewHeight, bufferSize);
+            }
+            else if (direction == ScrollToMarkDirection::First || direction == ScrollToMarkDirection::Previous)
+            {
+                UserScrollViewport(0);
+                _terminalScrollPositionChanged(0, viewHeight, bufferSize);
+            }
+        }
+    }
+
+    void ControlCore::ColorSelection(const Control::SelectionColor& fg, const Control::SelectionColor& bg, Core::MatchMode matchMode)
+    {
+        if (HasSelection())
+        {
+            const auto pForeground = winrt::get_self<implementation::SelectionColor>(fg);
+            const auto pBackground = winrt::get_self<implementation::SelectionColor>(bg);
+
+            TextColor foregroundAsTextColor;
+            TextColor backgroundAsTextColor;
+
+            if (pForeground)
+            {
+                foregroundAsTextColor = pForeground->AsTextColor();
+            }
+
+            if (pBackground)
+            {
+                backgroundAsTextColor = pBackground->AsTextColor();
+            }
+
+            TextAttribute attr;
+            attr.SetForeground(foregroundAsTextColor);
+            attr.SetBackground(backgroundAsTextColor);
+
+            _terminal->ColorSelection(attr, matchMode);
+            _terminal->ClearSelection();
+            if (matchMode != Core::MatchMode::None)
+            {
+                // ClearSelection will invalidate the selection area... but if we are
+                // coloring other matches, then we need to make sure those get redrawn,
+                // too.
+                _renderer->TriggerRedrawAll();
+            }
+        }
+    }
+}